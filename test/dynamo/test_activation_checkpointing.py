--- conflicted
+++ resolved
@@ -1,5 +1,6 @@
 # Owner(s): ["module: dynamo"]
 import functools
+import math
 import unittest
 from importlib import import_module
 
@@ -21,6 +22,13 @@
 requires_cuda = unittest.skipUnless(HAS_CUDA, "requires cuda")
 
 
+def checkpoint_wrapper(fn):
+    def inner(*args):
+        return torch.utils.checkpoint.checkpoint(fn, *args, use_reentrant=True)
+
+    return inner
+
+
 def count_ops(
     gm, args, freq=None, freq_ge=None, op=None, freqs=None, freqs_ge=None, ops=None
 ):
@@ -32,12 +40,12 @@
                 return node.args[1] == op
         return False
 
-    assert ((freq or freq_ge) and op) or ((freqs or freqs_ge) and ops)
-    if op:
+    # assert ((freq or freq_ge) and op) or ((freqs or freqs_ge) and ops)
+    if op is not None:
         ops = [op]
-    if freq:
+    if freq is not None:
         freqs = [freq]
-    if freq_ge:
+    if freq_ge is not None:
         freqs_ge = [freq_ge]
     if freqs:
         for op, freq in zip(ops, freqs):
@@ -981,8 +989,6 @@
         res = opt_fn(x, [y, z])
         self.assertEqual(ref, res)
 
-<<<<<<< HEAD
-=======
     @requires_cuda
     def test_pattern_matcher(self):
         # Check that the sdpa op is recomputed in the backward graph
@@ -1049,7 +1055,6 @@
             )
         )
 
->>>>>>> e1f9eca1
 
 if __name__ == "__main__":
     from torch._dynamo.test_case import run_tests
