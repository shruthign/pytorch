# Owner(s): ["oncall: export"]
# flake8: noqa
import dataclasses
import unittest
from contextlib import contextmanager
from dataclasses import dataclass
from typing import List, Any

import torch
import torch._dynamo as torchdynamo
from functorch.experimental.control_flow import cond, map
from torch import Tensor
from torch.export import (
    Constraint,
    Dim,
    dynamic_dim,
    export,
    unflatten,
    FlatArgsAdapter,
)
from torch._higher_order_ops.torchbind import enable_torchbind_tracing
from torch.export._trace import DEFAULT_EXPORT_DYNAMO_CONFIG
from torch._export import capture_pre_autograd_graph
from torch._export.utils import (
    get_buffer,
    get_param,
    is_buffer,
    is_param,
    register_dataclass_as_pytree_node,
)
from torch.export import Constraint, Dim, export
from torch.fx.experimental.proxy_tensor import make_fx
from torch.testing import FileCheck
from torch.testing._internal.common_utils import skipIfTorchDynamo, run_tests, TestCase
from torch.utils._pytree import (
    LeafSpec,
    tree_flatten,
    tree_unflatten,
    TreeSpec,
    treespec_dumps,
    treespec_loads,
)


@unittest.skipIf(not torchdynamo.is_dynamo_supported(), "dynamo isn't support")
class TestUnflatten(TestCase):
    def compare_outputs(self, eager, unflattened, args):
        orig_output = eager(*args)
        unflattened_output = unflattened(*args)
        self.assertTrue(torch.allclose(orig_output, unflattened_output))

    def test_unflatten_nested(self):
        class NestedChild(torch.nn.Module):
            def forward(self, x):
                return x / x

        class Child1(torch.nn.Module):
            def __init__(self):
                super().__init__()
                self.nested = NestedChild()
                self.register_parameter(
                    "child1param", torch.nn.Parameter(torch.ones(2, 3))
                )

            def forward(self, x):
                x = self.nested(x)
                return x + self.child1param

        class Child2(torch.nn.Module):
            def __init__(self):
                super().__init__()
                self.register_buffer("child2buffer", torch.ones(2, 3))

            def forward(self, x):
                return x - self.child2buffer

        class MyModule(torch.nn.Module):
            def __init__(self):
                super().__init__()
                self.foo = Child1()
                self.bar = Child2()
                self.register_parameter(
                    "rootparam", torch.nn.Parameter(torch.ones(2, 3))
                )

            def forward(self, x):
                x = x * self.rootparam
                x = self.foo(x)
                x = self.bar(x)
                return x

        orig_eager = MyModule()
        export_module = export(orig_eager, (torch.rand(2, 3),), {})
        unflattened = unflatten(export_module)

        inputs = (torch.rand(2, 3),)

        # Compare the root modules and all submodules
        self.compare_outputs(orig_eager, unflattened, inputs)
        self.compare_outputs(orig_eager.foo, unflattened.foo, inputs)
        self.compare_outputs(orig_eager.bar, unflattened.bar, inputs)
        self.compare_outputs(orig_eager.foo.nested, unflattened.foo.nested, inputs)

        # Check state dicts are equal
        orig_state_dict = orig_eager.state_dict()
        exported_state_dict = unflattened.state_dict()
        for name, value in orig_state_dict.items():
            self.assertTrue(torch.allclose(value, exported_state_dict[name]))

    def test_unflatten_buffer_mutation(self):
        class Child(torch.nn.Module):
            def __init__(self):
                super().__init__()
                self.register_buffer("child2buffer", torch.ones(2, 3))

            def forward(self, x):
                self.child2buffer.add_(x)
                return x - self.child2buffer

        class MyModule(torch.nn.Module):
            def __init__(self):
                super().__init__()
                self.foo = Child()
                self.register_parameter(
                    "rootparam", torch.nn.Parameter(torch.ones(2, 3))
                )

            def forward(self, x):
                x = self.foo(x)
                return x * self.rootparam

        eager_module = MyModule()
        export_module = export(eager_module, (torch.rand(2, 3),), {})
        unflattened_module = unflatten(export_module)

        # Buffer should look the same before and after one run
        eager_buffer = eager_module.foo.child2buffer
        unflattened_buffer = unflattened_module.foo.child2buffer
        self.assertTrue(torch.allclose(eager_buffer, unflattened_buffer))

        inputs = (torch.rand(2, 3),)
        eager_module(*inputs)
        unflattened_module(*inputs)
        self.assertTrue(torch.allclose(eager_buffer, unflattened_buffer))

    def test_unflatten_nested_access(self):
        class Child(torch.nn.Module):
            def __init__(self):
                super().__init__()
                self.register_buffer("child2buffer", torch.ones(2, 3))

            def forward(self, x):
                return x - self.child2buffer

        class MyModule(torch.nn.Module):
            def __init__(self):
                super().__init__()
                self.foo = Child()
                self.register_parameter(
                    "rootparam", torch.nn.Parameter(torch.ones(2, 3))
                )

            def forward(self, x):
                x = x + self.foo.child2buffer
                x = self.foo(x)
                return x

        eager_module = MyModule()
        export_module = export(eager_module, (torch.rand(2, 3),), {})
        unflattened_module = unflatten(export_module)

        inputs = (torch.rand(2, 3),)
        self.compare_outputs(eager_module, unflattened_module, inputs)

    def test_unflatten_shared_submodule(self):
        class Shared(torch.nn.Module):
            def __init__(self):
                super().__init__()
                layernorm = torch.nn.LayerNorm(10)
                self.sub_net = torch.nn.Sequential(
                    layernorm,
                    torch.nn.ReLU(),
                    layernorm,
                    torch.nn.ReLU(),
                )

            def forward(self, x):
                return self.sub_net(x)

        eager_module = Shared()
        inps = (torch.rand(10),)
        export_module = export(eager_module, inps, {})
        unflattened_module = unflatten(export_module)
        self.compare_outputs(eager_module, unflattened_module, inps)
        self.assertTrue(hasattr(unflattened_module, "sub_net"))
        for i in range(len(eager_module.sub_net)):
            self.assertTrue(hasattr(unflattened_module.sub_net, str(i)))
        self.assertEqual(
            id(getattr(unflattened_module.sub_net, "0")),
            id(getattr(unflattened_module.sub_net, "2")),
        )

    @skipIfTorchDynamo("Non strict mode is not meant to run with dynamo")
    def test_unflatten_preserve_signature(self):
        class NestedChild(torch.nn.Module):
            def forward(self, zx, y):
                return {"x": y["key"] + zx[1], "w": y["key"] * zx[1]}

        class Child1(torch.nn.Module):
            def __init__(self):
                super().__init__()
                self.nested = NestedChild()

            def forward(self, x, y):
                z = torch.ones_like(x)
                xw = self.nested((z, x), y={"key": y})
                return xw["w"] + z - xw["x"]

        class Child2(torch.nn.Module):
            def __init__(self):
                super().__init__()

            def forward(self, x):
                return x - 1

        class MyModule(torch.nn.Module):
            def __init__(self):
                super().__init__()
                self.foo = Child1()
                self.bar = Child2()

            def forward(self, x, y):
                x = self.foo(x, y)
                x = self.bar(x)
                return x

        orig_eager = MyModule()
        inps = torch.rand(2, 3), torch.rand(2, 3)
        for strict in [True, False]:
            export_module = export(
                orig_eager,
                inps,
                {},
                preserve_module_call_signature=("foo.nested",),
                strict=strict
            )
            unflattened = unflatten(export_module)
            self.compare_outputs(export_module, unflattened, inps)
            unflattened.foo.nested = NestedChild()
            self.compare_outputs(export_module, unflattened, inps)

            # Test tree spec mismatched input
            orig_outs = export_module(*inps)
            new_inps = *inps, torch.rand(2, 3)
            with self.assertRaisesRegex(
                TypeError,
                "There is no flat args adapter sepcified. Are you sure you are calling this with the right arguments?",
            ):
                unflattened(new_inps)

            # With flat args adapter
            class KeepTwoFlatArgsAdapter(FlatArgsAdapter):
                def adapt(
                    self,
                    target_spec: TreeSpec,
                    input_spec: TreeSpec,
                    input_args: List[Any],
                ) -> List[Any]:
                    while len(input_args) > 2:
                        input_args.pop(-1)
                    return input_args

            unflattened = unflatten(export_module, KeepTwoFlatArgsAdapter())
            new_outs = unflattened(*new_inps)
            self.assertTrue(torch.allclose(orig_outs, new_outs))

    def test_unflatten_param_list_dict(self):
        class Mod(torch.nn.Module):
            def __init__(self):
                super().__init__()
                self.param_list = torch.nn.ParameterList()
                self.param_dict = torch.nn.ParameterDict()
                for i in range(2):
                    self.param_list.append(torch.nn.Parameter(torch.randn((2, 3))))
                    self.param_dict[f"key_{i}"] = torch.nn.Parameter(
                        torch.randn((2, 3))
                    )

            def forward(self, x):
                for i in range(2):
                    x = x + self.param_list[i]
                    x = x + self.param_dict[f"key_{i}"]
                return x

        export_module = torch.export.export(Mod(), (torch.randn((2, 3)),))
        unflattened = unflatten(export_module)

        self.compare_outputs(export_module, unflattened, (torch.randn((2, 3)),))

    def test_unflatten_wrong_input(self):
        class Mod(torch.nn.Module):
            def __init__(self):
                super().__init__()
                self.param_list = torch.nn.ParameterList()
                self.param_dict = torch.nn.ParameterDict()
                for i in range(2):
                    self.param_list.append(torch.nn.Parameter(torch.randn((2, 3))))
                    self.param_dict[f"key_{i}"] = torch.nn.Parameter(
                        torch.randn((2, 3))
                    )

            def forward(self, x):
                a = x.sum()
                for i in range(2):
                    a = a + self.param_list[i].sum()
                    a = a + self.param_dict[f"key_{i}"].sum()
                return a

        export_module = torch.export.export(Mod(), (torch.randn((2, 3)),))
        with self.assertRaisesRegex(RuntimeError, "Expected input l_x_.shape\[0\] to be equal to 2, but got 6"):
            export_module(torch.randn(6, 6))

        unflattened = unflatten(export_module)
        with self.assertRaisesRegex(RuntimeError, "Expected input l_x_.shape\[0\] to be equal to 2, but got 6"):
            unflattened(torch.randn(6, 6))

    def test_unflatten_with_inplace_compile(self):
        class NestedChild(torch.nn.Module):
            def forward(self, x):
                return x / x

        class Child1(torch.nn.Module):
            def __init__(self):
                super().__init__()
                self.nested = NestedChild()
                self.register_parameter(
                    "child1param", torch.nn.Parameter(torch.ones(2, 3))
                )

            def forward(self, x):
                x = self.nested(x)
                return x + self.child1param

        class Child2(torch.nn.Module):
            def __init__(self):
                super().__init__()
                self.register_buffer("child2buffer", torch.ones(2, 3))

            def forward(self, x):
                return x - self.child2buffer

        class MyModule(torch.nn.Module):
            def __init__(self):
                super().__init__()
                self.foo = Child1()
                self.bar = Child2()
                self.register_parameter(
                    "rootparam", torch.nn.Parameter(torch.ones(2, 3))
                )

            def forward(self, x):
                x = x * self.rootparam
                x = self.foo(x)
                x = self.bar(x)
                return x

        orig_eager = MyModule()
        export_module = torch.export.export(orig_eager, (torch.rand(2, 3),), {})
        unflattened = unflatten(export_module)

        # in-place compilation should work. Pass fullgraph to ensure no graph breaks.
        unflattened.foo.compile(fullgraph=True)

        inputs = (torch.rand(2, 3),)
        self.compare_outputs(orig_eager, unflattened, inputs)

    def test_fx_trace(self):
        class MyModule(torch.nn.Module):
            def __init__(self):
                super().__init__()

            def forward(self, x, y):
                x = x[0] + x[1]
                x = x + y["foo"]
                return x

        orig_eager = MyModule()
        inputs = ((torch.rand(2, 3), torch.rand(2, 3)), {"foo": torch.rand(2, 3)})
        export_module = export(orig_eager, inputs, {})

        unflattened = unflatten(export_module)
        torch.fx.symbolic_trace(
            unflattened, concrete_args=(torch.fx.PH, torch.fx.PH, torch.fx.PH)
        )

    def test_double_nested_submodule(self):
        class SubSubMod(torch.nn.Module):
            def __init__(self):
                super().__init__()

            def forward(self, x):
                return x * x

        class SubMod(torch.nn.Module):
            def __init__(self):
                super().__init__()
                self.subsubmod = SubSubMod()

            def forward(self, x):
                return x - x

        class MyModule(torch.nn.Module):
            def __init__(self):
                super().__init__()
                self.submod = SubMod()

            def forward(self, x):
                return x + self.submod.subsubmod(x)

        orig_eager = MyModule()
        export_module = torch.export.export(orig_eager, (torch.rand(2, 3),), {})
        unflattened = unflatten(export_module)

        inputs = (torch.rand(2, 3),)
        self.compare_outputs(orig_eager, unflattened, inputs)

    def test_unflatten_container_type(self):
        class Leaf(torch.nn.Module):
            def __init__(self):
                super().__init__()
                self.linear = torch.nn.Linear(4, 4)

            def forward(self, x):
                return self.linear(x)

        class Bar(torch.nn.Module):
            def __init__(self):
                super().__init__()
                self.leaf = Leaf()
                self.register_buffer("buffer", torch.randn(4, 4))

            def forward(self, x, z):
                return self.buffer.sum() + self.leaf(x).sum() + z[0].sum() + z[1].sum()

        class Foo(torch.nn.Module):
            def __init__(self):
                super().__init__()
                self.bar = Bar()

            def forward(self, x, z):
                y = self.bar.buffer + x + z[0] + z[1]
                return self.bar(x, z) + y.sum()

        inp = (torch.randn(4, 4), [torch.randn(4, 4), torch.randn(4, 4)])
        mod = Foo()
        ep_strict = torch.export.export(mod, inp)
        ep_non_strict = torch.export.export(mod, inp, strict=False)

        gm_unflat_non_strict = unflatten(ep_non_strict)
        ep = torch.export.export(gm_unflat_non_strict, inp, strict=False)
        self.assertTrue(torch.allclose(ep(*inp), mod(*inp)))

    def test_placeholder_and_get_attr_ordering_after_unflattened(self):
        class TransposeModule(torch.nn.Module):
            def __init__(self):
                super().__init__()
                self.conv = torch.nn.Conv2d(3, 1, 3, stride=2)

            def forward(self, x):
                x = self.conv(x)
                return x.transpose(0, 1)

        x = torch.randn(32, 3, 64, 64)
        exported_program = export(TransposeModule(), args=(x,))
        unflattened_module = unflatten(exported_program)

        # Check the inputs of the created call_module node are in order
        call_module_input_order = []
        for node in unflattened_module.graph.nodes:
            if node.op == "call_module":
                transpose_module = unflattened_module.get_submodule(node.target)
                for sub_node in transpose_module.graph.nodes:
                    if sub_node.op == "placeholder" or sub_node.op == "get_attr":
                        call_module_input_order.append(sub_node.op)
        self.assertEqual(call_module_input_order, ["placeholder", "get_attr", "get_attr"])

<<<<<<< HEAD
=======
    def test_unflatten_constant_tensor(self):
        class SubMod(torch.nn.Module):
            def __init__(self):
                super().__init__()
                self.initializer = 0.1

            def forward(self, x):
                return x + torch.tensor(self.initializer)

        class Mod(torch.nn.Module):
            def __init__(self):
                super().__init__()
                self.submod = SubMod()

            def forward(self, x):
                return x + self.submod(x)

        export_module = torch.export.export(Mod(), (torch.randn((2, 3)),))
        unflattened = unflatten(export_module)

        self.compare_outputs(export_module, unflattened, (torch.randn((2, 3)),))

    @skipIfTorchDynamo("custom objects not supported in dynamo yet")
    def test_unflatten_constant_obj(self):
        if IS_MACOS:
            raise unittest.SkipTest("non-portable load_library call used in test")
        elif IS_SANDCASTLE or IS_FBCODE:
            torch.ops.load_library(
                "//caffe2/test/cpp/jit:test_custom_class_registrations"
            )
        elif IS_WINDOWS:
            lib_file_path = find_library_location("torchbind_test.dll")
            torch.ops.load_library(str(lib_file_path))
        else:
            lib_file_path = find_library_location("libtorchbind_test.so")
            torch.ops.load_library(str(lib_file_path))

        class SubMod(torch.nn.Module):
            def __init__(self):
                super().__init__()
                self.attr = torch.classes._TorchScriptTesting._Foo(10, 20)

            def forward(self, x):
                return x + self.attr.add_tensor(x)

        class Mod(torch.nn.Module):
            def __init__(self):
                super().__init__()
                self.submod = SubMod()

            def forward(self, x):
                return x + self.submod(x)

        with enable_torchbind_tracing():
            export_module = torch.export.export(Mod(), (torch.randn((2, 3)),), strict=False)
        unflattened = unflatten(export_module)

        self.compare_outputs(export_module, unflattened, (torch.randn((2, 3)),))

>>>>>>> 6fc015fe
if __name__ == "__main__":
    run_tests()<|MERGE_RESOLUTION|>--- conflicted
+++ resolved
@@ -31,7 +31,16 @@
 from torch.export import Constraint, Dim, export
 from torch.fx.experimental.proxy_tensor import make_fx
 from torch.testing import FileCheck
-from torch.testing._internal.common_utils import skipIfTorchDynamo, run_tests, TestCase
+from torch.testing._internal.common_utils import (
+    run_tests,
+    TestCase,
+    IS_FBCODE,
+    IS_MACOS,
+    IS_SANDCASTLE,
+    IS_WINDOWS,
+    find_library_location,
+    skipIfTorchDynamo,
+)
 from torch.utils._pytree import (
     LeafSpec,
     tree_flatten,
@@ -484,8 +493,6 @@
                         call_module_input_order.append(sub_node.op)
         self.assertEqual(call_module_input_order, ["placeholder", "get_attr", "get_attr"])
 
-<<<<<<< HEAD
-=======
     def test_unflatten_constant_tensor(self):
         class SubMod(torch.nn.Module):
             def __init__(self):
@@ -545,6 +552,5 @@
 
         self.compare_outputs(export_module, unflattened, (torch.randn((2, 3)),))
 
->>>>>>> 6fc015fe
 if __name__ == "__main__":
     run_tests()