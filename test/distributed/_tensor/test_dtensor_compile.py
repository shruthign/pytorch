# Copyright (c) Meta Platforms, Inc. and affiliates
# Owner(s): ["oncall: distributed"]

import copy
import functools
import unittest
from unittest.mock import patch

import torch
import torch._dynamo
import torch.distributed as dist
import torch.nn as nn
from torch._C import FileCheck
from torch._inductor.utils import run_and_get_triton_code
from torch.distributed._tensor import (
    DeviceMesh,
    DTensor,
    init_device_mesh,
    Replicate,
    Shard,
)
from torch.distributed.algorithms._checkpoint.checkpoint_wrapper import (
    checkpoint_wrapper,
    CheckpointImpl,
)
from torch.distributed.fsdp import FullyShardedDataParallel as FSDP
from torch.distributed.tensor.parallel import (
    ColwiseParallel,
    parallelize_module,
    PrepareModuleInput,
    PrepareModuleOutput,
    RowwiseParallel,
)
from torch.testing._internal.common_distributed import skip_if_lt_x_gpu
from torch.testing._internal.common_utils import (
    instantiate_parametrized_tests,
    parametrize,
    run_tests,
)
from torch.testing._internal.distributed._tensor.common_dtensor import (
    DTensorTestBase,
    MLPModule,
    with_comms,
)
from torch.testing._internal.distributed.fake_pg import FakeStore
from torch.utils._triton import has_triton
from torch.utils.checkpoint import checkpoint


class SimpleModel(nn.Module):
    def __init__(self, device):
        super().__init__()
        self.mlp_0 = MLPModule(device)
        self.mlp_1 = MLPModule(device)

    def forward(self, input):
        return self.mlp_1(self.mlp_0(input))


def extract_graph(fx_g, _, graph_cell):
    graph_cell[0] = fx_g
    return fx_g


# Make a custom compiler that runs aot autograd but extracts the fw graph
fw_graph_cell = [None]
bw_graph_cell = [None]
fw_compiler = functools.partial(extract_graph, graph_cell=fw_graph_cell)
bw_compiler = functools.partial(extract_graph, graph_cell=bw_graph_cell)

from functorch.compile import min_cut_rematerialization_partition
from torch._dynamo.backends.common import aot_autograd

aot_eager_graph = aot_autograd(
    fw_compiler=fw_compiler,
    bw_compiler=bw_compiler,
    partition_fn=min_cut_rematerialization_partition,
)


class TestDTensorCompile(torch._dynamo.test_case.TestCase):
    def setUp(self):
        super().setUp()
        fake_store = FakeStore()
        dist.init_process_group(
            "fake", store=fake_store, rank=0, world_size=self.world_size
        )

    def tearDown(self):
        super().tearDown()
        dist.destroy_process_group()

    @property
    def device_type(self) -> str:
        return "cuda" if torch.cuda.is_available() else "cpu"

    @property
    def world_size(self) -> int:
        return 2

<<<<<<< HEAD
=======
    def test_placement_compile(self):
        def fn(x):
            a = 0
            if x.is_replicate():
                a += 1
            if x.is_shard():
                a += 2
                if x.dim < 0:
                    raise RuntimeError("dim < 0")
            if x.is_shard(0):
                a += 2
            if x.is_shard(dim=0):
                a += 2
            if x.is_shard(dim=None):
                a += 2
            if x.is_partial():
                a += 3
            return a

        compiled_fn = torch.compile(backend="aot_eager", fullgraph=True)(fn)

        for x in [Shard(0), Replicate(), _Partial()]:
            opt_fn = fn(x)
            compiled_out = compiled_fn(x)
            self.assertEqual(opt_fn, compiled_out)

    def test_device_mesh_compile(self):
        def fn(x):
            # test size()
            a = x.size()
            b = x.size(0)
            c = x.size(mesh_dim=0)
            size = a + b + c
            # test get_coordinate()
            coord = x.get_coordinate()
            # test get_group()
            group = x.get_group()
            return size, coord, group

        compiled_fn = torch.compile(backend="aot_eager", fullgraph=True)(fn)

        mesh = DeviceMesh(self.device_type, torch.arange(self.world_size))
        opt_fn = fn(mesh)
        compiled_out = compiled_fn(mesh)
        self.assertEqual(opt_fn, compiled_out)

>>>>>>> 6fc015fe
    def test_fakify_dtensor(self):
        mesh = DeviceMesh(self.device_type, torch.arange(self.world_size))

        # pass in DTensor as inputs/outputs to the function
        def fn(x):
            return x

        x = DTensor.from_local(torch.rand(1), mesh, [Shard(0)], run_check=False)
        ref = fn(x)

        opt_fn = torch.compile(fn, backend="aot_eager", fullgraph=True)
        res = opt_fn(x)
        self.assertEqual(res, ref)

    def test_dynamo_dtensor(self):
        mesh = DeviceMesh(self.device_type, torch.arange(self.world_size))

        # test passing in DTensor as inputs/outputs and run some tensor computation
        def fn(x):
            return x * x + 2

        x = DTensor.from_local(torch.rand(1), mesh, [Shard(0)], run_check=False)
        ref = fn(x)

        opt_fn = torch.compile(fn, backend="aot_eager", fullgraph=True)
        res = opt_fn(x)
        self.assertEqual(res, ref)

    def test_dynamo_dtensor_from_local(self):
        mesh = DeviceMesh(self.device_type, torch.arange(self.world_size))

        # create DTensor inside fn and run some compute
        def fn(x):
            dt = DTensor.from_local(x, mesh, [Replicate()], run_check=False)
            return dt.to_local() + 2

        # below is the op approach for reference
        # from torch.distributed._tensor.api import _FromTorchTensor
        # def from_local_tensor(x):
        #     return _FromTorchTensor.apply(x, mesh, [Replicate()], False)

        # _dt_lib_def = torch.library.Library("dtensor", "DEF")
        # _dt_lib_def.define("from_local(Tensor self) -> Tensor")

        # _dt_lib_impl = torch.library.Library("dtensor", "IMPL")
        # _dt_lib_impl.impl("from_local", from_local_tensor, "Autograd")

        x = torch.ones(1)
        ref = fn(x)
        opt_fn = torch.compile(fn, backend="aot_eager", fullgraph=True)
        res = opt_fn(x)
        self.assertEqual(res, ref)

        # test if user calls from_local with mesh/placements as kwargs and that should still work
        def from_local_kwargs_fn(x):
            dt = DTensor.from_local(
                x, device_mesh=mesh, placements=[Replicate()], run_check=False
            )
            return dt.to_local() + 2

        ref = from_local_kwargs_fn(x)
        opt_kwargs_fn = torch.compile(
            from_local_kwargs_fn, backend="aot_eager", fullgraph=True
        )
        res = opt_kwargs_fn(x)
        self.assertEqual(res, ref)

    def test_dynamo_dtensor_from_local_redistribute(self):
        mesh = DeviceMesh(self.device_type, torch.arange(self.world_size))

        # pass in tensor as inputs/outputs, create DTensor and run redistribute
        # (allgather collective) inside the fn
        def fn(x):
            dt = DTensor.from_local(x, mesh, [Shard(0)], run_check=False)
            return dt.redistribute(mesh, [Replicate()]).to_local() + 2

        x = torch.ones(1)
        ref = fn(x)
        opt_fn = torch.compile(fn, backend="aot_eager", fullgraph=True)
        res = opt_fn(x)
        self.assertEqual(res, ref)

        def redistribute_kwargs_fn(x):
            dt = DTensor.from_local(x, mesh, [Shard(0)], run_check=False)
            return (
                dt.redistribute(device_mesh=mesh, placements=[Replicate()]).to_local()
                + 2
            )

        x = torch.ones(1)
        ref = redistribute_kwargs_fn(x)
        opt_kwargs_fn = torch.compile(
            redistribute_kwargs_fn, backend="aot_eager", fullgraph=True
        )
        res = opt_kwargs_fn(x)
        self.assertEqual(res, ref)

    @unittest.skipIf(not has_triton(), "Inductor+gpu needs triton and recent GPU arch")
    @skip_if_lt_x_gpu(1)
    # TODO: somehow inductor bg compile threads are causing hangs at exit with distributed work dtor
    @patch.object(torch._inductor.config, "compile_threads", 1)
    @patch.object(torch._inductor.config, "reorder_for_compute_comm_overlap", True)
    def test_tp_compile_comm_reordering(self):
        class FakeAttention(nn.Module):
            def __init__(self):
                super().__init__()
                self.wq = nn.Linear(16, 16)
                self.wk = nn.Linear(16, 16)
                self.wv = nn.Linear(16, 16)
                self.wo = nn.Linear(16, 16)

            def forward(self, x):
                xq = self.wq(x)
                xk = self.wk(x)
                xv = self.wv(x)
                # fake attention:
                xo = xq + xk + xv
                return self.wo(xo)

        class FakeTransformerBlock(nn.Module):
            def __init__(self):
                super().__init__()
                self.attn = FakeAttention()

            def forward(self, x):
                return self.attn(x)

        class FakeTransformer(nn.Module):
            def __init__(self):
                super().__init__()
                self.block = FakeTransformerBlock()

            def forward(self, input):
                return self.block(input)

        model = FakeTransformer().to(self.device_type)

        tp_mesh = init_device_mesh("cuda", (2,), mesh_dim_names=("tp",))

        # apply sequence parallel
        parallel_plan = {
            "attn": PrepareModuleInput(
                input_layouts=Shard(0), desired_input_layouts=Replicate()
            ),
            "attn.wq": ColwiseParallel(),
            "attn.wk": ColwiseParallel(),
            "attn.wv": ColwiseParallel(),
            "attn.wo": RowwiseParallel(output_layouts=Shard(0)),
        }

        parallelize_module(
            module=model.block,
            device_mesh=tp_mesh,
            parallelize_plan=parallel_plan,
        )

        compiled_model = torch.compile(model)
        inp = torch.rand(20, 16).to(self.device_type)
        out = compiled_model(inp)

        code = run_and_get_triton_code(compiled_model, inp)
        # Check that `buf2` is correctly waited on before first use.
        # fmt: off
        FileCheck() \
            .check("buf1_work = dist.all_gather_into_tensor(buf1[0]") \
            .check("buf2 = buf1[0]") \
            .check("buf2 = _wait_tensor(buf2)") \
            .check("extern_kernels.mm(buf2,") \
            .run(code)


class TestDTensorCompileE2E(DTensorTestBase):
    @property
    def world_size(self):
        return 4

    @with_comms
    @parametrize("is_seq_parallel", [True, False])
    def test_tp_compile_fullgraph(self, is_seq_parallel):
        mesh = DeviceMesh(self.device_type, torch.arange(self.world_size))

        model = SimpleModel(self.device_type)

        colwise_style = (
            ColwiseParallel(input_layouts=Shard(0))
            if is_seq_parallel
            else ColwiseParallel()
        )
        rowwise_style = (
            RowwiseParallel(output_layouts=Shard(0))
            if is_seq_parallel
            else RowwiseParallel()
        )

        if is_seq_parallel:
            # use input preparation to test out the compile of it
            prepare_module_input = PrepareModuleInput(
                input_layouts=Shard(0),
                desired_input_layouts=Replicate(),
            )
            prepare_module_out = PrepareModuleOutput(
                output_layouts=Replicate(),
                desired_output_layouts=Shard(0),
            )
            plan = {
                "mlp_0": prepare_module_input,
                "mlp_0.net1": ColwiseParallel(),
                "mlp_0.net2": rowwise_style,
                "mlp_1.net1": colwise_style,
                "mlp_1.net2": RowwiseParallel(),
                "mlp_1": prepare_module_out,
            }
        else:
            plan = {
                "mlp_0.net1": colwise_style,
                "mlp_0.net2": rowwise_style,
                "mlp_1.net1": colwise_style,
                "mlp_1.net2": rowwise_style,
            }

        model = parallelize_module(
            model,
            mesh,
            parallelize_plan=plan,
        )
        rng_seed = self.rank if is_seq_parallel else 0
        torch.manual_seed(rng_seed)
        inp = torch.rand(20, 10, device=self.device_type)
        out = model(inp)
        compiled_mod = torch.compile(model, backend="aot_eager", fullgraph=True)
        compiled_out = compiled_mod(inp)
        self.assertEqual(compiled_out, out)

    @with_comms
    @skip_if_lt_x_gpu(4)
    def test_2d_fsdp_tp_compile(self):
        data_parallel_size = 2
        model = SimpleModel(self.device_type)
        model_copy = copy.deepcopy(model)

        # 2-D mesh is [dp, tp]
        twod_mesh = init_device_mesh(
            "cuda",
            (data_parallel_size, self.world_size // data_parallel_size),
            mesh_dim_names=["dp", "tp"],
        )

        fsdp_pg = twod_mesh.get_group(mesh_dim=0)

        inp = torch.rand(20, 10, device=self.device_type)
        parallelize_plan = {
            "mlp_0.net1": ColwiseParallel(),
            "mlp_0.net2": RowwiseParallel(),
            "mlp_1.net1": ColwiseParallel(),
            "mlp_1.net2": RowwiseParallel(),
        }
        tp_model = parallelize_module(model, twod_mesh["tp"], parallelize_plan)
        eager_2d = FSDP(
            tp_model,
            device_id=self.rank,
            use_orig_params=True,
            device_mesh=twod_mesh["dp"],
        )
        out = eager_2d(inp)
        tp_model2 = parallelize_module(
            model_copy,
            twod_mesh["tp"],
            parallelize_plan,
        )
        fsdp_2d = FSDP(
            tp_model2,
            device_id=self.rank,
            use_orig_params=True,
            device_mesh=twod_mesh["dp"],
        )

        # TODO: once aot autograd support is ready we can just use default backend
        compiled_2d = torch.compile(fsdp_2d, backend="aot_eager")
        compiled_output = compiled_2d(inp)

        self.assertEqual(out, compiled_output)

    @with_comms
    @skip_if_lt_x_gpu(4)
    def test_2d_fsdp_tp_ac_compile(self):
        dp_degree = 2
        tp_degree = self.world_size // dp_degree
        model = SimpleModel(self.device_type)
        model_copy = copy.deepcopy(model)

        # 2-D mesh is [dp, tp]
        mesh_2d = init_device_mesh(
            "cuda", mesh_shape=(dp_degree, tp_degree), mesh_dim_names=("dp", "tp")
        )

        inp = torch.rand(20, 10, device=self.device_type)
        parallelize_plan = {
            "mlp_0.net1": ColwiseParallel(),
            "mlp_0.net2": RowwiseParallel(),
            "mlp_1.net1": ColwiseParallel(),
            "mlp_1.net2": RowwiseParallel(),
        }
        tp_model = parallelize_module(model, mesh_2d["tp"], parallelize_plan)
        tp_model = checkpoint_wrapper(
            tp_model,
            checkpoint_impl=CheckpointImpl.NO_REENTRANT,
            checkpoint_fn=checkpoint,
            use_reentrant=False,
        )
        eager_2d = FSDP(tp_model, device_mesh=mesh_2d["dp"], use_orig_params=True)

        tp_model2 = parallelize_module(model_copy, mesh_2d["tp"], parallelize_plan)
        fsdp_2d = FSDP(
            tp_model2,
            device_mesh=mesh_2d["dp"],
            use_orig_params=True,
        )
        # TODO: once aot autograd support is ready we can just use default backend
        compiled_2d = torch.compile(fsdp_2d, backend="aot_eager")

        # forward pass
        out = eager_2d(inp)
        compiled_output = compiled_2d(inp)
        self.assertEqual(out, compiled_output)

        # backward pass
        out.sum().backward()
        compiled_output.sum().backward()

        # compare the gradients:
        for n, p in zip(fsdp_2d.parameters(), compiled_2d.parameters()):
            self.assertEqual(n.grad, p.grad)

    @with_comms
    @skip_if_lt_x_gpu(4)
    def test_compile_dtensor_redistribute_backward(self):
        mesh = DeviceMesh(device_type="cuda", mesh=torch.arange(self.world_size))

        def fn(x, y):
            dt = DTensor.from_local(x.reshape(2, 4), mesh, [Shard(0)], run_check=False)
            dt2 = DTensor.from_local(y.reshape(4, 2), mesh, [Shard(1)], run_check=False)
            dt_out = torch.matmul(dt, dt2)
            dt_out_redistribute = dt_out.redistribute(mesh, [Replicate()])
            return dt_out_redistribute.to_local()

        opt_fn = torch.compile(fn, backend=aot_eager_graph, fullgraph=True)

        x_ref = torch.arange(8, requires_grad=True, dtype=torch.float32)
        y_ref = torch.arange(8, requires_grad=True, dtype=torch.float32)
        ref = fn(x_ref, y_ref)

        x = torch.arange(8, requires_grad=True, dtype=torch.float32)
        y = torch.arange(8, requires_grad=True, dtype=torch.float32)
        res = opt_fn(x, y)

        self.assertEqual(res, ref)

        # Now run and assert the backward + gradients
        ref.sum().backward()
        res.sum().backward()

        self.assertEqual(x_ref.grad, x.grad)
        self.assertEqual(y_ref.grad, y.grad)


instantiate_parametrized_tests(TestDTensorCompileE2E)

if __name__ == "__main__":
    run_tests()<|MERGE_RESOLUTION|>--- conflicted
+++ resolved
@@ -19,6 +19,7 @@
     Replicate,
     Shard,
 )
+from torch.distributed._tensor.placement_types import _Partial
 from torch.distributed.algorithms._checkpoint.checkpoint_wrapper import (
     checkpoint_wrapper,
     CheckpointImpl,
@@ -98,8 +99,6 @@
     def world_size(self) -> int:
         return 2
 
-<<<<<<< HEAD
-=======
     def test_placement_compile(self):
         def fn(x):
             a = 0
@@ -146,7 +145,6 @@
         compiled_out = compiled_fn(mesh)
         self.assertEqual(opt_fn, compiled_out)
 
->>>>>>> 6fc015fe
     def test_fakify_dtensor(self):
         mesh = DeviceMesh(self.device_type, torch.arange(self.world_size))
 
