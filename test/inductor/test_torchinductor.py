# Owner(s): ["module: inductor"]
import contextlib
import dataclasses
import functools
import importlib
import itertools
import math
import os
import random
import sys
import time
import typing
import unittest
import weakref
from typing import Tuple
from unittest.mock import patch

import numpy as np

import torch

import torch._dynamo
import torch.nn as nn
from torch._dispatch.python import enable_python_dispatcher
from torch._dynamo.testing import rand_strided, same
from torch._inductor.utils import run_and_get_triton_code
from torch.fx.experimental.proxy_tensor import make_fx
from torch.nn import functional as F
from torch.testing import make_tensor
from torch.testing._internal.common_dtype import all_types
from torch.testing._internal.common_utils import (
    DeterministicGuard,
    IS_CI,
    IS_MACOS,
    IS_WINDOWS,
    IS_X86,
    TEST_WITH_ASAN,
    TEST_WITH_ROCM,
    TEST_WITH_SLOW,
    TestCase as TorchTestCase,
)
from torch.utils._python_dispatch import TorchDispatchMode
from torch.utils._pytree import tree_flatten, tree_unflatten

if IS_WINDOWS and IS_CI:
    sys.stderr.write(
        "Windows CI does not have necessary dependencies for test_torchinductor yet\n"
    )
    if __name__ == "__main__":
        sys.exit(0)
    raise unittest.SkipTest("requires sympy/functorch/filelock")

importlib.import_module("functorch")
importlib.import_module("filelock")

from functorch.compile import config as functorch_config
from torch._inductor import config, test_operators

from torch._inductor.compile_fx import compile_fx, compile_fx_inner
from torch._inductor.utils import has_torchvision_roi_align

from torch.testing._internal.inductor_utils import HAS_CPU, HAS_CUDA

HAS_MULTIGPU = HAS_CUDA and torch.cuda.device_count() >= 2
HAS_AVX2 = "fbgemm" in torch.backends.quantized.supported_engines
aten = torch.ops.aten
requires_cuda = functools.partial(unittest.skipIf, not HAS_CUDA, "requires cuda")
requires_multigpu = functools.partial(
    unittest.skipIf, not HAS_MULTIGPU, "requires multiple cuda devices"
)
slow = functools.partial(unittest.skipIf, not TEST_WITH_SLOW, "too slow")
skip_if_x86_mac = functools.partial(
    unittest.skipIf, IS_MACOS and IS_X86, "Does not work on x86 Mac"
)
vec_dtypes = [torch.float, torch.bfloat16]


# For OneDNN bf16 path, OneDNN requires the cpu has intel avx512 with avx512bw,
# avx512vl, and avx512dq at least. So we will skip the test case if one processor
# is not meet the requirement.
@functools.lru_cache(maxsize=None)
def has_bf16_support():
    import sys

    if sys.platform != "linux":
        return False
    with open("/proc/cpuinfo", encoding="ascii") as f:
        lines = f.read()
    return all(word in lines for word in ["avx512bw", "avx512vl", "avx512dq"])


unary_list = [
    torch.nn.ReLU(),
    torch.nn.Sigmoid(),
    torch.nn.Tanh(),
    torch.nn.Hardswish(),
    torch.nn.LeakyReLU(0.1, inplace=False),
    torch.nn.Hardtanh(min_val=-0.5, max_val=4, inplace=False),
    torch.nn.GELU(approximate="none"),
    torch.nn.GELU(approximate="tanh"),
    torch.nn.ReLU6(),
    torch.nn.SiLU(),
    torch.nn.Hardsigmoid(),
    lambda x: F.relu(x),
    lambda x: F.sigmoid(x),
    lambda x: F.tanh(x),
    lambda x: F.hardswish(x),
    lambda x: F.leaky_relu(x, 0.1),
    lambda x: F.hardtanh(x, min_val=-0.5, max_val=4),
    lambda x: F.gelu(x, approximate="none"),
    lambda x: F.gelu(x, approximate="tanh"),
    lambda x: F.relu6(x),
    lambda x: F.silu(x),
    lambda x: F.hardsigmoid(x),
    lambda x: torch.relu(x),
    lambda x: torch.sigmoid(x),
    lambda x: torch.tanh(x),
    lambda x: x.relu(),
    lambda x: x.sigmoid(),
    lambda x: x.tanh(),
]


binary_list = [
    lambda x, y: torch.add(x, y),  # call_function
    lambda x, y: torch.add(y, x),  # call_function
    lambda x, y: x.add(y),  # call_method
    lambda x, y: x.add_(y),  # call_method
    lambda x, y: torch.sub(x, y),  # call_function
    lambda x, y: x.sub(y),  # call_method
    lambda x, y: x.sub_(y),  # call_method
]


class TestCase(TorchTestCase):
    @classmethod
    def setUpClass(cls):
        super().setUpClass()
        cls._stack = contextlib.ExitStack()
        cls._stack.enter_context(
            config.patch(
                {
                    "debug": True,
                    "cpp.min_chunk_size": 1,
                    "triton.autotune_pointwise": False,  # too slow
                    "implicit_fallbacks": False,
                }
            )
        )

    @classmethod
    def tearDownClass(cls):
        cls._stack.close()
        super().tearDownClass()

    def setUp(self):
        torch._dynamo.reset()
        super().setUp()
        self._start = time.perf_counter()

    def tearDown(self):
        super().tearDown()
        torch._dynamo.reset()
        if os.environ.get("ERROR_ON_SLOW") == "1":
            elapsed = time.perf_counter() - self._start
            assert elapsed < 120


class ToTuple(torch.nn.Module):
    def forward(self, x):
        return (x,)


@dataclasses.dataclass
class InputGen:
    n: int
    device: str

    def dense(self):
        return torch.randn((self.n, self.n), device=self.device)

    def transposed(self):
        return self.dense().transpose(0, 1)

    def strided(self):
        return torch.randn((self.n * 2, self.n * 3), device=self.device)[
            self.n :, self.n :: 2
        ]

    def broadcast1(self):
        return torch.randn((self.n,), device=self.device)

    def broadcast2(self):
        return torch.randn((1, self.n, 1), device=self.device)

    def broadcast3(self):
        return torch.randn((1,), device=self.device)

    def double(self):
        return torch.randn((self.n, self.n), device=self.device, dtype=torch.double)

    def int(self):
        return torch.arange(self.n, device=self.device, dtype=torch.int32)


def compute_grads(args, kwrags, results, grads):
    def gather_leaf_tensors(args, kwargs):
        args, _ = tree_flatten(args)
        kwargs, _ = tree_flatten(kwargs)
        args = args + kwargs
        leaf_tensors = [
            arg for arg in args if isinstance(arg, torch.Tensor) and arg.requires_grad
        ]
        return leaf_tensors

    flat_results, _ = tree_flatten(results)
    flat_diff_results = [r for r in flat_results if r.requires_grad]
    assert len(flat_diff_results) > 0

    leaf_tensors = gather_leaf_tensors(args, kwrags)
    assert len(leaf_tensors) > 0
    return torch.autograd.grad(
        flat_diff_results,
        leaf_tensors,
        grads,
        allow_unused=True,
        retain_graph=True,
    )


def clone_preserve_strides(x):
    if not isinstance(x, torch.Tensor):
        return x
    buffer = torch.as_strided(
        x, (x.untyped_storage().size() // x.element_size(),), (1,), 0
    ).clone()
    out = torch.as_strided(buffer, x.size(), x.stride(), x.storage_offset())
    return out


@patch.object(config, "debug", True)
def run_and_get_cpp_code(fn, *args, **kwargs):
    torch._dynamo.reset()
    import io
    import logging

    log_capture_string = io.StringIO()
    ch = logging.StreamHandler(log_capture_string)
    from torch._inductor.graph import output_code_log

    output_code_log.addHandler(ch)
    prev_level = output_code_log.level
    output_code_log.setLevel(logging.DEBUG)
    fn(*args, **kwargs)
    s = log_capture_string.getvalue()
    output_code_log.setLevel(prev_level)
    output_code_log.removeHandler(ch)
    return s


def check_model(
    self: TestCase,
    model,
    example_inputs,
    kwargs=None,
    *,
    atol=None,
    rtol=None,
    check_lowp=True,
    exact_dtype=True,
    nopython=True,
    copy_to_cuda=True,
    reference_in_float=True,
    assert_equal=True,
    check_gradient=False,
):
    kwargs = kwargs or {}
    torch._dynamo.reset()

    ref_inputs = [clone_preserve_strides(x) for x in example_inputs]
    ref_kwargs = kwargs
    has_lowp_args = False
    original_lowp_dtype = torch.half

    if reference_in_float:
        # check_lowp is ignored here, it's kept just to be able to call `common` with extra arg
        def upcast_fn(x):
            nonlocal has_lowp_args
            if isinstance(x, torch.Tensor) and (
                x.dtype == torch.float16 or x.dtype == torch.bfloat16
            ):
                has_lowp_args = True
                return x.float()
            else:
                return x

        def get_original_lowp_dtype(example_inputs):
            dtypes = [x.dtype for x in example_inputs if isinstance(x, torch.Tensor)]
            dtype_set = set(dtypes)
            return dtype_set.pop() if len(dtype_set) == 1 else torch.half

        ref_inputs = list(map(upcast_fn, example_inputs))
        ref_kwargs = {k: upcast_fn(v) for k, v in kwargs.items()}
        if has_lowp_args:
            original_lowp_dtype = get_original_lowp_dtype(example_inputs)
            if hasattr(model, "to"):
                model = model.to(torch.float)

    torch.manual_seed(0)

    correct = model(*ref_inputs, **ref_kwargs)
    # downcast the model back if needed
    if reference_in_float and has_lowp_args:
        if hasattr(model, "to"):
            model = model.to(original_lowp_dtype)

    torch._inductor.metrics.reset()

    called = False

    def compile_fx_wrapper(model_, example_inputs_):
        nonlocal called
        called = True
        return compile_fx(model_, example_inputs_)

    def run(*ex, **kwargs):
        return model(*ex, **kwargs)

    run = torch._dynamo.optimize(compile_fx_wrapper, nopython=nopython)(run)

    torch.manual_seed(0)
    actual = run(*example_inputs, **kwargs)
    # if not called:
    #     exp = torch._dynamo.explain(run, *example_inputs)
    #     print("Explain:", exp[0])
    #     for graph in exp[2]:
    #         print("Graph", graph)
    assert called, "Ran graph without calling compile_fx"
    assert type(actual) == type(correct)

    correct_flat, correct_spec = tree_flatten(correct)
    actual_flat, _ = tree_flatten(actual)
    if reference_in_float:
        correct_flat = tuple(
            y.to(x.dtype)
            if isinstance(y, torch.Tensor) and y.dtype.is_floating_point
            else y
            for x, y in zip(actual_flat, correct_flat)
        )
        correct = tree_unflatten(correct_flat, correct_spec)

    if assert_equal:
        self.assertEqual(
            actual,
            correct,
            atol=atol,
            rtol=rtol,
            equal_nan=True,
            exact_dtype=exact_dtype,
        )
        # In case of input mutations, check that inputs are the same
        self.assertEqual(
            ref_inputs,
            example_inputs,
            atol=atol,
            rtol=rtol,
            equal_nan=True,
            # our testing sometimes uses higher precision inputs for the reference
            exact_dtype=False,
        )
    else:
        for correct_val, actual_val in zip(correct_flat, actual_flat):
            if isinstance(correct_val, torch.Tensor):
                assert correct_val.device == actual_val.device
                assert correct_val.size() == actual_val.size()
                assert correct_val.stride() == actual_val.stride()
                assert correct_val.layout == actual_val.layout
                if exact_dtype:
                    assert correct_val.dtype == actual_val.dtype

    if check_gradient:
        # generate random unit norm gradients
        grads = [
            torch.rand(r.shape, device=r.device, dtype=r.dtype)
            for r in correct_flat
            if r.requires_grad
        ]
        for g in grads:
            g /= g.norm()

        correct_grad = compute_grads(ref_inputs, ref_kwargs, correct, grads)
        actual_grad = compute_grads(example_inputs, kwargs, actual, grads)

        self.assertEqual(
            actual_grad,
            correct_grad,
            atol=atol,
            rtol=rtol,
            equal_nan=True,
            exact_dtype=exact_dtype,
        )

    torch._dynamo.reset()


@torch._inductor.config.patch("triton.cudagraphs", False)
def check_model_cuda(
    self: TestCase,
    model,
    example_inputs,
    kwargs=None,
    *,
    atol=None,
    rtol=None,
    check_lowp=True,
    exact_dtype=True,
    nopython=True,
    copy_to_cuda=True,
    reference_in_float=True,
    assert_equal=True,
    check_gradient=False,
):
    kwargs = kwargs or {}
    if hasattr(model, "to"):
        model = model.to("cuda")

    def copy_fn(x):
        # preserve strides of the input on the device
        if not isinstance(x, torch.Tensor):
            return x
        return torch.empty_strided(
            x.size(), x.stride(), device="cuda", dtype=x.dtype
        ).copy_(x)

    if copy_to_cuda:
        example_inputs = tuple(copy_fn(x) for x in example_inputs)

    check_model(
        self,
        model,
        example_inputs,
        kwargs,
        atol=atol,
        rtol=rtol,
        exact_dtype=exact_dtype,
        nopython=nopython,
        reference_in_float=reference_in_float,
        assert_equal=assert_equal,
        check_gradient=check_gradient,
    )

    if check_lowp:

        def downcast_fn(x):
            if not isinstance(x, torch.Tensor) or not x.dtype == torch.float:
                return x
            return torch.empty_strided(
                x.size(), x.stride(), device="cuda", dtype=torch.half
            ).copy_(x)

        example_inputs = list(map(downcast_fn, example_inputs))
        if hasattr(model, "to"):
            model = model.to(torch.half)
        if rtol is not None:
            rtol = max(2e-3, rtol)
        check_model(
            self,
            model,
            example_inputs,
            kwargs,
            atol=atol,
            rtol=rtol,
            exact_dtype=exact_dtype,
            nopython=nopython,
            reference_in_float=reference_in_float,
            assert_equal=assert_equal,
            check_gradient=check_gradient,
        )


class SweepInputs2:
    input_gen_types1 = [
        "dense",
        "transposed",
        "strided",
        "broadcast1",
        "broadcast2",
        "broadcast3",
        "double",
        "int",
    ]
    input_gen_types2 = input_gen_types1
    gen = None

    @staticmethod
    def kernel(a, b):
        return (a + b,)

    @classmethod
    def gen_template(cls, name1, name2):
        def test(self):
            check_model(
                self,
                cls.kernel,
                (
                    getattr(cls.gen, name1)(),
                    getattr(cls.gen, name2)(),
                ),
            )

        test.__name__ = f"test_{cls.gen.device}_{name1}_{name2}"
        setattr(cls, test.__name__, test)

    @classmethod
    def populate(cls):
        for name1 in cls.input_gen_types1:
            for name2 in cls.input_gen_types2:
                cls.gen_template(name1, name2)


class CommonTemplate:
    def test_bool(self):
        def fn(a, b):
            return (
                a + b,
                a * b,
                a & b,
                a | b,
                a ^ b,
                torch.logical_and(a, b),
                torch.logical_or(a, b),
                torch.logical_not(a),
                torch.sign(b),
            )

        self.common(
            fn,
            (
                torch.tensor([True, False, True, False]),
                torch.tensor([False, False, True, True]),
            ),
        )

    def test_add_const_int(self):
        def fn(a):
            return (a + 1, torch.add(a, 1, alpha=2))

        self.common(fn, (torch.randn(32),))

    def test_add_const_float(self):
        def fn(a):
            return (a + 1.5,)

        self.common(fn, (torch.randn(32),))

    def test_add_inplace_permuted(self):
        def fn(x, y):
            return x.add_(y)

        x = torch.ones([2, 12, 13, 17]).transpose(1, 2)
        y = torch.randn([2, 13, 1, 17])

        self.common(fn, (x, y))

    def test_concat_add_inplace(self):
        def fn(x, y, z):
            return torch.cat([x, y], dim=1).add_(z)

        x = torch.randn([2, 12, 14, 14])
        y = torch.randn([2, 12, 14, 14])
        z = torch.randn([2, 24, 14, 14])

        self.common(fn, (x, y, z))

    def test_abs(self):
        def fn(a):
            return (a / (torch.abs(a) + 1),)

        self.common(fn, (torch.randn(17),))

    def test_sgn(self):
        def fn(a):
            return torch.sgn(a), torch.sgn(a + 1) - 1

        self.common(fn, [torch.linspace(-10, 10, 41)])

    def test_randn_generator(self):
        def fn(a, generator):
            torch.randn([20, 20], generator=generator, device=a.device)

        self.common(fn, (torch.linspace(-10, 10, 41), None))

        # generator not yet supported in dynamo
        with self.assertRaisesRegex(torch._dynamo.exc.Unsupported, "Generator"):
            self.common(fn, (torch.linspace(-10, 10, 41), torch.Generator(self.device)))

    def test_sgn_extremal(self):
        def fn(a):
            return (torch.sgn(a),)

        self.common(fn, [torch.tensor([np.nan, np.inf, -np.inf, 0])])

    def test_max_min(self):
        def fn(a, b):
            return (torch.maximum(a, b), torch.minimum(a, b))

        self.common(fn, (torch.randn(8), torch.randn(8)))
        t1 = torch.randn(8)
        t1[0] = float("nan")
        t2 = torch.randn(8)
        t2[1] = float("nan")
        self.common(fn, (t1, t2))

    def test_neg_max_uint8(self):
        # https://github.com/pytorch/pytorch/issues/93380
        def fn(a, b):
            c = torch.neg(a)
            return torch.maximum(b, c)

        a = torch.randint(256, (1,), dtype=torch.uint8)
        b = torch.randint(256, (8390,), dtype=torch.uint8)
        self.common(fn, (a, b))

    def test_compar(self):
        def fn(x):
            return x.gt(3.5), x.ge(3.5), x.eq(3.5), x.le(2.5), x.lt(3.5), x.ne(3.5)

        a = torch.tensor([3])
        self.common(fn, (a,))

    def test_horizonal_fusion1(self):
        def fn(a, b, c):
            return (a + b, a - c, b * c)

        self.common(
            fn, (torch.randn(8, 16, 16), torch.randn(8, 16, 16), torch.randn(1, 16, 1))
        )

    def test_horizonal_fusion2(self):
        def fn(a, b, c):
            return a + 1, b + 2, c + 3

        self.common(fn, (torch.randn(8, 16, 8), torch.randn(8, 16), torch.randn(16, 8)))

    def test_vertical_fusion1(self):
        def fn(sa, ct, p):
            # From torchbench.pyhpc_equation_of_state
            v17 = -3.087032500374211e-7
            v18 = -1.988366587925593e-8
            v19 = -1.061519070296458e-11
            v20 = 1.550932729220080e-10
            t15 = v19 * ct
            t19 = v17 + ct * (v18 + t15) + v20 * sa
            t20 = 1.0 / t19
            t128 = t19 * p
            return t20 + t128

        self.common(
            fn,
            (
                torch.randn(204, 204, 26),
                torch.randn(204, 204, 26),
                torch.randn(26),
            ),
        )
        self.assertEqual(torch._inductor.metrics.generated_kernel_count, 1)

    def test_forced_buffer_realize(self):
        # Test torch._test_inductor_realize forces a buffer to be realized
        def fn(a):
            b = test_operators.realize(a * 2)
            return (b * 2,)

        self.common(fn, (torch.randn(10),))
        self.assertEqual(torch._inductor.metrics.ir_nodes_pre_fusion, 2)

    def test_scheduler_vertical_fusion1(self):
        realize = test_operators.realize

        def fn(sa, ct, p):
            # From torchbench.pyhpc_equation_of_state
            v17 = -3.087032500374211e-7
            v18 = -1.988366587925593e-8
            v19 = -1.061519070296458e-11
            v20 = 1.550932729220080e-10
            t15 = realize(v19 * ct)
            t19 = realize(v17 + ct * (v18 + t15) + v20 * sa)
            t20 = realize(1.0 / t19)
            t128 = realize(t19 * p)
            return t20 + t128

        self.common(
            fn,
            (
                torch.randn(204, 204, 26),
                torch.randn(204, 204, 26),
                torch.randn(26),
            ),
        )
        self.assertEqual(torch._inductor.metrics.ir_nodes_pre_fusion, 5)
        self.assertEqual(
            torch._inductor.metrics.generated_kernel_count,
            1 if self.device == "cuda" else 3,
        )

    def test_sum1(self):
        def fn(a, b):
            return ((a + b).sum(-1),)

        self.common(fn, (torch.randn(8, 8), torch.randn(8, 8)))

    def test_sum2(self):
        def fn(a, b):
            return ((a + b).sum([1, 2]), (a + b).sum(-1))

        self.common(fn, (torch.randn(8, 9, 3, 21), torch.randn(8, 9, 3, 21)))

    def test_sum3(self):
        def fn(a, b):
            r1 = a + b
            r2 = r1.sum(-1)
            r3 = torch.squeeze(b) + 10
            return (r1, r2, r3)

        # Mismatched elements: 2 / 10 (20.0%)
        # Greatest absolute difference: 0.0029296875 at index (8,) (up to 1e-05 allowed)
        # Greatest relative difference: 0.0017482517482517483 at index (6,) (up to 0.001 allowed)
        self.common(fn, (torch.randn(10, 10), torch.randn(1, 10)), atol=1e-5, rtol=2e-3)

    def test_sum4(self):
        def fn(a):
            b = a + 1
            c = b.sum(-1)
            d = c + 3
            e = d.sum(-1)
            f = e + 5
            return (f, e, d, c, b)

        self.common(fn, (torch.randn(1, 16, 8, 8),))

    def test_sum5(self):
        def fn(a):
            b = a + 1
            c = b.sum(-1)
            d = c + 3
            e = d.sum(-1)
            f = e + 5
            return (f,)

        self.common(fn, (torch.randn(1, 17, 8, 9),))

    def test_reduction1(self):
        def fn(a):
            return (a.sum(), a.max(), a.min(), a.argmax(), a.argmin())

        self.common(fn, (torch.tensor([float("-inf"), 0.0, float("inf")]),))

    @skip_if_x86_mac()
    def test_reduction2(self):
        def fn(a):
            # FIXME: a.argmax
            return (a.sum(), a.max(), a.min(), a.argmin())

        self.common(fn, (torch.full((4,), float("inf")),))

    @skip_if_x86_mac()
    def test_reduction3(self):
        def fn(a):
            # FIXME: a.argmin
            return (a.sum(), a.max(), a.min(), a.argmax())

        self.common(fn, (torch.full((4,), float("-inf")),))

    def test_reduction4(self):
        if self.device == "cpu":
            raise unittest.SkipTest("Non-deterministic CPU results")

        def fn(a):
            return (a.argmax(-1), a.argmin(-1))

        inputs = (torch.ones(128), torch.ones(4, 4, 1))
        for i in inputs:
            self.common(fn, (i,))

    @config.patch(unroll_reductions_threshold=1)
    def test_reduction5(self):
        if self.device == "cpu":
            raise unittest.SkipTest("Non-deterministic CPU results")

        def fn(a):
            return (a.sum(), a.max(), a.min(), a.argmax())

        self.common(fn, (torch.full((4,), float("-inf")),))

    def test_unroll_small_reduction(self):
        def fn(x):
            val1, index1 = x.min(-1)
            val2, index2 = x.max(-1)
            return (
                val1,
                index1,
                val2,
                index2,
                x.sum(-1),
                (x > 1).any(-1),
                (x > 0).all(-1),
                x.argmin(-1),
                x.argmax(-1),
                x.amin(-1),
                x.amax(-1),
                x.aminmax(),
            )

        with config.patch(unroll_reductions_threshold=8):
            # small sized reductions will get unrolled
            self.common(fn, (torch.randn(8, 3),))
        torch._dynamo.reset()
        with config.patch(unroll_reductions_threshold=1):
            # make sure things also work if they aren't unrolled
            self.common(fn, (torch.randn(8, 3),))

    def test_multilayer_low_prec(self):
        # fp16 nyi for cpu
        if self.device == "cpu":
            raise unittest.SkipTest("requires CUDA")

        def fn(a):
            return torch.mean(a)

        self.common(fn, ((torch.rand((10, 3, 352, 352), dtype=torch.float16),)))

    def test_expanded_reduction(self):
        if self.device == "cpu":
            raise unittest.SkipTest(
                "https://github.com/pytorch/torchdynamo/issues/1697"
            )

        def fn(x, y):
            z = x * y
            return z.sum((0, 1))

        self.common(fn, (torch.randn(2, 197, 256), torch.randn(2, 1, 256)))

    def test_min_max_reduction(self):
        def fn(a, b):
            return (
                (a + b).max(),
                (a + b).min(),
                torch.amax(a + 1, keepdim=True),
                torch.amin(b + 1, keepdim=True),
            )

        for dtype in [torch.float, torch.bfloat16, torch.float16]:
            self.common(fn, (torch.randn(8, 8).to(dtype), torch.randn(8, 8).to(dtype)))

    def test_fmin_fmax(self):
        def fn(a, b):
            return (
                torch.fmin(a, b),
                torch.fmax(a, b),
                torch.fmax(a + 1, torch.tensor(0.0)),
            )

        self.common(
            fn,
            (
                torch.tensor(
                    [-10.0, 10.0, float("nan"), float("nan"), float("nan"), 3, 4]
                ),
                torch.tensor(
                    [float("nan"), float("nan"), -10.0, 10.0, float("nan"), 4, 3]
                ),
            ),
        )

    def test_sum_int(self):
        def fn(x):
            return 2 * x.sum(-1) + x.sum()

        dtypes = torch.bool, torch.uint8, torch.int
        inps = [torch.randint(2, (64,), dtype=dtype) for dtype in dtypes]
        for i in inps:
            self.common(fn, (i,), check_lowp=False)

    def test_sum_dtype(self):
        def fn(x):
            return x * x.sum(-1, dtype=torch.double) + x.sum(dtype=torch.double)

        self.common(fn, (torch.ones(32, 32) * 70,))

    def test_clamp(self):
        def fn(a, b):
            return (a.clamp(-0.1, 0.1), b.clamp(0), torch.clamp(a + b, max=0))

        self.common(fn, (torch.randn(8, 8), torch.randn(8, 8)))

    def test_clamp_type_promotion(self):
        def fn(a):
            b = torch.tensor(1.0, dtype=torch.double, device=self.device)
            c = torch.full((4,), 2, device=self.device)
            return a.clamp(min=b, max=c)

        self.common(fn, (torch.randint(4, (4,)),))

    def test_arange1(self):
        def fn(x):
            rng1 = torch.arange(8 * 8, dtype=torch.float32, device=x.device).view(8, 8)
            rng2 = torch.arange(10, 18, device=x.device)
            tmp = x * rng1
            return tmp, tmp + rng2

        self.common(fn, (torch.randn(8, 8),))

    def test_arange2(self):
        def fn(x):
            rng1 = torch.arange(8, device=x.device)
            return (x + rng1,)

        self.common(fn, (torch.randint(4, (8, 8)),), check_lowp=False)

    def test_arange3(self):
        def fn(x):
            return x + torch.ops.aten.arange.start_step(
                0, 53, 4, dtype=torch.int64, device=x.device
            )

        self.common(fn, (torch.randn(14),))

    def test_arange4(self):
        def fn(x):
            return x - torch.arange(512, -512, -1.0, device=x.device)

        self.common(fn, (torch.randn(1024),))

    def test_arange5(self):
        def fn(step, device):
            return torch.arange(512, -512, step, device=device)

        compiled_fn = torch._dynamo.optimize()(fn)

        # NOTE: use assertEqual to check dtypes which self.common doesn't do
        for step in (-1, -1.0):
            expect = fn(step, self.device)
            actual = compiled_fn(step, self.device)
            self.assertEqual(expect, actual)
        self.assertEqual(expect, actual)

    def test_arange6(self):
        def fn(x):
            return torch.arange(0.1, 8.0001, 1, dtype=x.dtype, device=x.device)

        # Test that float arguments are truncated to int when dtype is set explicitly
        make_arg = functools.partial(make_tensor, device="cpu", requires_grad=False)
        self.common(fn, (make_arg(1, dtype=torch.float32),))
        self.common(fn, (make_arg(1, dtype=torch.int64),))

    def test_linspace1(self):
        def fn(x):
            return torch.linspace(0.125, 0.875, 7, device=x.device) + x

        self.common(fn, (torch.randn(1, 7),))

    def test_linspace2(self):
        def fn(x):
            return torch.linspace(0, 2, 1, device=x.device) + x

        self.common(fn, (torch.randn(1, 1),))

    def test_linspace3(self):
        def fn(x):
            return torch.linspace(0, 2, 0, device=x.device)

        self.common(fn, (torch.Tensor([]),))

    def test_tensor1(self):
        def fn(x):
            return torch.tensor([1], device=x.device) + x, torch.tensor(
                5, device=x.device
            )

        self.common(fn, (torch.randn(10),))

    def test_tensor2(self):
        def fn(x):
            return torch.tensor(list(range(2, 40, 2)), device=x.device) + x

        self.common(fn, (torch.randn(1),))

    def test_tensor3(self):
        def fn(x):
            return (
                torch.tensor([], device=x.device),
                torch.tensor([1, 2], device=x.device) + 1,
                torch.tensor([1, 2, 3], device=x.device) + 2,
                torch.tensor([1, 2, 3, 4], device=x.device) + x,
            )

        self.common(fn, [torch.randn(4)])

    def test_views1(self):
        def fn1(x, y):
            return (x.view(size2) + y,)

        def fn2(x, y):
            return ((x + 1).view(size2) + y,)

        views = [
            ([5 * 7], [5, 7]),
            ([2 * 3 * 4 * 5 * 6 * 7], [2, 3, 4, 5, 6, 7]),
            ([2 * 3, 4, 5, 6 * 7], [2, 3, 4, 5, 6, 7]),
            ([10 * 5, 20], [10, 5, 20]),
            ([1, 10, 1], [10]),
            ([10, 1, 10, 1, 10], [10, 100]),
            ([2, 2, 2, 2], [4, 4]),
        ]
        for size1, size2 in views:
            self.common(fn1, (torch.randn(size1), torch.randn(size2)))
            self.common(fn2, (torch.randn(size1), torch.randn(size2)))

        for size2, size1 in views:
            self.common(fn1, (torch.randn(size1), torch.randn(size2)))
            self.common(fn2, (torch.randn(size1), torch.randn(size2)))

    def test_views2(self):
        def fn1(x):
            return (x.view(size2) + 1,)

        def fn2(x):
            return ((x * 2).view(size2) + 1,)

        for size1, size2 in [
            ([2, 2, 2, 2], [4, -1]),
            ([10, 1, 10, 1, 10], [-1, 100]),
            ([10 * 5, 20], [10, -1, 20]),
        ]:
            self.common(fn1, (torch.randn(size1),))
            self.common(fn2, (torch.randn(size1),))

    def test_views3(self):
        # example taken from hf_BigBird
        def forward(arg1, arg2):
            index = torch.ops.aten.index(arg1, [arg2])
            view_1 = torch.ops.aten.view(index, [1, 2232, 64])
            view_2 = torch.ops.aten.view(view_1, [1, 12, 62, 192])
            return view_2

        self.common(
            forward,
            (
                rand_strided((64, 64), (64, 1), torch.float32),
                rand_strided((2232,), (1,), torch.int64),
            ),
        )

    def test_views4(self):
        # example taken from hf_BigBird
        def forward(arg1, arg2):
            arg1 = arg1.index_select(0, arg2)
            arg1 = torch.ops.aten.view(arg1, [2, 3, 4, 5, 5])
            arg1 = torch.ops.aten.view(arg1, [2, 3, 2, 10, -1])
            return arg1

        self.common(
            forward,
            (
                torch.randn(12, 5, 5),
                torch.randint(0, 11, (24,)),
            ),
        )

    def test_relu(self):
        def fn(a, b):
            return (torch.relu(a), torch.relu(a + b) / 10)

        self.common(fn, (torch.randn(8, 8), torch.randn(8, 8)))

    def test_exp(self):
        def fn(a, b):
            return (torch.exp(a), torch.exp(a + b))

        self.common(fn, (torch.randn(8, 8), torch.randn(8, 8)))

    def test_exp2(self):
        def fn(a, b):
            return (torch.exp2(a), torch.exp2(a + b), torch.pow(2, -torch.abs(a - b)))

        self.common(fn, (torch.randn(8, 8), torch.randn(8, 8)))

    def test_sigmoid(self):
        def fn(a, b):
            return (torch.sigmoid(a), torch.sigmoid(a + b))

        self.common(fn, (torch.randn(8, 8), torch.randn(8, 8)))

    def test_round(self):
        def fn(a, b):
            return torch.round(a), torch.round(b + 1), torch.round(a, decimals=2)

        # without manual_seed, there is some chance this test fails due to:
        # https://github.com/openai/triton/issues/530
        torch.manual_seed(0)

        # with *100 we are always getting a number exactly at .5 which we don't do right in half
        self.common(fn, (torch.randn(8, 8) * 100, torch.randn(8, 8) * 10))

    def test_round_correctness(self):
        if self.device == "cuda":
            raise unittest.SkipTest("need to debug tl.libdevice on A100/V100")

        def fn(a):
            return torch.round(a)

        self.common(
            fn,
            [torch.arange(-10, 10, 0.1, dtype=torch.float64)],
            check_lowp=False,
        )

    def test_silu(self):
        def fn(a):
            return (torch.nn.functional.silu(a),)

        self.common(fn, (torch.randn(8, 8),))

    # TODO(voz): Re-enable this test ASAP https://github.com/pytorch/pytorch/issues/82763
    @unittest.skip("Skipping due to op bugs")
    def test_nan_to_num(self):
        def fn(a):
            return (
                torch.nan_to_num(a),
                torch.nan_to_num(a, nan=3.0),
                torch.nan_to_num(a, nan=None),
                torch.nan_to_num(a, posinf=4.0),
                torch.nan_to_num(a, neginf=5.0),
                torch.nan_to_num(a, nan=3.0, posinf=4.0, neginf=5.0),
            )

        self.common(
            fn,
            (torch.tensor((float("nan"), float("inf"), float("-inf"), 1.0)),),
            check_lowp=False,  # a much more elaborate test is required to match finfo max's for float and half
        )

    def test_div1(self):
        def fn(a, b):
            return (
                aten.div(a, b, rounding_mode=None),
                aten.div(a, b, rounding_mode="floor"),
                aten.div(a, b, rounding_mode="trunc"),
                a / b,
                a // b,
            )

        self.common(fn, (torch.randn(8, 8) * 100, torch.randn(8, 8) * 100))

    def test_div2(self):
        def fn(a, b):
            return (
                aten.div(a, b, rounding_mode=None),
                aten.div(a, b, rounding_mode="floor"),
                aten.div(a, b, rounding_mode="trunc"),
                a / b,
                a // b,
            )

        self.common(fn, (torch.randint(-100, 100, [8, 8]), 100 * torch.randn(8, 8)))

    def test_div3(self):
        def fn(a, b):
            return (
                aten.div(a, b, rounding_mode=None),
                aten.div(a, b, rounding_mode="floor"),
                aten.div(a, b, rounding_mode="trunc"),
                a / b,
                a // b,
            )

        a = torch.randint(1, 100, [8, 8])
        self.common(fn, (a * 2, a))

    def test_div4(self):
        def fn(a, b):
            return (
                aten.div(a, b, rounding_mode=None),
                aten.div(a, b, rounding_mode="floor"),
                aten.div(a, b, rounding_mode="trunc"),
                a / b,
                a // b,
            )

        self.common(
            fn,
            (torch.randint(-100, 0, [8, 8]), torch.randint(1, 10, [8, 8])),
        )

    def test_div5(self):
        def fn(a, b):
            return (
                aten.div(a, b, rounding_mode=None),
                aten.div(a, b, rounding_mode="floor"),
                aten.div(a, b, rounding_mode="trunc"),
                a / b,
                a // b,
            )

        # divide a scalar
        self.common(fn, (torch.randint(-100, 0, [8, 8]), 16))

    def test_div6(self):
        def fn(a, b):
            return (
                aten.div(a, b, rounding_mode=None),
                aten.div(a, b, rounding_mode="floor"),
                aten.div(a, b, rounding_mode="trunc"),
                a / b,
                a // b,
            )

        # treat boolean as integer
        self.common(
            fn,
            (torch.ones([8, 8], dtype=torch.bool), torch.randint(-100, -1, [8, 8])),
        )

    def test_div7(self):
        def fn(a, b):
            return (
                aten.div(a, b, rounding_mode=None),
                aten.div(a, b, rounding_mode="floor"),
                aten.div(a, b, rounding_mode="trunc"),
                a / b,
                a // b,
            )

        self.common(
            fn,
            (
                torch.randint(2**32, 2**40, [100, 100]),
                torch.randint(-10, -1, [100, 100]),
            ),
        )

    def test_div8(self):
        def fn(a, b):
            return (
                aten.div(a, b, rounding_mode=None),
                aten.div(a, b, rounding_mode="floor"),
                aten.div(a, b, rounding_mode="trunc"),
                a / b,
                a // b,
            )

        self.common(fn, (1024, 100))

    def test_div_zero_dim(self):
        def fn(a, b):
            return (
                aten.div(a, b, rounding_mode=None),
                aten.div(a, b, rounding_mode="floor"),
                aten.div(a, b, rounding_mode="trunc"),
                a / b,
                a // b,
            )

        for dtype in (torch.float32, torch.int64):
            self.common(
                fn,
                (
                    make_tensor(10, device="cpu", dtype=dtype),
                    make_tensor((), device="cpu", dtype=dtype, exclude_zero=True),
                ),
            )
            self.common(
                fn,
                (
                    make_tensor((), device="cpu", dtype=dtype),
                    make_tensor(10, device="cpu", dtype=dtype, exclude_zero=True),
                ),
            )

    def test_div_prim(self):
        def fn(a, b):
            return (torch.ops.prims.div(a, b),)

        for dtype in (torch.float32, torch.int64):
            self.common(
                fn,
                (
                    make_tensor(100, device="cpu", dtype=dtype),
                    make_tensor(100, device="cpu", dtype=dtype, exclude_zero=True),
                ),
            )

    def test_both_scalars(self):
        def fn(a, b):
            return (
                aten.add(a, b),
                aten.add(b, a),
                aten.sub(a, b),
                aten.sub(b, a),
                aten.mul(a, b),
                aten.mul(b, a),
            )

        self.common(fn, (4, 3.3), reference_in_float=False)

    def test_sum_keepdims(self):
        def fn(a, b):
            return (torch.sum(a + b, -1, keepdim=True),)

        self.common(fn, (torch.randn(8, 8), torch.randn(8, 8)))

    def test_softmax(self):
        def fn(a, b):
            return (torch.softmax(a + b, -1), torch.softmax(a, 0), torch.softmax(b, 1))

        self.common(fn, (torch.randn(8, 8), torch.randn(8, 8)))

    def test_log_softmax(self):
        def fn(a, b):
            return (F.log_softmax(a + b, -1), F.log_softmax(a, 0), F.log_softmax(b, 1))

        self.common(fn, (torch.randn(8, 8), torch.randn(8, 8)))

    def test_transpose(self):
        def fn(a, b):
            return (
                torch.t(a) + b,
                torch.transpose(b * 2, 0, 1) + 10,
            )

        self.common(fn, (torch.randn(8, 8), torch.randn(8, 8)))

    def test_permute1(self):
        def fn(a):
            return (
                torch.permute(a + 1, [2, 1, 4, 0, 3]) + 2,
                torch.permute(a, [2, 1, 4, 0, 3]) + 2,
            )

        self.common(fn, (torch.randn(2, 2, 2, 2, 2),))

    def test_permute2(self):
        def fn(a):
            a = a.unfold(0, 2, 1)
            a = torch.unsqueeze(a, 1)
            a = torch.permute(a, [0, 2, 3, -3])
            return (a,)

        self.common(fn, (torch.randn(4, 4),))

    def test_expand(self):
        def fn(a):
            return (
                (a + 1).expand(3, 4, 2, 3, 2) + 2,
                a.expand(2, 1, 2, 3, 2) + 2,
            ), a.expand(2, -1, 5, -1)

        self.common(fn, (torch.randn(2, 1, 2),))

    def test_squeeze1(self):
        def fn(a):
            return ((a + 1).squeeze() + 2, a.squeeze() + 2)

        self.common(fn, (torch.randn(1, 2, 1, 2, 2, 1, 1),))

    def test_squeeze2(self):
        def fn(a):
            return ((a + 1).squeeze(-1).squeeze(2) + 2, a.squeeze(0) + 2)

        self.common(fn, (torch.randn(1, 2, 1, 2, 2, 2, 1),))

    def test_simplify_loops(self):
        def fn(a, b):
            return a + b

        self.common(
            fn,
            (
                torch.randn(2, 3, 4, 5, 6),
                torch.randn(4, 2, 3, 5, 6).permute(1, 2, 0, 3, 4),
            ),
        )

    def test_unsqueeze(self):
        def fn(a):
            return (
                torch.unsqueeze(a + 1, -1) + 2,
                torch.unsqueeze(a, 2) + 2,
                torch.unsqueeze(a + 1, 0) + 2,
                torch.unsqueeze(a, -2) + 2,
            )

        self.common(
            fn,
            (
                torch.randn(
                    2,
                    2,
                    2,
                    2,
                ),
            ),
        )

    def test_unsqueeze_inplace(self):
        def fn(a):
            tmp1 = a + 1
            aten.unsqueeze_(tmp1, 2)
            tmp2 = aten.unsqueeze_(a + 1, 0) + 2
            return (tmp1, tmp2)

        self.common(
            fn,
            (
                torch.randn(
                    2,
                    2,
                    2,
                    2,
                ),
            ),
        )

    def test_addmm(self):
        def fn(a, b, c):
            return (torch.addmm(a + 1, b + 2, c + 3) + 4,)

        self.common(
            fn,
            (
                torch.randn(8, 8),
                torch.randn(8, 8),
                torch.randn(8, 8),
            ),
        )

    def test_linear1(self):
        mod = torch.nn.Sequential(
            torch.nn.Linear(8, 16),
            torch.nn.Sigmoid(),
            ToTuple(),
        )
        self.common(mod, (torch.randn(2, 8),))

    def test_linear2(self):
        mod = torch.nn.Sequential(
            torch.nn.Linear(8, 8),
            torch.nn.ReLU(),
            torch.nn.Linear(8, 8),
            torch.nn.ReLU(),
            torch.nn.Linear(8, 8),
            torch.nn.ReLU(),
            torch.nn.Linear(8, 8),
            torch.nn.ReLU(),
        )
        self.common(mod, (torch.randn(2, 8),))

    def test_bmm1(self):
        def fn(a, b):
            return (
                torch.bmm(a, b),
                torch.bmm(a + 1, b + 2) + 3,
            )

        self.common(
            fn,
            (
                torch.randn(2, 8, 8),
                torch.randn(2, 8, 8),
            ),
            check_lowp=False,
        )
        self.common(
            fn,
            (
                torch.randn(1, 16, 8),
                torch.randn(1, 8, 10),
            ),
            check_lowp=False,
        )

    def test_bmm2(self):
        def fn(a, b):
            return torch.bmm(a.permute(0, 2, 1), b)

        self.common(
            fn,
            (
                torch.randn(1, 8, 8),
                torch.randn(1, 8, 8),
            ),
            check_lowp=False,
        )

    def test_shape_prop_torch_ones(self):
        class Model(torch.nn.Module):
            def forward(self, attention_scores):
                extended_attention_mask = torch.ones(
                    8, 1, 1, 512, device=attention_scores.device
                )
                attention_scores = attention_scores + extended_attention_mask

                return attention_scores

        mod = Model().eval()
        with torch.no_grad():
            self.common(
                mod,
                (torch.randn(8, 12, 512, 512),),
            )

    @slow()
    def test_conv_bn_fuse(self):
        # For gpu path, there is an accuracy issue
        if self.device == "cuda":
            raise unittest.SkipTest("only support cpu conv bn test")

        input_shapes = {1: (112,), 2: (112, 112), 3: (55, 55, 55)}
        conv_modules = {1: torch.nn.Conv1d, 2: torch.nn.Conv2d, 3: torch.nn.Conv3d}
        bn_modules = {
            1: torch.nn.BatchNorm1d,
            2: torch.nn.BatchNorm2d,
            3: torch.nn.BatchNorm3d,
        }
        options = itertools.product(
            [1, 2, 3],
            [True, False],
            [1, 3],
            [1, 2],
            [1, 4],
        )

        for (
            dim,
            bias,
            kernel_size,
            dilation,
            groups,
        ) in options:
            oC = 32 * groups
            iC = 3 * groups
            x_shape = (1, iC) + input_shapes[dim]
            mod = torch.nn.Sequential(
                conv_modules[dim](
                    iC,
                    oC,
                    kernel_size=kernel_size,
                    dilation=dilation,
                    groups=groups,
                    bias=bias,
                ),
                bn_modules[dim](oC),
            ).eval()
            test_memory_format = [torch.contiguous_format]
            # TODO: GPU path doesn't support channels_last now.
            if not HAS_CUDA and dim > 1:
                channels_last = (
                    torch.channels_last if dim == 2 else torch.channels_last_3d
                )
                test_memory_format.append(channels_last)
            for memory_format in test_memory_format:
                v = torch.randn(x_shape, dtype=torch.float32).to(
                    memory_format=memory_format
                )
                with torch.no_grad():
                    self.common(
                        mod,
                        (v,),
                    )

    def test_conv_functional_bn_fuse(self):
        # For gpu path, there is an accuracy issue
        if self.device == "cuda":
            raise unittest.SkipTest("only support cpu conv bn test")

        # Define a BatchNorm using functional BN.
        class BatchNorm(torch.nn.BatchNorm2d):
            def __init__(
                self,
                num_features,
                eps=1e-5,
                momentum=0.1,
                affine=True,
                track_running_stats=True,
                device=None,
                dtype=None,
            ):
                factory_kwargs = {"device": device, "dtype": dtype}
                super().__init__(
                    num_features,
                    eps=eps,
                    momentum=momentum,
                    affine=affine,
                    track_running_stats=track_running_stats,
                    **factory_kwargs,
                )

            def forward(self, x):
                if self.momentum is None:
                    exponential_average_factor = 0.0
                else:
                    exponential_average_factor = self.momentum

                if self.training and self.track_running_stats:
                    # TODO: if statement only here to tell the jit to skip emitting this when it is None
                    if self.num_batches_tracked is not None:  # type: ignore[has-type]
                        self.num_batches_tracked = self.num_batches_tracked + 1  # type: ignore[has-type]
                        if self.momentum is None:  # use cumulative moving average
                            exponential_average_factor = 1.0 / float(
                                self.num_batches_tracked
                            )
                        else:  # use exponential moving average
                            exponential_average_factor = self.momentum
                if self.training:
                    bn_training = True
                else:
                    bn_training = (self.running_mean is None) and (
                        self.running_var is None
                    )
                x = F.batch_norm(
                    x,
                    # If buffers are not to be tracked, ensure that they won't be updated
                    self.running_mean
                    if not self.training or self.track_running_stats
                    else None,
                    self.running_var
                    if not self.training or self.track_running_stats
                    else None,
                    self.weight,
                    self.bias,
                    bn_training,
                    exponential_average_factor,
                    self.eps,
                )
                return x

        v = torch.randn(1, 3, 556, 56, dtype=torch.float32)
        mod = torch.nn.Sequential(
            torch.nn.Conv2d(
                3,
                64,
                kernel_size=3,
                dilation=1,
                groups=1,
                bias=True,
            ),
            BatchNorm(64),
        ).eval()
        with torch.no_grad():
            self.common(
                mod,
                (v,),
            )

    def test_upsample_cat_conv(self):
        if self.device == "cuda":
            raise unittest.SkipTest("only support cpu upsample_cat_conv test")

        class M(torch.nn.Module):
            def __init__(
                self,
                **kwargs,
            ):
                super().__init__()
                self.upsample = torch.nn.UpsamplingNearest2d(scale_factor=2)
                self.conv = torch.nn.Conv2d(
                    8,
                    5,
                    kernel_size=1,
                    padding=0,
                    stride=1,
                    dilation=1,
                    **kwargs,
                )

            def forward(self, x, y):
                x = self.upsample(x)
                z = torch.cat([x, y], dim=1)
                z = self.conv(z)
                return z

        v1 = torch.randn([8, 2, 12, 26])
        v2 = torch.randn([8, 6, 24, 52])

        with torch.no_grad():
            self.common(
                M().eval(),
                (v1, v2),
            )

    def test_conv2d_packed(self):
        if self.device == "cuda":
            raise unittest.SkipTest("only support cpu conv2d packed test")

        x_shape = (1, 3, 56, 56)
        for mode_train in [True, False]:
            mod = torch.nn.Sequential(torch.nn.Conv2d(3, 64, 3, 3)).train(
                mode=mode_train
            )
            v = torch.randn(x_shape, dtype=torch.float32)
            with torch.no_grad():
                self.common(
                    mod,
                    (v,),
                )

    def test_conv_used_from_multiple_places(self):
        if self.device == "cuda":
            raise unittest.SkipTest("only support cpu conv/linear fusion test")

        class M(torch.nn.Module):
            def __init__(self, conv_in_channel, conv_out_channel) -> None:
                super().__init__()
                self.conv = torch.nn.Conv2d(conv_in_channel, conv_out_channel, (3, 3))

            def forward(self, x):
                res = self.conv(x)
                res = F.relu(res)
                res = self.conv(res)
                return res

        with torch.no_grad():
            m = M(3, 3).eval()
            m_opt = torch.compile(m)
            x = torch.randn(1, 3, 224, 224)
            m_opt(x)
            self.assertEqual(m(x), m_opt(x))

    def test_linear_used_from_multiple_places(self):
        if self.device == "cuda":
            raise unittest.SkipTest("only support cpu conv/linear fusion test")

        class M(torch.nn.Module):
            def __init__(self, in_channel, out_channel) -> None:
                super().__init__()
                self.linear = torch.nn.Linear(in_channel, out_channel)

            def forward(self, x):
                res = self.linear(x)
                res = F.relu(res)
                res = self.linear(res)
                return res

        if has_bf16_support():
            with torch.no_grad():
                m = M(224, 224).bfloat16().eval()
                m_opt = torch.compile(m)
                x = torch.randn(224, 224, dtype=torch.bfloat16)
                m_opt(x)
                self.assertEqual(m(x), m_opt(x))

    @slow()
    def test_conv2d_unary(self):
        # For gpu path, there is an accuracy issue
        # see https://github.com/pytorch/pytorch/issues/87745
        if self.device == "cuda":
            raise unittest.SkipTest("only support cpu conv2d unary test")

        class M(torch.nn.Module):
            def __init__(
                self,
                unary_fn,
                in_channels,
                out_channels,
                **kwargs,
            ):
                super().__init__()
                self.conv = torch.nn.Conv2d(
                    in_channels,
                    out_channels,
                    **kwargs,
                )
                self.unary_fn = unary_fn

            def forward(self, x):
                x = self.conv(x)
                return self.unary_fn(x)

        test_memory_format = [torch.contiguous_format, torch.channels_last]
        options = itertools.product(
            unary_list,
            [True, False],
            [1, 3],
            [1, 2],
            [1, 4],
            ["same", 0],
            test_memory_format,
            [True, False],
        )

        for (
            unary_fn,
            bias,
            kernel_size,
            dilation,
            groups,
            padding,
            memory_format,
            mode_train,
        ) in options:
            oC = 32 * groups
            iC = 3 * groups
            x_shape = (1, iC, 112, 112)
            mod = M(
                unary_fn,
                iC,
                oC,
                kernel_size=kernel_size,
                padding=padding,
                dilation=dilation,
                groups=groups,
                bias=bias,
            ).train(mode=mode_train)

            # TODO: add bf16 test for cpu path?
            # TODO: this test fails when requires_grad=False
            v = (
                torch.randn(x_shape, dtype=torch.float32, requires_grad=True)
                .add(1)
                .to(memory_format=memory_format)
            )
            with torch.no_grad():
                self.common(
                    mod,
                    (v,),
                )

    @slow()
    def test_conv2d_binary(self):
        # For gpu path, there is an accuracy issue
        # see https://github.com/pytorch/pytorch/issues/87745
        if self.device == "cuda":
            raise unittest.SkipTest("only support cpu conv2d binary test")

        class M(torch.nn.Module):
            def __init__(
                self,
                binary_fn,
                unary_fn,
                in_channels,
                out_channels,
                dilation,
                groups,
                padding,
                bias,
                **kwargs,
            ):
                super().__init__()
                self.conv1 = torch.nn.Conv2d(
                    in_channels,
                    out_channels,
                    dilation=dilation,
                    groups=groups,
                    padding=padding,
                    bias=bias,
                    **kwargs,
                )
                self.conv2 = torch.nn.Sequential(
                    torch.nn.Conv2d(
                        in_channels,
                        out_channels,
                        dilation=dilation,
                        groups=groups,
                        padding=padding,
                        bias=bias,
                        **kwargs,
                    )
                )
                self.binary_fn = binary_fn
                self.unary_fn = unary_fn

            def forward(self, x):
                x1 = self.conv1(x)
                x2 = self.conv2(x)
                return self.unary_fn(self.binary_fn(x1, x2))

        test_memory_format = [torch.contiguous_format, torch.channels_last]
        options = itertools.product(
            binary_list,
            unary_list[:2],
            [True, False],
            [1, 3],
            [1, 2],
            [1, 4],
            ["same", 0],
            test_memory_format,
            [True, False],
        )

        for (
            binary_fn,
            unary_fn,
            bias,
            kernel_size,
            dilation,
            groups,
            padding,
            memory_format,
            mode_train,
        ) in options:
            oC = 32 * groups
            iC = 3 * groups
            x_shape = (1, iC, 112, 112)
            mod = M(
                binary_fn,
                unary_fn,
                iC,
                oC,
                dilation,
                groups,
                padding,
                bias,
                kernel_size=kernel_size,
            ).train(mode=mode_train)
            mod = mod.to(memory_format=memory_format)
            # TODO: add bf16 test
            v = torch.randn(x_shape, dtype=torch.float32).to(
                memory_format=memory_format
            )
            with torch.no_grad():
                self.common(
                    mod,
                    (v,),
                )

    def test_linear_packed(self):
        options = itertools.product([[2, 3, 10], [2, 10], [10]], [True, False])
        for input_shape, bias in options:
            mod = torch.nn.Sequential(
                torch.nn.Linear(input_shape[-1], 30, bias=bias)
            ).eval()

            v = torch.randn(input_shape)
            with torch.no_grad():
                self.common(
                    mod,
                    (v,),
                )
            if has_bf16_support() and len(input_shape) > 1:
                mod = mod.to(torch.bfloat16)
                v = v.to(torch.bfloat16)
                with torch.no_grad():
                    self.common(
                        mod,
                        (v,),
                    )

    def test_linear_buffer_reuse(self):
        class M(torch.nn.Module):
            def __init__(self):
                super().__init__()
                self.linear1 = torch.nn.Linear(16, 16)
                self.tanh = torch.nn.Tanh()
                self.linear2 = torch.nn.Linear(16, 16)

            def forward(self, x):
                x = self.linear1(x)
                x = self.tanh(x)
                x = self.linear2(x)
                return x

        mod = M().eval()
        v = torch.randn(1, 16)

        with torch.no_grad():

            def compile_fx_wrapper(model_, example_inputs_):
                return compile_fx(model_, example_inputs_)

            def run(*ex, **kwargs):
                return mod(*ex, **kwargs)

            run = torch._dynamo.optimize(compile_fx_wrapper)(run)
            code = run_and_get_cpp_code(run, v)
            self.assertFalse("= as_strided(" in code)
            self.assertEqual(run(*v), mod(*v))

    def test_linear_unary(self):
        class M(torch.nn.Module):
            def __init__(
                self,
                unary_fn,
                in_features,
                out_features,
                bias,
                **kwargs,
            ):
                super().__init__()
                self.linear = torch.nn.Linear(
                    in_features,
                    out_features,
                    bias,
                    **kwargs,
                )
                self.unary_fn = unary_fn

            def forward(self, x):
                x = self.linear(x)
                return self.unary_fn(x)

        options = itertools.product(unary_list, [[2, 3, 10], [2, 10]], [True, False])
        dtype = torch.bfloat16
        if has_bf16_support():
            for eltwise_fn, input_shape, bias in options:
                mod = M(eltwise_fn, input_shape[-1], 30, bias=bias).eval()
                # only fuse for linear when the dtype is bf16
                mod = mod.to(dtype)
                v = torch.randn(input_shape).to(dtype)
                with torch.no_grad():
                    self.common(
                        mod,
                        (v,),
                    )

    def test_linear_binary(self):
        class M(torch.nn.Module):
            def __init__(self, eltwise_fn, in_channels, out_channels, bias, **kwargs):
                super().__init__()
                self.linear = torch.nn.Linear(
                    in_channels, out_channels, bias=bias, **kwargs
                )
                self.eltwise = eltwise_fn

            def forward(self, x, y):
                x = self.linear(x)
                x = self.eltwise(x, y)
                return x

        options = itertools.product(binary_list, [[2, 3, 10], [2, 10]], [True, False])
        dtype = torch.bfloat16
        out_feature = 30
        if has_bf16_support():
            for binary_ops, input_shape, bias in options:
                mod = M(binary_ops, input_shape[-1], out_feature, bias).eval()

                # only fuse for linear when the dtype is bf16
                mod = mod.to(dtype)
                v = torch.randn(input_shape).to(dtype)
                other = torch.randn(input_shape[:-1] + [out_feature]).to(dtype)
                with torch.no_grad():
                    self.common(mod, (v, other), atol=2e-3, rtol=0.016)

    def test_conv_transpose2d_packed(self):
        if self.device == "cuda":
            raise unittest.SkipTest("only support cpu conv_transpose2d packed test")

        x_shape = (1, 3, 28, 28)
        mod = torch.nn.Sequential(torch.nn.ConvTranspose2d(3, 64, 3, 3)).eval()
        v = torch.randn(x_shape, dtype=torch.float32)
        with torch.no_grad():
            self.common(
                mod,
                (v,),
            )

    @slow()
    def test_conv_transpose2d_unary(self):
        if self.device == "cuda":
            raise unittest.SkipTest("only support cpu conv_transpose2d unary test")

        class M(torch.nn.Module):
            def __init__(
                self,
                unary_fn,
                in_channels,
                out_channels,
                **kwargs,
            ):
                super().__init__()
                self.conv_transpose2d = torch.nn.ConvTranspose2d(
                    in_channels,
                    out_channels,
                    **kwargs,
                )
                self.unary_fn = unary_fn

            def forward(self, x):
                x = self.conv_transpose2d(x)
                return self.unary_fn(x)

        test_memory_format = [torch.contiguous_format, torch.channels_last]
        options = itertools.product(
            unary_list,
            [True, False],
            [1, 3],
            [1, 2],
            [1, 4],
            [0, 1],
            test_memory_format,
        )

        for (
            unary_fn,
            bias,
            kernel_size,
            dilation,
            groups,
            padding,
            memory_format,
        ) in options:
            oC = 32 * groups
            iC = 3 * groups
            x_shape = (1, iC, 28, 28)
            mod = M(
                unary_fn,
                iC,
                oC,
                kernel_size=kernel_size,
                padding=padding,
                dilation=dilation,
                groups=groups,
                bias=bias,
            ).eval()

            v = torch.randn(x_shape, dtype=torch.float32).to(
                memory_format=memory_format
            )
            with torch.no_grad():
                self.common(
                    mod,
                    (v,),
                )

    def test_view_detach(self):
        def fn(a):
            return a[0].detach()

        self.common(
            fn,
            (torch.randn([4, 4], requires_grad=True),),
        )

    def test_gather1(self):
        def fn(a, b):
            return (
                torch.gather(a.expand([4, 5, 10, 6]), 3, b + 1),
                torch.gather(a.expand([4, 5, 10, 6]), -1, b + 1),
            )

        self.common(
            fn,
            (
                torch.randn([1, 1, 10, 6]),
                torch.randint(5, [4, 5, 10, 1], dtype=torch.int64),
            ),
        )

    def test_gather2(self):
        # 0d tensor
        def fn(a, b):
            return torch.gather(a, 0, b) + torch.gather(a, -1, b)

        x = torch.tensor(123)
        y = torch.tensor(0)
        self.assertEqual(fn(x, y), x + x)

    def test_gather3(self):
        def fn(a, b):
            return torch.gather(a, 1, b, sparse_grad=True)

        self.common(
            fn,
            (
                torch.randn([4, 5, 10, 6], requires_grad=True),
                torch.randint(5, [4, 5, 10, 1], dtype=torch.int64),
            ),
        )

    def test_slice1(self):
        def fn(a):
            return (
                a[:, :10, 0] + a[:, 10:, 0],
                (a + 1)[:, :10, 0] + (a + 1)[:, 10:, 0],
            )

        self.common(
            fn,
            (torch.randn([2, 20, 2]),),
        )

    def test_slice2(self):
        def fn(a):
            return (
                a[:-1, ::2, -1] + a[-1:, 1::2, -2],
                (a + 1)[:-1, ::2, -1] + (a + 2)[-1:, 1::2, -2],
            )

        self.common(
            fn,
            (torch.randn([2, 20, 2]),),
        )

    def test_split_with_sizes(self):
        def fn(a, sizes):
            return [t + 1.0 for t in torch.split(a * 2.0, sizes, -1)]

        self.common(fn, (torch.randn(2, 2, 10), [3, 3, 4]))
        self.common(fn, (torch.randn(2, 2, 10), [4, 3, 3]))
        self.common(fn, (torch.randn(2, 2, 10), [1, 2, 3, 4]))

    def test_split(self):
        def fn(a):
            t = torch.split(a, 3, -1)
            return (t[0], t[1], t[2], t[3])

        def fn2(a):
            return fn(a + 1)

        self.common(
            fn,
            (torch.randn([2, 2, 10]),),
        )

        self.common(
            fn2,
            (torch.randn([2, 2, 10]),),
        )

    def test_to_dtype(self):
        def fn(a, b):
            return (
                aten._to_copy(a, dtype=6),
                aten._to_copy(b + 1, dtype=6),
                aten.to(b, torch.float64),
                aten.to(b, torch.bool),
            )

        self.common(
            fn,
            (
                torch.randn([2, 2, 10]),
                torch.randn([2, 2, 10], dtype=torch.float64),
            ),
        )

    @requires_cuda()
    def test_to_device(self):
        def fn(a):
            if a.device.type == "cpu":
                return aten._to_copy(a, device=torch.device("cuda"), dtype=6, layout=0)
            else:
                return aten._to_copy(a, device=torch.device("cpu"), dtype=6, layout=0)

        self.common(
            fn,
            (torch.randn([2, 2, 10]),),
        )

    def test_to_memory_format(self):
        def fn(a, memory_format):
            return a.to(memory_format=memory_format)

        self.common(
            fn,
            (torch.randn([2, 2, 10, 10]), torch.channels_last),
        )
        self.common(
            fn,
            (
                torch.randn([2, 2, 10, 10]).to(memory_format=torch.channels_last),
                torch.contiguous_format,
            ),
        )

    @requires_cuda()
    def test_to_device_constant(self):
        def fn(a):
            d1 = a.device.type
            if d1 == "cpu":
                d2 = "cuda"
            else:
                d2 = "cpu"

            const1 = torch.as_tensor(list(range(64)), device=d2)
            return (
                torch.arange(10, device=d2).to(d1) + a,
                const1.to(d1),
                (const1 + 1).to(d1),
            )

        self.common(
            fn,
            (torch.randn([10]),),
        )

    @requires_cuda()
    def test_multi_device(self):
        def fn(x):
            x = x + 1
            x = x + 2
            x = x.cuda()
            x = x + 3
            x = x + 4
            x = x.cpu()
            x = x + 5
            x = x + 6
            x = x.cuda()
            x = x + 7
            x = x + 8
            x = x.cpu()
            x = x + 9
            x = x + 10
            return x

        self.common(
            fn,
            (torch.randn([2, 2, 10]),),
            check_lowp=False,  # cpu doesn't understand fp16, and there are explicit .cpu() calls
        )

    @requires_multigpu()
    def test_multi_gpu_device(self):
        def fn(x, y):
            r = torch.ops.aten.div(x, y)
            r = r.to("cuda:1")
            return 2 * r

        self.common(fn, (torch.randn(4), torch.randn(4)), check_lowp=False)

    @requires_multigpu()
    def test_multi_gpu_recompile_on_index(self):
        torch.set_float32_matmul_precision("high")

        def gemm(x, y):
            return x @ y

        failed_guard = None

        def fail(guard):
            nonlocal failed_guard
            failed_guard = guard

        gemm_opt = torch._dynamo.optimize("inductor", guard_fail_fn=fail)(gemm)

        x0 = torch.randn(1024, 1024, device="cuda:0")
        y0 = torch.randn(1024, 1024, device="cuda:0")

        gemm_opt(x0, y0)

        x1 = torch.randn(1024, 1024, device="cuda:1")
        y1 = torch.randn(1024, 1024, device="cuda:1")

        gemm_opt(x1, y1)
        self.assertTrue(failed_guard is not None)
        self.assertTrue(
            "tensor 'x' Tensor device index mismatch. Expected device index to be"
            in failed_guard.reason
        )

    def test_unbind(self):
        def fn(a):
            return torch.unbind(a), torch.unbind(a, -1)

        self.common(
            fn,
            (torch.randn([4, 4, 4]),),
        )

    def test_convolution1(self):
        m = torch.nn.Sequential(
            torch.nn.Conv2d(5, 6, [3, 3]),
            torch.nn.ReLU(),
            ToTuple(),
        )

        self.common(
            m,
            (torch.randn([2, 5, 16, 16]),),
            # Mismatched elements: 10 / 2352 (0.4%)
            # Greatest absolute difference: 5.7220458984375e-05 at index (0, 3, 12, 12) (up to 1e-05 allowed)
            # Greatest relative difference: 0.06512477175897748 at index (0, 4, 11, 9) (up to 0.001 allowed)
            atol=6e-5,
            rtol=0.001,
        )

    def test_convolution2(self):
        def fn(x, w, b):
            # transposed conv
            return (aten.convolution(x, w, b, [4], [0], [1], True, [0], 1),)

        self.common(
            fn,
            (
                torch.randn([2, 32, 90]),
                torch.randn([32, 16, 8]),
                torch.randn([16]),
            ),
            check_lowp=False,
        )

    def test_conv2d_channels_last(self):
        if self.device == "cuda":
            raise unittest.SkipTest("only support cpu conv2d channels_last")

        m = torch.nn.Sequential(
            torch.nn.Conv2d(3, 3, 1, 1),
            ToTuple(),
        )
        # only weight is channels_last
        self.common(
            m.to(memory_format=torch.channels_last),
            (torch.randn([2, 3, 16, 16]),),
            check_lowp=False,
        )
        # only activation is channels_last
        self.common(
            m,
            (torch.randn([2, 3, 16, 16]).to(memory_format=torch.channels_last),),
            check_lowp=False,
        )
        # activation and weight are all channels_last
        self.common(
            m.to(memory_format=torch.channels_last),
            (torch.randn([2, 3, 16, 16]).to(memory_format=torch.channels_last),),
            check_lowp=False,
        )

    def test_conv2d_backward_channels_last(self):
        def fn(grad_output, inp, weight):
            convolution_backward_8 = torch.ops.aten.convolution_backward.default(
                grad_output,
                inp,
                weight,
                [320],
                [1, 1],
                [0, 0],
                [1, 1],
                False,
                [0, 0],
                1,
                [True, True, True],
            )
            return convolution_backward_8

        # only weight is channels_last
        self.common(
            fn,
            (
                torch.randn([2, 320, 8, 8]),
                torch.randn([2, 2048, 8, 8]),
                torch.randn([320, 2048, 1, 1]).to(memory_format=torch.channels_last),
            ),
            check_lowp=False,
        )

    def test_conv3d_channels_last(self):
        if self.device == "cuda":
            raise unittest.SkipTest("only support cpu conv3d channels_last")

        m = torch.nn.Sequential(
            torch.nn.Conv3d(3, 3, 1, 1),
            ToTuple(),
        )
        # only weight is channels_last
        self.common(
            m.to(memory_format=torch.channels_last_3d),
            (torch.randn([2, 3, 16, 16, 16]),),
        )
        # only activation is channels_last
        self.common(
            m,
            (torch.randn([2, 3, 16, 16, 16]).to(memory_format=torch.channels_last_3d),),
        )
        # activation and weight are all channels_last
        self.common(
            m.to(memory_format=torch.channels_last_3d),
            (torch.randn([2, 3, 16, 16, 16]).to(memory_format=torch.channels_last_3d),),
        )

    def test_adaptive_avg_pool2d1(self):
        def fn(x):
            return aten._adaptive_avg_pool2d(x, (6, 6)), aten._adaptive_avg_pool2d(
                x + 1, (2, 5)
            )

        self.common(
            fn,
            (torch.randn(2, 4, 16, 16),),
            check_lowp=False,
        )

        # lowering to avg_pool2d case
        self.common(
            fn,
            (torch.randn(2, 4, 3, 3),),
        )

        # no-op case
        self.common(
            fn,
            (torch.randn(2, 4, 6, 6),),
        )

    def test_adaptive_avg_pool2d2(self):
        # Big kernel size, use fallback
        def fn(x):
            return aten._adaptive_avg_pool2d(x, (4, 4))

        torch._inductor.metrics.generated_kernel_count = 0
        self.common(
            fn,
            (torch.randn(2, 4, 21, 21),),
            check_lowp=False,
        )
        self.assertEqual(torch._inductor.metrics.generated_kernel_count, 0)

    def test_adaptive_avg_pool2d_low_prec(self):
        class Model(torch.nn.Module):
            def __init__(self):
                super(Model, self).__init__()
                self.avgpool = torch.nn.AdaptiveAvgPool2d((1, 1))

            def forward(self, x):
                x = self.avgpool(x)
                return x

        mod = Model()
        for dtype in [torch.half, torch.bfloat16]:
            x = torch.randn(4, 3, 7, 7).to(dtype=dtype)
            opt_mod = torch.compile(mod)
            res = opt_mod(x)
            expected = mod(x)
            self.assertTrue(torch.allclose(res, expected))

    def test_max_pool2d1(self):
        def fn(x):
            return aten.max_pool2d_with_indices(x, [3, 3], [2, 2])

        self.common(
            fn,
            (torch.randn(2, 4, 16, 16),),
        )

    def test_max_pool2d2(self):
        def fn(x):
            return aten.max_pool2d_with_indices(x, [3, 3], [2, 2])

        self.common(
            fn,
            (torch.randn([16, 64, 55, 55]),),
        )

    def test_max_pool2d3(self):
        def fn(x):
            # with padding
            return (
                aten.max_pool2d_with_indices(x, [3, 3], [2, 2], [1, 1]),
                aten.max_pool2d_with_indices(
                    x,
                    [
                        3,
                    ],
                    [
                        2,
                    ],
                    [
                        1,
                    ],
                ),
            )

        self.common(
            fn,
            (-torch.arange(1 * 8 * 8, dtype=torch.float32).view(1, 1, 8, 8),),
        )

    def test_max_pool2d4(self):
        def fn(x):
            # with padding
            return aten.max_pool2d_with_indices(x, [3, 3], [2, 2], [0, 0], [1, 1], True)

        self.common(
            fn,
            (torch.randn([2, 8, 111, 111]),),
        )

    def test_max_pool2d5(self):
        def fn(x):
            return aten.max_pool2d_with_indices(x, [3, 3], [])

        self.common(
            fn,
            (torch.randn([16, 64, 55, 55]),),
        )

    def test_max_pool2d6(self):
        # Too big kernel size, use fallback
        def fn(x):
            return aten.max_pool2d_with_indices(x, [13, 13], [])

        torch._inductor.metrics.generated_kernel_count = 0
        self.common(
            fn,
            (torch.randn([16, 64, 55, 55]),),
        )
        self.assertEqual(torch._inductor.metrics.generated_kernel_count, 0)

    # From https://github.com/pytorch/pytorch/issues/94775
    def test_max_pool2d7(self):
        # ceil mode turns on
        def fn(x):
            return torch.nn.functional.max_pool2d(
                x, 1, stride=(2, 2), padding=0, ceil_mode=True
            )

        self.common(
            fn,
            (torch.randn([1, 1, 6, 7]),),
        )

    def test_avg_pool2d1(self):
        def fn(x):
            return aten.avg_pool2d(x, [3, 3], [2, 2])

        self.common(
            fn,
            (torch.randn(2, 4, 16, 16),),
        )

    def test_avg_pool2d2(self):
        def fn(x):
            return aten.avg_pool2d(x, [3, 3], [2, 2])

        self.common(
            fn,
            (torch.randn([16, 64, 55, 55]),),
        )

    def test_avg_pool2d3(self):
        def fn(x):
            return (
                aten.avg_pool2d(x, [3, 3], [2, 2], [1, 1]),
                aten.avg_pool2d(
                    x,
                    [
                        3,
                    ],
                    [
                        2,
                    ],
                    [
                        1,
                    ],
                ),
            )

        self.common(
            fn,
            (-torch.arange(1 * 8 * 8, dtype=torch.float32).view(1, 1, 8, 8),),
        )

    def test_avg_pool2d4(self):
        def fn(x):
            return aten.avg_pool2d(x, [3, 3], [2, 2], [0, 0], True)

        self.common(
            fn,
            (torch.randn([2, 8, 111, 111]),),
        )

    def test_avg_pool2d5(self):
        def fn(x):
            return aten.avg_pool2d(x, [3, 3], [2, 2], [1, 1], count_include_pad=False)

        self.common(
            fn,
            (-torch.arange(1 * 8 * 8, dtype=torch.float32).view(1, 1, 8, 8),),
        )

    def test_avg_pool2d6(self):
        def fn(x):
            return aten.avg_pool2d(x, [3, 3], [2, 2], [1, 1], divisor_override=3)

        self.common(
            fn,
            (-torch.arange(1 * 8 * 8, dtype=torch.float32).view(1, 1, 8, 8),),
        )

    def test_avg_pool2d7(self):
        # Large kernel size, use fallback
        def fn(x):
            return aten.avg_pool2d(x, [13, 13], [1, 1], [0, 0])

        torch._inductor.metrics.generated_kernel_count = 0
        self.common(
            fn,
            (-torch.arange(1 * 24 * 24, dtype=torch.float32).view(1, 1, 24, 24),),
        )
        self.assertEqual(torch._inductor.metrics.generated_kernel_count, 0)

    def test_alexnet_prefix(self):
        def forward(arg6, arg7, arg16):
            convolution = torch.ops.aten.convolution(
                arg16, arg7, arg6, [4, 4], [2, 2], [1, 1], False, [0, 0], 1
            )
            relu = torch.ops.aten.relu(convolution)
            max_pool2d_with_indices = torch.ops.aten.max_pool2d_with_indices(
                relu, [3, 3], [2, 2]
            )
            getitem = max_pool2d_with_indices[0]
            return (getitem,)

        self.common(
            forward,
            (
                rand_strided((64,), (1,), torch.float32, "cpu"),
                rand_strided((64, 3, 11, 11), (363, 121, 11, 1), torch.float32, "cpu"),
                rand_strided(
                    (16, 3, 224, 224), (150528, 50176, 224, 1), torch.float32, "cpu"
                ),
            ),
            # Mismatched elements: 127 / 746496 (0.0%)
            # Greatest absolute difference: 0.0009765625 at index (1, 62, 7, 16) (up to 1e-05 allowed)
            # Greatest relative difference: 0.05187467899332306 at index (14, 18, 11, 0) (up to 0.001 allowed)
            atol=1e-3,
            rtol=0.001,
        )

    def test_elu(self):
        def fn(x):
            return aten.elu(x, 1.6732632423543772, 1.0507009873554805) + 2, aten.elu(
                x + 1, 2, 3, 4
            )

        self.common(
            fn,
            (torch.randn([16, 16]),),
        )

    def test_tan(self):
        def fn(x):
            return aten.tan(x) + 2, aten.tan(x + 1)

        self.common(
            fn,
            (torch.randn([16, 16]),),
        )

    def test_tanh(self):
        def fn(x):
            return aten.tanh(x) + 2, aten.tanh(x + 1)

        self.common(
            fn,
            (torch.randn([16, 16]),),
        )

    def test_lgamma(self):
        def fn(x):
            return aten.lgamma(x) + 2, aten.cos(x + 1)

        self.common(
            fn,
            (torch.randn([16, 16]),),
        )

    def test_cos(self):
        def fn(x):
            return aten.cos(x) + 2, aten.cos(x + 1)

        self.common(
            fn,
            (torch.randn([16, 16]),),
        )

    def test_sin(self):
        def fn(x):
            return aten.sin(x) + 2, aten.sin(x + 1)

        self.common(
            fn,
            (torch.randn([16, 16]),),
        )

    def test_repeat(self):
        def fn(x):
            return (
                x.repeat(2, 2, 3, 1),
                x.repeat(8, 1, 1, 1),
                x.repeat(2, 1, 1, 1, 1, 1),
            )

        self.common(
            fn,
            (torch.randn([1, 2, 4, 8]),),
        )

    def test_embedding(self):
        m = torch.nn.Sequential(
            torch.nn.Embedding(10, 4, padding_idx=0),
            torch.nn.ReLU(),
            ToTuple(),
        )

        self.common(
            m,
            (torch.randint(10, [2, 8]),),
        )

    def test_mean(self):
        def fn(x):
            return (
                x.mean(),
                x.mean(-1),
                torch.mean(x, -2, keepdim=True),
                x.mean([0, 1]),
            )

        self.common(
            fn,
            (torch.randn([1, 2, 4, 8]),),
        )

    def test_var_mean(self):
        def fn(x):
            return (
                *torch.var_mean(x, -1),
                *torch.var_mean(x, [1, 3]),
            )

        self.common(
            fn,
            (torch.randn([1, 2, 4, 8]),),
        )

    @config.patch(pick_loop_orders=True)
    def test_transposed_propagates(self):
        @torch._dynamo.optimize("inductor", nopython=True)
        def fn(x, y):
            return x + y

        a = torch.randn(1, 4, 4, 4, device=self.device).permute(0, 2, 3, 1)
        b = torch.randn(4, 4, 4, device=self.device).permute(1, 2, 0)
        c = fn(a, b)
        self.assertEqual(a.stride(), c.stride())
        self.assertEqual(c.stride()[2], 1)

    def test_std(self):
        def fn(x):
            return (
                torch.var(x, True),
                torch.var(x, False),
                torch.var(x, -1, True),
                torch.var(x, -1, False),
                torch.std(x, False),
                torch.std(x, [0, 1], True),
                torch.std(x, [0, 1], False),
                torch.std(x, -2, True, keepdim=True),
            )

        self.common(
            fn,
            (torch.randn([2, 4, 4, 8]),),
        )

    def test_embedding_bag(self):
        def fn(w, i, o):
            return aten._embedding_bag(w, i, o, False, 0, False, None)

        self.common(
            fn,
            (torch.randn([10, 4]), torch.randint(10, [8]), torch.tensor([0, 2, 6])),
        )

    def test_batch_norm_2d(self):
        m = torch.nn.Sequential(
            torch.nn.BatchNorm2d(10),
            torch.nn.ReLU(),
        )
        m.eval()
        self.common(m, (torch.randn([2, 10, 8, 8]),), check_lowp=False)
        self.common(
            m,
            (torch.randn([3, 10, 16, 16]),),
            check_lowp=False,  # too painful to match types of bn model
        )

    def test_layer_norm(self):
        m = torch.nn.Sequential(
            torch.nn.LayerNorm(32),
            torch.nn.ReLU(),
        )
        m.eval()
        self.common(m, (torch.randn([16, 32]),), check_lowp=False)
        if self.device != "cpu":
            self.assertEqual(torch._inductor.metrics.generated_kernel_count, 1)

    def test_transpose_add(self):
        def fn(a, b):
            return a.t() + b

        self.common(
            fn, (torch.randn([16, 32]), torch.randn([32, 16])), check_lowp=False
        )
        if self.device != "cpu":
            self.assertEqual(torch._inductor.metrics.generated_kernel_count, 1)

    @patch.object(config.triton, "persistent_reductions", True)
    def test_softmax_one_kernel_persist(self):
        def fn(x):
            dim = 1
            x_max = torch.amax(x, dim, keepdim=True)
            unnormalized = torch.exp(x - x_max)
            result = unnormalized / torch.sum(unnormalized, dim, keepdim=True)
            return result

        self.common(fn, (torch.randn([16, 32]),), check_lowp=False)
        if self.device != "cpu":
            self.assertEqual(torch._inductor.metrics.generated_kernel_count, 1)

    @patch.object(config.triton, "persistent_reductions", False)
    def test_softmax_one_kernel_loop(self):
        def fn(x):
            x_max = torch.amax(x, 1, keepdim=True)
            unnormalized = torch.exp(x - x_max)
            result = unnormalized / torch.sum(unnormalized, 1, keepdim=True)
            return result

        self.common(fn, (torch.randn([16, 32]),), check_lowp=False)
        if self.device != "cpu":
            self.assertEqual(torch._inductor.metrics.generated_kernel_count, 1)

    def test_cauchy(self):
        def fn(x, y):
            return torch.sum(1 / (torch.unsqueeze(x, -1) - y))

        self.common(
            fn,
            (
                torch.randn(32),
                torch.randn(32),
            ),
            # Absolute difference: 0.0003662109375 (up to 0.0001 allowed)
            # Relative difference: 1.8804297408767818e-05 (up to 1e-05 allowed)
            atol=5 * 1e-4,
            rtol=5 * 1e-5,
            check_lowp=False,
        )
        if self.device != "cpu":
            self.assertEqual(torch._inductor.metrics.generated_kernel_count, 1)

    def test_gather_scatter(self):
        def fn(node_feat, edge_index):
            src_node_feat = node_feat[edge_index[0]]
            dst_node_feat = node_feat[edge_index[1]]
            edge_feat = src_node_feat - dst_node_feat + 1
            new_node_feat = torch.zeros_like(node_feat)
            new_node_feat.scatter_add_(
                0, edge_index[1].unsqueeze(-1).expand_as(edge_feat), edge_feat
            )
            return new_node_feat

        num_nodes = 16
        num_features = 32
        node_feat = torch.randn(num_nodes, num_features)
        edge_index = torch.randint(0, num_nodes, size=(2, num_nodes * 5))
        self.common(
            fn,
            (
                node_feat,
                edge_index,
            ),
            check_lowp=False,
        )
        if self.device != "cpu":
            self.assertEqual(torch._inductor.metrics.generated_kernel_count, 2)

    @config.patch(max_fusion_size=1)
    def test_no_mega_fusion_during_lowering(self):
        n = 50

        def fn(*args):
            x = args[0]
            for i in range(n):
                x = torch.add(x, args[i])
            return x

        self.common(
            fn,
            [torch.randn(64) for _ in range(n)],
            check_lowp=False,
        )
        print("-->", torch._inductor.metrics.generated_kernel_count)
        if self.device != "cpu":
            self.assertTrue(torch._inductor.metrics.generated_kernel_count > 1)

    def test_move_arange(self):
        def fn(x):
            return torch.arange(len(x), device="cpu").to(x.device) + x

        self.common(fn, (torch.randn([32]),), check_lowp=False)
        # if we have a copy there will be more than 1 kernel
        self.assertEqual(torch._inductor.metrics.generated_kernel_count, 1)

    def test_leaky_relu(self):
        def fn(x):
            return aten.leaky_relu(x, 0.2) + 2, aten.leaky_relu(x + 1)

        self.common(
            fn,
            (torch.randn([16, 16]),),
        )

    def test_gelu(self):
        def fn(x):
            return aten.gelu(x) + 2, aten.gelu(x + 1)

        self.common(
            fn,
            (torch.randn([16, 16]),),
        )

    def test_clone(self):
        def fn(x):
            return aten.clone(x) + 2, aten.clone(x + 1)

        self.common(
            fn,
            (torch.randn([16, 16]),),
        )

    def test_masked_fill(self):
        def fn(mask, value):
            return aten.masked_fill(value, mask, -10000.0) + 2, aten.masked_fill(
                value / 2.0, torch.logical_not(mask), 667
            )

        self.common(
            fn,
            (
                torch.randint(0, 1, [1, 16], dtype=torch.bool),
                torch.randn([16, 16]),
            ),
        )

    def test_masked_fill_promotion(self):
        def fn(mask, value):
            return aten.masked_fill(value, mask, torch.tensor(3.5))

        opt_fn = torch._dynamo.optimize("inductor")(fn)
        for inp in (
            torch.randn(
                [16, 16],
                dtype=torch.float16 if self.device == "cuda" else torch.float32,
                device=self.device,
            ),
            torch.randint(16, (16, 16), device=self.device),
        ):
            inputs = (
                torch.randint(0, 1, [1, 16], dtype=torch.bool, device=self.device),
                inp,
            )
            self.assertEqual(fn(*inputs), opt_fn(*inputs))

    def test_fill1(self):
        def fn(x):
            tmp = torch.ones_like(x)
            return tmp, aten.fill.Scalar(tmp, 2)

        self.common(
            fn,
            (torch.randn([16, 16]),),
        )

    def test_fill2(self):
        def fn(x):
            tmp = torch.ones_like(x)
            return tmp, aten.fill.Tensor(tmp, torch.tensor(3.0))

        self.common(
            fn,
            (torch.randn([16, 16]),),
        )

    def test_pow1(self):
        def fn(x):
            return [aten.pow(x, e) for e in range(-8, 9)]

        self.common(
            fn,
            (torch.randn([16, 16]),),
        )

    def test_pow2(self):
        def fn(x):
            return aten.pow(1000, x), aten.pow(x, 1000)

        self.common(
            fn,
            # TODO: Remove dtype once https://github.com/pytorch/pytorch/issues/94010 is fixed
            (
                torch.randn(
                    [16, 16],
                    dtype=torch.float64 if self.device == "cpu" else torch.float32,
                ),
            ),
            # Mismatched elements: 9 / 256 (3.5%)
            # Greatest absolute difference: 2.491354329061828e+28 at index (6, 6) (up to 1e-05 allowed)
            # Greatest relative difference: 2.9793410720160818e-05 at index (4, 5) (up to 1.3e-06 allowed)
            atol=1e-5,
            rtol=3e-05,
        )

    def test_pow3(self):
        # power of 0.5 is special-cased, arbitrary power would still produce triton codegen error
        def fn(x):
            z = torch.tensor(0.123, device=self.device)
            w = z + x
            return torch.pow(w, 0.5)

        opt = torch._dynamo.optimize("inductor")(fn)
        input = torch.rand(())
        self.assertTrue(same(opt(input), fn(input)))

    def test_glu(self):
        def fn(x):
            return aten.glu(x, -1), aten.glu(x, 1), aten.glu(x, 2)

        self.common(
            fn,
            (torch.randn([8, 16, 8, 8]),),
        )

    def test_cat(self):
        def fn(a):
            tmp = a * 2
            return (
                torch.cat((a, a[:, :4] + 1, a + 2), -1),
                torch.cat((tmp, tmp), 0),
                torch.cat((tmp, tmp.double()), 0),
            )

        self.common(
            fn,
            (torch.randn([8, 16]),),
        )
        self.common(
            fn,
            (torch.randn([1, 3, 3, 16]).to(memory_format=torch.channels_last),),
        )

    def test_cat_upcasting(self):
        def fn(arg4_1, slice_7):
            cat_1 = aten.cat.default([arg4_1, slice_7], 1)
            return (cat_1,)

        self.common(
            fn,
            (
                torch.randn([8, 16], dtype=torch.float32),
                torch.randn([8, 20], dtype=torch.float16),
            ),
        )

    def test_cat_extern_kernel(self):
        def fn(x1, x2, x3, x4):
            x = torch.mm(x2, x3)
            s = torch.narrow(x, 1, 0, 100)
            x = torch.mm(s, x4)
            c = torch.cat((x, x1), 1)
            return (c,)

        self.common(
            fn,
            (
                torch.randn(256, 256),
                torch.randn(256, 1024),
                torch.randn(1024, 1600),
                torch.randn(100, 256),
            ),
            check_lowp=False,  # accuracy issues with relatively large matmuls
        )

    def test_cat_of_loops_and_extern_kernel(self):
        class M(torch.nn.Module):
            def __init__(
                self,
                **kwargs,
            ):
                super().__init__()
                self.conv = torch.nn.Conv2d(
                    64,
                    5,
                    1,
                    **kwargs,
                )
                self.max_pool2d = torch.nn.MaxPool2d(2)

            def forward(self, x, y):
                x1 = self.conv(x)
                y1 = self.max_pool2d(y)
                return torch.cat([x1, y1], 1)

        mod = M()
        opt_mod = torch._dynamo.optimize("inductor")(mod)
        memory_format = torch.channels_last
        inputs = (
            torch.randn([1, 64, 16, 16]).to(memory_format=memory_format),
            torch.randn([1, 64, 32, 32]).to(memory_format=memory_format),
        )
        y = mod(*inputs)
        opt_y = opt_mod(*inputs)
        self.assertEqual(y, opt_y)
        self.assertEqual(y.stride(), opt_y.stride())

    def test_cat_inplace(self):
        def fn(x):
            rt = torch.cat([x])
            v = x.sin_()
            return rt

        # can't use self.common because input is modified inplace
        inp = torch.ones(2)
        opt_fn = torch.compile(fn)
        res = opt_fn(inp.clone())
        expected = fn(inp.clone())
        self.assertEqual(res, expected)

    def test_stack(self):
        def fn(a, b):
            return torch.stack(
                [
                    a.expand(12, 16),
                    b.expand(12, 16),
                ],
                2,
            )

        self.common(fn, (torch.randn([1, 16]), torch.randn([12, 1])))

    def test_hardtanh(self):
        def fn(x):
            return F.hardtanh(x), F.hardtanh(x + 1), F.hardtanh(x - 1)

        self.common(
            fn,
            (torch.randn([64]),),
        )

    def test_hardsigmoid(self):
        def fn(x):
            return F.hardsigmoid(x), F.hardsigmoid(x + 3), F.hardsigmoid(x - 3)

        self.common(
            fn,
            (torch.randn([64]),),
        )

    def test_hardswish(self):
        def fn(x):
            return F.hardswish(x), F.hardswish(x + 3), F.hardswish(x - 3)

        self.common(
            fn,
            (torch.randn([64]),),
        )

    def test_rsqrt(self):
        def fn(x):
            return torch.rsqrt(x), torch.rsqrt(x + 1) - 2

        self.common(
            fn,
            (torch.randn([64]),),
        )

    def test_expm1(self):
        def fn(x):
            return torch.expm1(x), torch.expm1(x) * 2

        for dtype in (torch.float16, torch.float, torch.double, torch.int, torch.int64):
            self.common(
                fn,
                (torch.randn([64]).to(dtype=dtype),),
            )
            self.common(
                fn,
                (torch.arange(-1e-5, 1e-5, 1e-7).to(dtype=dtype),),
            )

    def test_log1p(self):
        def fn(x):
            return torch.log1p(x), torch.log1p(x) * 2

        for dtype in (torch.float16, torch.float, torch.double, torch.int, torch.int64):
            self.common(
                fn,
                (torch.randn([64]).to(dtype=dtype),),
            )
            self.common(
                fn,
                (torch.arange(-1e-5, 1e-5, 1e-7).to(dtype=dtype),),
            )

    def test_flip(self):
        def fn(x):
            return torch.flip(x, (-1,)), torch.flip(x, (0, 2)) - 2

        self.common(
            fn,
            (torch.randn([1, 2, 6, 6]),),
        )

    def test_signbit(self):
        def fn(x):
            return torch.signbit(x), ~torch.signbit(-x) & 1

        self.common(
            fn,
            (torch.randn([1, 2, 6, 6]),),
        )

    def test_fmod(self):
        def fn(a, b):
            return torch.fmod(a, b), torch.fmod(3.0 * a, b) - 2.0

        shape = [1, 2, 6, 6]
        self.common(fn, (torch.randn(shape), torch.randn(shape)))

    def test_fmod_zero_dim(self):
        def fn(a, b):
            return (torch.fmod(a, b),)

        self.common(
            fn,
            (
                make_tensor(10, device="cpu", dtype=torch.float32),
                make_tensor((), device="cpu", dtype=torch.float32),
            ),
        )
        self.common(
            fn,
            (
                make_tensor((), device="cpu", dtype=torch.float32),
                make_tensor(10, device="cpu", dtype=torch.float32),
            ),
        )

    def test_log2(self):
        def fn(x):
            return torch.log2(x), torch.log2(x + 1) - 2

        self.common(
            fn,
            (torch.randn([64]) + 10,),
        )

    def test_logsumexp(self):
        def fn(x):
            return torch.logsumexp(x, -1), torch.logsumexp(x, 0) - 2

        self.common(
            fn,
            (torch.randn([8, 8]) + 10,),
        )

    def test_log_fp64(self):
        def fn(x):
            return torch.log(x), torch.log2(x)

        self.common(
            fn,
            (torch.randn([1024], dtype=torch.float64) + 10,),
        )

    def test_bitwise(self):
        def fn(x, y):
            return (
                torch.bitwise_not(x),
                torch.bitwise_or(x, y),
                torch.bitwise_xor(x, y),
                torch.bitwise_and(x, y),
            )

        self.common(
            fn,
            (
                torch.randint(0, 2**30, [64], dtype=torch.int32),
                torch.randint(0, 2**30, [64], dtype=torch.int32),
            ),
        )

    def test_bitwise2(self):
        # again with bool types
        def fn(x, y):
            return (
                torch.bitwise_not(x),
                torch.bitwise_or(x, y),
                torch.bitwise_xor(x, y),
                torch.bitwise_and(x, y),
            )

        self.common(
            fn,
            (
                torch.randint(0, 2, (2, 20), dtype=torch.bool),
                torch.randint(0, 2, (2, 20), dtype=torch.bool),
            ),
        )

    def test_inf(self):
        def fn(a):
            return a + float("inf"), a + float("-inf"), a * -float("inf")

        self.common(fn, (torch.randn(8),))

    def test_remainder(self):
        def fn(a, b):
            return (
                torch.remainder(a, b),
                torch.remainder(a + 1, b - 1),
                torch.remainder(a - 1, b + 1),
            )

        self.common(fn, (torch.randn(64), torch.randn(64)))

    def test_zeros(self):
        def fn(a):
            return (
                a + 1,
                torch.zeros(
                    (1, 8, 64, 64),
                    dtype=torch.float32,
                    device=a.device,
                ),
                torch.zeros(
                    1,
                    8,
                    64,
                    64,
                    dtype=torch.float32,
                    device=a.device,
                ),
                torch.zeros(2, 3, names=None),
                a + torch.ones(8, device=a.device),
                torch.full((2, 3), 3.1416, device=a.device),
            )

        self.common(fn, (torch.randn(8),))

    def test_new_ones(self):
        def fn(a):
            return (
                aten.new_ones(
                    a, [], device=a.device, dtype=6, layout=0, pin_memory=False
                ),
                aten.new_zeros(
                    a, [], device=a.device, dtype=6, layout=0, pin_memory=False
                ),
            )

        self.common(fn, (torch.randn(8),))

    def test_full_like(self):
        def fn(a):
            return torch.full_like(a, 7.777) - 1

        self.common(fn, (torch.randn(8),))

    def test_full_truncation(self):
        def fn(a):
            return a + torch.full_like(a, 7.777)

        for dtype in all_types():
            self.common(fn, (make_tensor(8, dtype=dtype, device="cpu"),))

    def test_index1(self):
        def fn(a, b, c):
            return aten.index(a, [b, c])

        self.common(
            fn,
            (
                torch.randn(8, 8, 12),
                torch.tensor([0, 0, 2, 2], dtype=torch.int64),
                torch.tensor([3, 4, 4, 3], dtype=torch.int64),
            ),
        )
        self.common(
            fn,
            (
                torch.randn(8, 8, 12),
                torch.tensor([[0, 0, 2, 2]], dtype=torch.int64),
                torch.tensor([[3], [4], [4], [3]], dtype=torch.int64),
            ),
        )

    def test_index2(self):
        def fn(a, b):
            return (
                aten.index(a, [b]),
                aten.index(a, [None, b]),
            )

        self.common(
            fn,
            (
                torch.randn(8, 8, 8),
                torch.tensor([[0, 0, 2, 2]], dtype=torch.int64),
            ),
        )

    def test_index3(self):
        def fn(x, ia, ib):
            return (x[:, ia, None, ib, 0],)

        self.common(
            fn,
            (
                torch.randn(3, 4, 4, 4, 3),
                torch.tensor([0, 2, 1], dtype=torch.int64),
                torch.tensor([0, 2, 1], dtype=torch.int64),
            ),
        )

    def test_output_strides(self):
        def fn(x):
            y = x.permute(0, 2, 3, 1).contiguous()
            torch._dynamo.graph_break()
            return y.view(-1, 4)

        inp = torch.rand([4, 4, 4, 4], device=self.device)
        fn_opt = torch._dynamo.optimize("inductor")(fn)

        self.assertEqual(fn(inp), fn_opt(inp))
        self.assertEqual(fn(inp).stride(), fn_opt(inp).stride())

        # no redundant copy
        def foo(x):
            return x[0:2:2].T[3:].squeeze(0)

        foo_opt = torch._dynamo.optimize("inductor")(foo)
        out = foo_opt(inp)
        self.assertEqual(inp.storage(), out.storage())

    def test_index_select(self):
        def fn(a, b):
            return (
                torch.index_select(a, 0, b),
                torch.index_select(a, 1, b),
                torch.index_select(torch.index_select(a, 2, b), 1, b),
            )

        for ind_dtype in (torch.int32, torch.int64):
            self.common(
                fn,
                (
                    torch.randn(8, 8, 8),
                    torch.tensor([0, 0, 2, 1], dtype=ind_dtype),
                ),
            )

    def test_cudnn_rnn(self):
        if self.device == "cpu":
            raise unittest.SkipTest("requires CUDA")

        def fn(
            a0,
            b0,
            b1,
            b2,
            b3,
            b4,
            b5,
            b6,
            b7,
            b8,
            b9,
            b10,
            b11,
            b12,
            b13,
            b14,
            b15,
            a3,
            a4,
            a5,
        ):
            a1 = [
                b0,
                b1,
                b2,
                b3,
                b4,
                b5,
                b6,
                b7,
                b8,
                b9,
                b10,
                b11,
                b12,
                b13,
                b14,
                b15,
            ]
            return aten._cudnn_rnn(
                a0,
                a1,
                4,
                a3,
                a4,
                a5,
                2,
                2048,
                0,
                2,
                False,
                0.0,
                False,
                True,
                [],
                None,
            )

        self.common(
            fn,
            (
                torch.randn([92, 8, 2048]),
                torch.randn([8192, 2048]),
                torch.randn([8192, 2048]),
                torch.randn([8192]),
                torch.randn([8192]),
                torch.randn([8192, 2048]),
                torch.randn([8192, 2048]),
                torch.randn([8192]),
                torch.randn([8192]),
                torch.randn([8192, 4096]),
                torch.randn([8192, 2048]),
                torch.randn([8192]),
                torch.randn([8192]),
                torch.randn([8192, 4096]),
                torch.randn([8192, 2048]),
                torch.randn([8192]),
                torch.randn([8192]),
                torch.randn([167837696]),
                torch.randn([4, 8, 2048]),
                torch.randn([4, 8, 2048]),
            ),
            check_lowp=False,  # difference in rnn is too large between half and float inputs
        )

    def test_upsample_nearest1d(self):
        def fn(a):
            return (
                aten.upsample_nearest1d(a, [74], None),
                aten.upsample_nearest1d(a, [70], None),
                aten.upsample_nearest1d(a, [45], None),
                aten.upsample_nearest1d(a, [36], None),
                aten.upsample_nearest1d(a, None, [2.0]),
            )

        self.common(fn, (torch.randn([2, 4, 37]),))

    def test_upsample_nearest2d(self):
        def fn(a):
            return (
                aten.upsample_nearest2d(a, [74, 76]),
                aten.upsample_nearest2d(a, [70, 75]),
                aten.upsample_nearest2d(a, [45, 74]),
                aten.upsample_nearest2d(a, [36, 39]),
                aten.upsample_nearest2d(a, None, [2.0, 2.0]),
            )

        self.common(fn, (torch.randn([2, 4, 37, 38]),))

    def test_upsample_nearest3d(self):
        def fn(a):
            return (
                aten.upsample_nearest3d(a, [74, 76, 78], None),
                aten.upsample_nearest3d(a, [70, 75, 80], None),
                aten.upsample_nearest3d(a, [45, 74, 103], None),
                aten.upsample_nearest3d(a, [36, 39, 40], None),
                aten.upsample_nearest3d(a, None, [2.0, 2.0, 2.0]),
            )

        self.common(fn, (torch.randn([2, 4, 37, 38, 39]),))

    def test_upsample_nearest2d_backward(self):
        func = torch.ops.aten.upsample_nearest2d_backward

        def fn(a):
            return (
                func(a, output_size=[6, 12], input_size=[3, 3, 3, 6]),
                func(a, output_size=[6, 12], input_size=[3, 3, 4, 5]),
                func(a, output_size=[6, 12], input_size=[3, 3, 2, 8]),
                func(a, output_size=[6, 12], input_size=[3, 3, 2, 8]),
                func(a, output_size=[6, 12], input_size=[3, 3, 4, 7]),
            )

        self.common(fn, (torch.randn([3, 3, 6, 12]),))

    @skip_if_x86_mac()
    def test_upsample_bilinear2d_a(self):
        def fn(a):
            return (
                aten.upsample_bilinear2d(a, [45, 45], False, None),
                aten.upsample_bilinear2d(a, None, True, [2.0, 2.0]),
            )

        self.common(fn, (torch.randn([2, 4, 37, 38]),), atol=2.5e-5, rtol=1.3e-6)

    def test_upsample_bilinear2d_b(self):
        def fn(a):
            return aten.upsample_bilinear2d(a, None, True, [2.0, 2.0])

        self.common(
            fn,
            [
                torch.randn([1, 2, 40, 59]),
            ],
            atol=2.5e-5,
            rtol=1.3e-6,
        )

    def test_reflection_pad2d(self):
        def fn(a):
            return (
                aten.reflection_pad2d(a, [1, 1, 1, 1]),
                aten.reflection_pad2d(a, [1, 2, 3, 4]),
            )

        self.common(
            fn, (torch.randint(0, 999, size=[1, 1, 8, 8], dtype=torch.float32),)
        )

    def test_reflection_pad2d_backward(self):
        def template(size, padding):
            def fn(grad_output, x):
                return aten.reflection_pad2d_backward(grad_output, x, padding)

            x = torch.randint(0, 999, size=size, dtype=torch.float32)
            result = aten.reflection_pad2d(x, padding)
            grad_output = torch.randn_like(result)

            self.common(fn, (grad_output, x))

        template([1, 1, 8, 8], [0, 0, 0, 0])
        template([1, 1, 8, 8], [1, 1, 1, 1])
        template([1, 1, 8, 8], [1, 2, 3, 4])

    def test_grid_sampler_2d(self):
        def fn(a, b):
            return (
                aten.grid_sampler_2d(a, b, 0, 0, True),
                aten.grid_sampler_2d(a, b, 0, 1, False),
            )

        self.common(
            fn,
            (
                torch.randn([4, 3, 352, 352], dtype=torch.float32),
                torch.rand([4, 352, 352, 2], dtype=torch.float32) * 2 - 1,
            ),
            check_lowp=False,
            # Mismatched elements: 154697 / 1486848 (10.4%)
            # Greatest absolute difference: 0.0001976490020751953 at index (0, 0, 101, 243) (up to 1e-05 allowed)
            # Greatest relative difference: 7.332530120481928 at index (1, 1, 258, 301) (up to 1.3e-06 allowed)
            atol=0.0002,
            rtol=1.3e-06,
        )

    def test_upsample_bicubic2d(self):
        def fn(a):
            return (
                aten.upsample_bicubic2d(a, (128, 128), True),
                aten.upsample_bicubic2d(a, (128, 256), False),
            )

        # Mismatched elements: 10 / 196608 (0.0%)
        # Greatest absolute difference: 1.3869255781173706e-05 at index (2, 1, 88, 65) (up to 1e-05 allowed)
        # Greatest relative difference: 0.0033082996811011046 at index (3, 1, 88, 91) (up to 1.3e-06 allowed)
        self.common(
            fn,
            (torch.randn([4, 3, 64, 32], dtype=torch.float32),),
            atol=2e-5,
            rtol=1e-3,
        )

    def test_sort(self):
        def fn(a):
            return torch.sort(a)

        self.common(
            fn, (torch.randint(0, 999, size=[1, 1, 8, 8], dtype=torch.float32),)
        )

    def test_topk(self):
        def fn(a):
            return torch.topk(a, 2, -1)

        self.common(
            fn, (torch.randint(0, 999, size=[1, 1, 8, 8], dtype=torch.float32),)
        )

    def test_long_tensor(self):
        def fn(a):
            return (
                torch.LongTensor([294]).to(a.device) - a,
                torch.as_tensor([295]).to(a.device) + a,
            )

        self.common(fn, (torch.randint(0, 999, size=[8, 8]),))

    def test_constant_pad_1d(self):
        def fn(a):
            return (
                aten.constant_pad_nd(a, [0, 1], 6.0),
                aten.constant_pad_nd(a, [2, 3], 99.0),
            )

        self.common(fn, (torch.randint(0, 999, size=[2, 16, 31], dtype=torch.float32),))

    def test_constant_pad_fill_dtype(self):
        def fn(a, b):
            return (
                aten.constant_pad_nd(a, (1, 1), 1.0) & b,
                aten.constant_pad_nd(a, (1, 1), 0.0) & b,
            )

        self.common(
            fn,
            (torch.randint(2, (4,), dtype=torch.bool), torch.ones(6, dtype=torch.bool)),
        )

    def test_constant_pad_2d(self):
        def fn(a):
            return (
                aten.constant_pad_nd(a, [1, 1, 1, 1], 6.0),
                aten.constant_pad_nd(a, [1, 2, 3, 4], 99.0),
            )

        self.common(
            fn, (torch.randint(0, 999, size=[1, 1, 8, 8], dtype=torch.float32),)
        )

    def test_constant_pad_3d(self):
        def fn(a):
            return (
                aten.constant_pad_nd(a, [1, 2, 3, 4, 5, 6], 6.0),
                aten.constant_pad_nd(a, [0, 0, 3, 4, 0, 0], 6.0),
            )

        self.common(
            fn, (torch.randint(0, 999, size=[2, 4, 4, 4], dtype=torch.float32),)
        )

    def test_constant_pad_float64(self):
        # Repro for https://github.com/pytorch/pytorch/issues/93351
        def fn(input):
            v1 = torch.nn.functional.pad(input, pad=(1, 0))
            return torch.gt(v1, input)

        x = torch.rand([1, 2, 2, 1], dtype=torch.float64)
        self.common(fn, (x,))

    def test_l1_loss(self):
        def fn(a, b):
            return torch.nn.functional.l1_loss(a, b), torch.nn.functional.mse_loss(a, b)

        self.common(
            fn,
            (
                torch.randn([2, 3, 16, 16]),
                torch.randn([2, 3, 16, 16]),
            ),
            check_lowp=False,
        )

    def test_triu(self):
        def fn(a):
            return aten.triu(a, 1), aten.triu(a, 0), aten.triu(a, 2)

        self.common(fn, (torch.randn([2, 10, 10]),))

    def test_no_op_reduction(self):
        def fn(a):
            return a.sum(-1), torch.amax(a + 1, 1, keepdim=True)

        self.common(fn, (torch.randn([8, 1, 1]),))

    def test_inplace_add(self):
        @torch._dynamo.optimize("inductor")
        def fn(x, y):
            return x.add_(y)

        inputs = (
            rand_strided((4, 4), (4, 1), device=self.device),
            rand_strided((4, 4), (4, 1), device=self.device),
        )
        inp_clone = inputs[0].clone()
        out = fn(*inputs)
        self.assertTrue(same(out, inp_clone + inputs[1]))
        self.assertTrue(out is inputs[0])

    # The following 2 tests are meant to check the logic that drops
    # xmask from triton load/store if xnumel = 1
    @requires_cuda()
    def test_single_elem(self):
        def fn(a):
            b = a + 1
            return (b,)

        self.common(fn, (torch.randn(1),))

    @requires_cuda()
    def test_single_elem_indirect(self):
        def fn(a, b):
            c = a[b] + 1
            return (c,)

        a = torch.randn(1)
        b = (torch.tensor([0], dtype=torch.int64),)

        self.common(fn, (a, b))

    # This test is meant to check for issues from the logic
    # that drops xmask from trito load/store if XBLOCK divides xnumel

    @requires_cuda()
    def test_xblock_divides_xnumel(self):
        def fn(a):
            b = a + 1
            return (b,)

        # assumption is that XBLOCK is always a divisor of 1024
        # so xmask will be dropped iff xnumel is multiple of 1024
        self.common(fn, (torch.randn(1024),))
        self.common(fn, (torch.randn(1025),))

    def test_inplace_mixed_dtype_ops(self):
        @torch._dynamo.optimize("inductor")
        def fn(x, y):
            z = x + y.float()
            w = z.add_(y)
            return w.mul_(y)

        inputs = (
            rand_strided((4, 4), (4, 1), device=self.device, dtype=torch.float),
            rand_strided((4, 4), (4, 1), device=self.device, dtype=torch.double),
        )
        out = fn(*inputs)
        out_eager = (inputs[0] + inputs[1].float()).add_(inputs[1]).mul_(inputs[1])
        self.assertTrue(same(out, out_eager))

    @config.patch(
        {"triton.unique_kernel_names": True, "triton.descriptive_names": False}
    )
    def test_kernel_names(self):
        @torch._dynamo.optimize("inductor")
        def fn(x):
            return 2 * x

        inputs = (rand_strided((8,), (1,), device=self.device),)
        self.assertTrue(same(fn(*inputs), 2 * inputs[0]))

    @config.patch({"triton.cudagraphs": True})
    def test_strided_inputs(self):
        @torch._dynamo.optimize("inductor")
        def fn(x, y):
            return x + y

        inputs = (
            rand_strided((8, 16), (32, 2), device=self.device),
            rand_strided((8, 16), (16, 1), device=self.device),
        )
        self.assertTrue(same(fn(*inputs), inputs[0] + inputs[1]))

    @config.patch({"triton.cudagraphs": True})
    @patch.object(functorch_config, "use_fake_tensor", True)
    def test_input_mutation1(self):
        def fn(a):
            b = a + 1
            a.copy_(b)
            c = a + 2
            return a * b / c

        arg1 = torch.randn(64, device=self.device)
        arg2 = arg1.clone()
        arg3 = torch.randn(64, device=self.device)
        arg4 = arg3.clone()
        correct1 = fn(arg1)
        correct2 = fn(arg3)
        opt_fn = torch._dynamo.optimize_assert(compile_fx)(fn)
        actual1 = opt_fn(arg2)
        actual2 = opt_fn(arg4)

        self.assertTrue(same(actual1, correct1))
        self.assertTrue(same(actual2, correct2))
        self.assertTrue(same(arg1, arg2))
        self.assertTrue(same(arg3, arg4))

    @patch.object(functorch_config, "use_fake_tensor", True)
    def test_input_mutation2(self):
        def fn(a):
            b = a + 1
            a.view(64).copy_(torch.tensor([66.0], device=a.device))
            c = a + 2
            return b, c

        # NOTE: this test fails when none of the inputs require grad.
        # That seems like an inductor bug.
        arg1 = torch.randn([1, 64], device=self.device).requires_grad_(True).add(1)
        arg2 = arg1.clone()
        correct1 = fn(arg1)
        opt_fn = torch._dynamo.optimize_assert(compile_fx)(fn)
        actual1 = opt_fn(arg2)

        self.assertTrue(same(actual1, correct1))
        self.assertTrue(same(arg1, arg2))

    @patch.object(functorch_config, "use_fake_tensor", True)
    def test_input_mutation3(self):
        def fn(a):
            a += 1
            a *= 2
            aten.sigmoid_(a)
            a = a.view(64)
            a += 3
            a *= 4
            aten.relu_(a)
            return a

        arg1 = torch.randn([1, 64], device=self.device)
        arg2 = arg1.clone()
        correct1 = fn(arg1)
        opt_fn = torch._dynamo.optimize_assert(compile_fx)(fn)
        actual1 = opt_fn(arg2)

        self.assertTrue(same(actual1, correct1))
        self.assertTrue(same(arg1, arg2))

    def test_input_mutation4(self):
        def fn(a):
            torch.relu_(a)
            return a

        arg1 = torch.randn([1, 64], device=self.device)
        arg2 = arg1.clone()
        correct1 = fn(arg1)
        opt_fn = torch._dynamo.optimize_assert(compile_fx)(fn)
        actual1 = opt_fn(arg2)

        self.assertTrue(same(actual1, correct1))
        self.assertTrue(same(arg1, arg2))

    @patch.object(functorch_config, "use_fake_tensor", True)
    def test_slice_mutation1(self):
        def fn(a):
            x = torch.zeros_like(a)
            b = x + 1
            x[:, 3] = 3.0
            c = torch.clone(x)
            x[4, :] = 4.0
            d = x + 1
            return x, b, c, d

        self.common(fn, (torch.randn([8, 8]),))

    @patch.object(functorch_config, "use_fake_tensor", True)
    def test_slice_mutation2(self):
        def fn(a):
            a[:, 20:40] = a[:, 20:40] + 1
            a[:, 2:11] = a[:, 1:10] + 2

        arg1 = torch.randn([1, 64], device=self.device)
        arg2 = arg1.clone()
        fn(arg1)
        opt_fn = torch._dynamo.optimize_assert(compile_fx)(fn)
        opt_fn(arg2)

        # TODO, fix: See https://github.com/pytorch/pytorch/issues/94693
        if self.device != "cpu":
            self.assertTrue(same(arg1, arg2))

    def test_indirect_load_broadcast(self):
        def fn(in_ptr0, in_ptr1, in_ptr2):
            return torch.gather(in_ptr1, 0, in_ptr2) + in_ptr0

        arg190 = rand_strided((32, 21), (1, 32), device=self.device, dtype=torch.int64)
        arg190.fill_(0)
        arg111 = rand_strided(
            (9521, 512), (512, 1), device=self.device, dtype=torch.float32
        )
        self.common(
            fn,
            (
                torch.randn(32, 1),
                arg111,
                arg190,
            ),
        )

    @unittest.skipIf(not has_torchvision_roi_align(), "requires torchvision")
    def test_roi_align(self):
        def fn(a, b):
            return torch.ops.torchvision.roi_align(a, b, 0.25, 7, 7, 2, False)

        self.common(fn, (torch.zeros([4, 256, 296, 304]), torch.zeros([2292, 5])))

    def test_nll_loss_forward(self):
        def fn(a, b):
            return aten.nll_loss_forward(a, b, None, 1, -100)

        labels = (
            torch.zeros([5], dtype=torch.int64),
            torch.tensor([-100, -100, 3, -100, -100], dtype=torch.int64),
        )
        inps = (torch.randn(5, 5), torch.randn(5, 5))
        for a, b in zip(inps, labels):
            self.common(
                fn,
                (a, b),
            )

    def test_nll_loss_backward(self):
        def fn(a, b, c):
            return aten.nll_loss_backward(
                a, b, c, None, 1, -100, torch.tensor(1.0, device=self.device)
            )

        labels = (
            torch.zeros([5], dtype=torch.int64),
            torch.tensor([-100, -100, 3, -100, -100], dtype=torch.int64),
        )
        inps = (torch.randn(5, 5), torch.randn(5, 5))
        grad_outs = (torch.randn(()), torch.randn(()))
        for a, b, c in zip(grad_outs, inps, labels):
            self.common(
                fn,
                (a, b, c),
            )

    def test_isinf(self):
        def fn(x):
            return x.isinf(), x.isnan()

        self.common(
            fn, [torch.tensor([1, float("inf"), 2, float("-inf"), float("nan")])]
        )
        self.common(
            fn,
            [
                torch.tensor(
                    [1, float("inf"), 2, float("-inf"), float("nan")],
                    dtype=torch.float64,
                )
            ],
        )

    def test_isinf2(self):
        def fn(x):
            y = torch.tensor(
                [1, float("inf"), 2, float("-inf"), float("nan")], device=self.device
            )
            return x == y

        self.common(
            fn, (torch.tensor([1, float("inf"), 2, float("-inf"), float("nan")]),)
        )

    def test_any(self):
        def fn(x):
            return (
                x.any(-1),
                x.isinf().any(),
                torch.all(x.isinf(), dim=0),
                torch.all(torch.logical_not(x.isinf())),
            )

        self.common(fn, [-torch.rand(64)])
        tmp = torch.randn(16, 8)
        tmp[1, 1] = float("inf")
        self.common(fn, [tmp])

    def test_inplace_activations(self):
        def fn(x):
            a = aten.hardswish_(x + 1)
            b = aten.hardtanh_(x + 1)
            c = aten.leaky_relu_(x + 1)
            d = aten.silu_(x + 1)
            e = aten.log1p(x + 1)
            f = aten.masked_fill_(x + 1, torch.zeros_like(x, dtype=torch.bool), 99.0)
            h = aten.masked_fill_(x + 1, torch.ones_like(x, dtype=torch.bool), 99.0)
            return (a, b, c, d, e, f, h)

        self.common(fn, [torch.randn(64) * 10])

    def test_baddbmm(self):
        def fn(a, b, c, beta):
            return aten.baddbmm(a, b, c, beta=beta)

        b = torch.randn(6, 128, 64)
        c = torch.randn(6, 64, 100)
        options = itertools.product(
            [torch.randn(6, 1, 100), torch.randn(6, 1, 100).fill_(torch.nan)],
            [0.0, 1.0],
        )
        for a, beta in options:
            self.common(
                fn,
                [a, b, c, beta],
                # Mismatched elements: 1212 / 76800 (1.6%)
                # Greatest absolute difference: 0.001953125 at index (0, 0, 93) (up to 1e-05 allowed)
                # Greatest relative difference: 1.0 at index (3, 19, 4) (up to 0.001 allowed)
                atol=0.002,
                rtol=0.001,
            )

    @config.patch({"triton.max_tiles": 2})
    def test_fuse_tiled(self):
        def fn(a, b, c):
            return a + b, c + 1

        self.common(
            fn, [torch.randn(128, 1), torch.randn(1, 128), torch.randn(128, 128)]
        )

    def test_expand_as(self):
        def fn(a, b):
            return aten.expand_as(a, b), aten.expand_as(a + 1, b + 1) + 1

        self.common(
            fn,
            [
                torch.randn(6, 1, 100),
                torch.randn(6, 128, 100),
            ],
        )

    def test_index_put1(self):
        def fn(a, b, c):
            return (
                torch.index_put(a, [b], c),
                torch.index_put_(a + 1, [b + 1], c + 1) + 1,
            )

        self.common(
            fn,
            [
                torch.randn([800, 256, 7, 7]),
                torch.randperm(601),
                torch.randn([601, 256, 7, 7]),
            ],
        )
        self.common(
            fn, [torch.randn(1024, 4, 2), torch.arange(4), torch.randn(4, 1, 1)]
        )

    def test_index_put2(self):
        def fn(a, b, c):
            return torch.index_put(a, [b], c, True)

        self.common(
            fn,
            [
                torch.randn([100, 256, 7, 7]),
                torch.randint(0, 100, size=[600], dtype=torch.int64),
                torch.randn([600, 256, 7, 7]),
            ],
            # workaround for https://github.com/openai/triton/issues/558
            check_lowp=False,
        )

    def test_index_put3(self):
        def fn(a, b, c):
            torch.ops.aten.index_put_(a, (None, b, None), c)
            a1 = a + 1
            torch.ops.aten.index_put_(a1, (None, b + 1, None), c + 1)
            return (a, a1)

        self.common(
            fn,
            [
                torch.randn([1024, 4, 2]),
                torch.arange(3),
                torch.randn([1024, 1, 2]),
            ],
        )

    def test_index_put4(self):
        # a, b[0] are not broadcastable
        # https://github.com/pytorch/pytorch/issues/97104
        def fn(a, b, c):
            return torch.index_put(a, [b], c)

        self.common(
            fn,
            [
                torch.rand([8, 2]),
                torch.rand([8]) > 0.5,
                torch.rand([]),
            ],
        )

    def test_index_put_as_masked_fill(self):
        def fn(a, b, c, d):
            a = a.clone()
            torch.ops.aten.index_put_(a, [b], c, d)
            return a

        self.common(
            fn,
            (
                torch.randn([1024, 4, 2]),
                torch.randn([1024, 4, 2]) > 0,
                torch.randn([]),
                False,
            ),
        )

        self.common(
            fn,
            (
                torch.randn([1024, 4, 2]),
                torch.randn([1024, 4, 2]) > 0,
                torch.randn([]),
                True,
            ),
        )

    def test_index_put_fallback1(self):
        def fn(a, b, c, d):
            a = a.clone()
            torch.ops.aten.index_put_(a, [b], c, d)
            return a

        self.common(
            fn,
            (
                torch.randn([3]),
                torch.as_tensor([True, True, False]),
                torch.randn([2]),
                False,
            ),
        )

        self.common(
            fn,
            (
                torch.randn([3]),
                torch.as_tensor([True, True, False]),
                torch.randn([2]),
                True,
            ),
        )

    def test_index_put_fallback2(self):
        def fn(a, b, c, d, e):
            a = a.clone()
            torch.ops.aten.index_put_(a, [None, b, c], d, e)
            return a

        self.common(
            fn,
            (
                torch.randn([1, 2, 3]),
                torch.as_tensor([0, 1]),
                torch.as_tensor([True, True, False]),
                torch.randn([]),
                False,
            ),
        )
        self.common(
            fn,
            (
                torch.randn([1, 2, 3]),
                torch.as_tensor([0, 1]),
                torch.as_tensor([True, True, False]),
                torch.randn([]),
                True,
            ),
        )

    def test_index_put_deterministic_fallback(self):
        with DeterministicGuard(True):

            def fn(a, b, c):
                return torch.index_put(a, [b], c, True)

            self.common(
                fn,
                [
                    torch.randn([100, 32]),
                    torch.randint(0, 100, size=[600], dtype=torch.int64),
                    torch.randn([600, 32]),
                ],
                check_lowp=False,
            )

    def test_index_put_index(self):
        def fn(ind, x, src):
            y = torch.ops.aten.index_put.default(x, [ind], src)
            return torch.ops.aten.index.Tensor(y, [ind])

        args = [torch.tensor([1], dtype=torch.int64), torch.randn(8, 4), torch.randn(4)]
        self.common(fn, args)

    @config.patch(fallback_random=True)
    def test_bernoulli1(self):
        def fn(a):
            b = torch.empty_like(a)
            return aten.bernoulli_(b), b

        self.common(
            fn,
            [
                torch.randn([100]),
            ],
        )

    def test_bernoulli2(self):
        def fn(a):
            return aten.bernoulli(a)

        self.common(
            fn,
            [torch.tensor([1.0, 1.0, 0.0, 0.0, 1.0, 0.0, 1.0, 1.0])],
        )

    def test_narrow(self):
        def fn(x):
            return (
                aten.narrow(x, 1, 10, 16),
                aten.narrow(x + 2, 0, 10, 16) + 1,
                aten.narrow_copy(x, 1, 10, 16),
            )

        self.common(fn, [torch.randn(64, 64)])

    def test_as_strided(self):
        def fn(x):
            return (
                aten.as_strided(x, (8, 8, 64), (8 * 64, 64, 1), 0),
                aten.as_strided(x + 1, (8, 8, 64), (8 * 64, 64, 1), 0) + 2,
            )

        def fn_channels_last(x):
            return (
                aten.as_strided(
                    x, (8, 384, 2, 20, 12), (153600, 1, 61440, 384, 7680), 0
                ),
                aten.as_strided(
                    x + 1, (8, 384, 2, 20, 12), (153600, 1, 61440, 384, 7680), 0
                )
                + 2,
            )

        self.common(fn, [torch.randn(64, 64)])
        self.common(
            fn_channels_last,
            [torch.randn(8, 384, 20, 20).to(memory_format=torch.channels_last)],
        )

    def test_as_strided_scatter(self):
        def fn(a, b):
            return aten.as_strided_scatter(
                a * 8 + 10,
                b * 2 - 4,
                size=(a.shape[0], a.shape[1] // 2),
                stride=(a.shape[1], 2),
                storage_offset=0,
            )

        self.common(fn, [torch.randn(10, 1024), torch.randn(10, 512)])

    def test_select_scatter(self):
        def fn(x, a, b):
            return (
                aten.select_scatter(x, a, 1, 0),
                aten.select_scatter(x, b, 0, 1),
            )

        self.common(
            fn,
            [
                torch.randn(8, 197, 38),
                torch.randn(8, 38),
                torch.randn(197, 38),
            ],
        )

    def test_slice_scatter(self):
        def fn(x, a):
            return (
                aten.slice_scatter(x, a, 2, 10, -10),
                aten.slice_scatter(x, a[:, :, :40], 2, 10, -10, 2),
            )

        self.common(
            fn,
            [
                torch.randn(4, 8, 100),
                torch.randn(4, 8, 80),
            ],
        )

    def test_slice_scatter2(self):
        def fn(a, b):
            return aten.slice_scatter(a, b, 0, 0, 9223372036854775807)

        self.common(
            fn,
            [
                torch.randn([8, 197, 384]),
                torch.randn([8, 197, 384]),
            ],
        )

    def test_scatter1(self):
        def fn(a, dim, index, b):
            return aten.scatter(a, dim, index, b)

        self.common(
            fn,
            [
                torch.zeros(2, 3),
                -1,
                torch.tensor([[0]]),
                torch.ones(2, 3),
            ],
        )

    def test_scatter2(self):
        if self.device == "cuda":
            raise unittest.SkipTest("unstable on sm86")

        def fn(a, dim, index, b):
            return aten.scatter.reduce(a, dim, index, b, reduce="add")

        self.common(
            fn,
            [
                torch.zeros(64, 512),
                0,
                torch.zeros((64, 512), dtype=torch.int64),
                torch.ones(64, 512),
            ],
        )

    def test_scatter3(self):
        def fn(a, dim, index, b):
            return aten.scatter(a, dim, index, b, reduce="add")

        self.common(
            fn,
            [
                torch.randn(5, 29, 13),
                2,
                torch.tensor([[[3, 5, 7, 9]]]),
                0.8,  # src can be a scalar
            ],
            # Mismatched elements: 1 / 1885 (0.1%)
            # Greatest absolute difference: 0.00018310546875 at index (0, 0, 3) (up to 1e-05 allowed)
            # Greatest relative difference: 0.0022371364653243847 at index (0, 0, 3) (up to 0.001 allowed)
            atol=2e-4,
            rtol=1e-3,
        )

    def test_scatter4(self):
        def fn(x, ind, src):
            return torch.scatter(x, 0, ind, src)

        self.common(
            fn,
            (torch.randn(196, 992), torch.randint(196, (1, 992)), torch.randn(1, 992)),
        )

    @unittest.skip("Flaky test, needs debugging")
    def test_scatter_add1(self):
        def fn(a, dim, index, b):
            return aten.scatter_add(a, dim, index, b)

        self.common(
            fn,
            [
                torch.randn(2, 3),
                0,
                torch.tensor([[0]]),
                torch.randn(2, 3),
            ],
        )

    def test_scatter_add2(self):
        def fn(a, dim, index, b):
            return aten.scatter_add(a, dim, index, b)

        self.common(
            fn,
            [
                torch.randn(2, 3),
                0,
                torch.tensor([[0, 0, 0], [1, 1, 1]]),
                torch.randn(2, 3),
            ],
        )

    def test_scatter_add3(self):
        def fn(a, dim, index, b):
            return aten.scatter_add(a, dim, index, b)

        self.common(
            fn,
            [
                torch.randn(5, 29, 13),
                2,
                torch.tensor([[[3, 5, 7, 9]]]),
                torch.randn(1, 1, 10),
            ],
        )

    def test_scatter_reduce1(self):
        def fn(a, dim, index, b):
            return aten.scatter_reduce(a, dim, index, b, "sum")

        self.common(
            fn,
            [
                torch.randn(5, 29, 13),
                2,
                torch.tensor([[[3, 5, 7, 9]]]),
                torch.randn(1, 1, 10),
            ],
        )

    def test_scatter_reduce2(self):
        def fn(a, dim, index, b):
            return aten.scatter_reduce(a, dim, index, b, "sum", include_self=False)

        self.common(
            fn,
            [
                torch.randn(2, 3),
                0,
                torch.zeros((2, 3), dtype=torch.int64),
                torch.randn(2, 3),
            ],
        )

    # issue #1150
    def test_dense_mask_index(self):
        if self.device == "cpu":
            raise unittest.SkipTest(
                "https://github.com/pytorch/torchdynamo/issues/1697"
            )

        def fn(x, y):
            y = torch.ops.aten.select.int(y, 0, 2)
            z = x * y
            return z.sum()

        self.common(fn, [torch.randn(102400), torch.randn(3)])

    def test_empty1(self):
        def fn():
            return torch.empty((1, 128, 128))

        self.common(fn, [], assert_equal=False)

    def test_empty2(self):
        def fn():
            return aten.empty((1, 128, 128))

        self.common(fn, [], assert_equal=False)

    def test_new_empty(self):
        def fn(a):
            return aten.new_empty(a, [1, 128, 128])

        self.common(fn, [torch.randn(55)], assert_equal=False)

    def test_empty_strided(self):
        def fn():
            return aten.empty_strided([1, 128, 128], [16384, 128, 1])

        self.common(fn, [], assert_equal=False)

    def test_new_empty_strided(self):
        def fn(a):
            return aten.new_empty_strided(a, [1, 128, 128], [16384, 128, 1])

        self.common(fn, [torch.randn(55)], assert_equal=False)

    @config.patch({"triton.cudagraphs": True})
    def test_dropout(self):
        random.seed(1234)
        torch.manual_seed(1234)

        @torch._dynamo.optimize("inductor")
        def fn1(a):
            return torch.nn.functional.dropout(a)

        x = torch.ones(1000, device=self.device, dtype=torch.float32)
        result1 = fn1(x)
        self.assertTrue(400 < result1.nonzero().shape[0] < 600)
        self.assertTrue(0.9 < result1.mean().item() < 1.1)

        random.seed(1234)
        torch.manual_seed(1234)

        @torch._dynamo.optimize("inductor")
        def fn2(a):
            return torch.nn.functional.dropout(a, 0.5, True)

        result2 = fn2(x)
        self.assertTrue(400 < result2.nonzero().shape[0] < 600)
        self.assertTrue(0.9 < result2.mean().item() < 1.1)

    def test_dropout_deterministic(self):
        @torch._dynamo.optimize("inductor")
        def fn(a):
            return torch.nn.functional.dropout(a, 0.55, True)

        for cg in (False, True):
            with patch.object(config.triton, "cudagraphs", cg):
                torch._dynamo.reset()

                x = torch.ones(1024, device=self.device, dtype=torch.float32)

                torch.manual_seed(1234)
                a0 = fn(x).clone()
                a1 = fn(x).clone()
                a2 = fn(x).clone()

                torch.manual_seed(1234)
                b0 = fn(x).clone()
                b1 = fn(x).clone()
                b2 = fn(x).clone()

                # same seed, same values
                self.assertTrue(torch.allclose(a0, b0))
                self.assertTrue(torch.allclose(a1, b1))
                self.assertTrue(torch.allclose(a2, b2))

                # different calls, different values
                self.assertFalse(torch.allclose(a0, a1))
                self.assertFalse(torch.allclose(a1, a2))

    def test_rand_like_deterministic(self):
        @torch._dynamo.optimize("inductor")
        def fn(a):
            return torch.rand_like(a), torch.rand_like(a)

        x = torch.ones(1024, device=self.device, dtype=torch.float32)

        torch.manual_seed(1234)
        a0 = fn(x)[0].clone()
        a1 = fn(x)[0].clone()
        a2 = fn(x)[0].clone()

        torch.manual_seed(1234)
        b0 = fn(x)[0].clone()
        b1 = fn(x)[0].clone()
        b2 = fn(x)[0].clone()

        # same seed, same values
        self.assertTrue(torch.allclose(a0, b0))
        self.assertTrue(torch.allclose(a1, b1))
        self.assertTrue(torch.allclose(a2, b2))

        # different calls, different values
        self.assertFalse(torch.allclose(a0, a1))
        self.assertFalse(torch.allclose(a1, a2))

        c, d = fn(x)
        self.assertFalse(torch.allclose(c, d))
        self.assertTrue((c >= 0).all())
        self.assertTrue((c < 1).all())
        self.assertTrue((d >= 0).all())
        self.assertTrue((d < 1).all())

    def test_randn_like_empty(self):
        class Model(torch.nn.Module):
            def __init__(
                self,
            ):
                super().__init__()

            def forward(self, v1: torch.Tensor):
                vx = v1.min(dim=1).values
                v2 = torch.randn_like(vx)
                return v2

        model = Model()
        x = torch.rand(10, 3, 0)

        self.common(model, (x,))

    @config.patch(fallback_random=True)
    def test_like_rands(self):
        def fn(x):
            return torch.rand_like(x), torch.randn_like(x)

        self.common(fn, [torch.zeros([20, 20])])

    def test_max_pool2d_with_indices_backward(self):
        def fn(a, b, c):
            return aten.max_pool2d_with_indices_backward(
                a, b, [2, 2], [2, 2], [0, 0], [1, 1], False, c
            )

        x = torch.randn([2, 4, 18, 14])
        result, indices = aten.max_pool2d_with_indices(
            x,
            [2, 2],
            [2, 2],
            [0, 0],
            [1, 1],
            False,
        )

        self.common(
            fn,
            [
                torch.randn_like(result),
                x,
                indices,
            ],
        )

    def test_max_pool2d_with_indices_backward2(self):
        def fn(a, b, c):
            return aten.max_pool2d_with_indices_backward(
                a, b, [3, 3], [2, 2], [1, 1], [1, 1], True, c
            )

        x = torch.randn([2, 4, 40, 56])
        result, indices = aten.max_pool2d_with_indices(
            x,
            [3, 3],
            [2, 2],
            [1, 1],
            [1, 1],
            True,
        )

        self.common(
            fn,
            [
                torch.randn_like(result),
                x,
                indices,
            ],
        )

    # From https://github.com/pytorch/torchdynamo/issues/1200
    def test_max_pool2d_with_indices_backward3(self):
        def fn(a, b, c):
            return aten.max_pool2d_with_indices_backward(
                a, b, [1, 1], [2, 2], [0, 0], [1, 1], False, c
            )

        x = torch.randn([32, 256, 37, 38])
        result, indices = aten.max_pool2d_with_indices(
            x,
            [1, 1],
            [2, 2],
            0,
            1,
            False,
        )
        self.common(
            fn,
            [
                torch.randn_like(result),
                x,
                indices,
            ],
        )

    # From https://github.com/pytorch/torchdynamo/issues/1352
    def test_max_pool2d_with_indices_backward4(self):
        def fn(a, b, c):
            return aten.max_pool2d_with_indices_backward(
                a, b, [5, 5], [1, 1], [2, 2], [1, 1], False, c
            )

        torch._inductor.metrics.generated_kernel_count = 0
        x = torch.randn([2, 64, 3, 4])
        result, indices = aten.max_pool2d_with_indices(
            x,
            [5, 5],
            [1, 1],
            2,
            1,
            False,
        )
        self.common(
            fn,
            [
                torch.randn_like(result),
                x,
                indices,
            ],
        )
        self.assertEqual(torch._inductor.metrics.generated_kernel_count, 1)

    def test_max_pool2d_with_indices_backward5(self):
        # Window size is too big. Should fallback
        def fn(a, b, c):
            return aten.max_pool2d_with_indices_backward(
                a, b, [13, 13], [1, 1], [2, 2], [1, 1], False, c
            )

        torch._inductor.metrics.generated_kernel_count = 0
        x = torch.randn([2, 64, 20, 20])
        result, indices = aten.max_pool2d_with_indices(
            x,
            [13, 13],
            [1, 1],
            2,
            1,
            False,
        )
        self.common(
            fn,
            [
                torch.randn_like(result),
                x,
                indices,
            ],
        )
        self.assertEqual(torch._inductor.metrics.generated_kernel_count, 0)

    def test_avg_pool2d_backward(self):
        def fn(a, b):
            return aten.avg_pool2d_backward(
                a,
                b,
                [2, 2],
                [2, 2],
                [0, 0],
                True,
                False,
                None,
            )

        self.common(
            fn,
            [
                torch.randn([2, 4, 7, 7]),
                torch.randn([2, 4, 14, 14]),
            ],
        )

    def test_avg_pool2d_backward2(self):
        def fn(a, b):
            return aten.avg_pool2d_backward(
                a,
                b,
                [3, 3],
                [1, 1],
                [1, 1],
                True,
                False,
                None,
            )

        self.common(
            fn,
            [
                torch.randn([1, 1, 20, 15]),
                torch.randn([1, 1, 20, 15]),
            ],
        )

    def test_avg_pool2d_backward3(self):
        def fn(a, b):
            return aten.avg_pool2d_backward(
                a,
                b,
                [1, 1],
                [2, 2],
                [0, 0],
                False,
                False,
                None,
            )

        torch._inductor.metrics.generated_kernel_count = 0
        self.common(
            fn,
            [
                torch.randn([1, 2016, 11, 11]),
                torch.randn([1, 2016, 21, 21]),
            ],
        )
        self.assertEqual(torch._inductor.metrics.generated_kernel_count, 1)

    def test_avg_pool2d_backward4(self):
        def fn(a, b):
            return aten.avg_pool2d_backward(
                a,
                b,
                [13, 13],
                [1, 1],
                [0, 0],
                True,
                False,
                None,
            )

        torch._inductor.metrics.generated_kernel_count = 0
        self.common(
            fn,
            [
                torch.randn([1, 16, 12, 12]),
                torch.randn([1, 16, 24, 24]),
            ],
            check_lowp=False,
        )
        self.assertEqual(torch._inductor.metrics.generated_kernel_count, 0)

    @config.patch(search_autotune_cache=False)
    def test_mm_views(self):
        def fn(a, b):
            return torch.mm(a.view(32, 32), b.view(32, 32))

        self.common(
            fn,
            (
                torch.randn([32, 32]).transpose(0, 1),
                torch.randn([1, 32, 32]).transpose(0, 1),
            ),
            check_lowp=False,
        )
        expected_kernel = 0
        # codegen mm kernel from template
        self.assertEqual(
            torch._inductor.metrics.generated_kernel_count, expected_kernel
        )

    @config.patch({"triton.cudagraphs": False})
    def test_lowmem_dropout1(self):
        n = 100000
        weight = torch.ones(
            n, device=self.device, dtype=torch.float32, requires_grad=True
        )
        ones = torch.ones(n, device=self.device, dtype=torch.float32)

        @torch._dynamo.optimize_assert("inductor")
        def run(x, train=True):
            return F.dropout(x * weight, 0.33, train)

        def check(r, g):
            rmean = r.mean().item()
            gmean = g.mean().item()
            rcount = len(r.nonzero())
            gcount = len(g.nonzero())

            # dropped elements should match
            self.assertTrue(same(r.nonzero(), g.nonzero()))
            self.assertEqual(rcount, gcount)

            # dropped should be close to 0.33
            self.assertGreater(rcount, 0.64 * n)
            self.assertGreater(0.68 * n, rcount)

            self.assertAlmostEqual(rmean, gmean)
            self.assertAlmostEqual(rmean, 1.0, places=2)

        r1 = run(ones, train=False)
        r1.sum().backward()
        g1 = weight.grad.clone()
        # eval mode should be all ones
        self.assertTrue(same(r1, torch.ones_like(r1)))
        self.assertTrue(same(g1, torch.ones_like(g1)))

        torch.manual_seed(1234)
        weight.grad.zero_()
        r2 = run(ones)
        r2.sum().backward()
        g2 = weight.grad.clone()
        check(r2, g2)

        torch.manual_seed(1234)
        weight.grad.zero_()
        r3 = run(ones)
        r3.sum().backward()
        g3 = weight.grad.clone()
        check(r3, g3)

        # second run is same result as first
        self.assertTrue(same(r2, r3))
        self.assertTrue(same(g2, g3))

    @config.patch(search_autotune_cache=False)
    def test_lowmem_dropout2(self):
        if self.device == "cpu":
            raise unittest.SkipTest("lowmem_dropout only supports cuda")
        m = torch.nn.Sequential(
            torch.nn.Linear(32, 32, bias=False),
            torch.nn.Dropout(),
            torch.nn.Linear(32, 32, bias=False),
            torch.nn.Dropout(),
        ).to(self.device)

        @torch._dynamo.optimize_assert("inductor")
        def run(x):
            return m(x)

        torch._inductor.metrics.generated_kernel_count = 0
        result = run(torch.randn([8, 32], device=self.device))
        result.sum().backward()

        expected_kernel = 4
        self.assertEqual(
            torch._inductor.metrics.generated_kernel_count, expected_kernel
        )

    def test_roll(self):
        def fn(a):
            return (
                aten.roll(a, [-3, 10], [1, 2]),
                aten.roll(a, [5]),
            )

        self.common(
            fn,
            [
                torch.randn([2, 56, 56, 16]),
            ],
        )

    def test_argmax_min_int32(self):
        # https://github.com/pytorch/pytorch/issues/94055
        def fn(a, b):
            c = a.argmax(3)
            return torch.min(b, c)

        a = torch.rand(3, 4, 2, 1).int()
        b = torch.rand(2, 2, 1, 4, 1).int()
        self.common(fn, (a, b))

    def test_argmax_argmin1(self):
        def fn(x):
            return (aten.argmax(x), aten.argmin(x))

        self.common(
            fn,
            [
                torch.randn([8, 256, 256]),
            ],
        )

    def test_argmax_argmin2(self):
        def fn(x):
            return (
                aten.argmax(x, 0),
                aten.argmin(x, 0),
                aten.argmax(x, 1),
                aten.argmin(x, 1),
            )

        self.common(
            fn,
            [
                torch.randn([144, 144]),
            ],
            # Mismatched elements: 1 / 144 (0.7%)
            # Greatest absolute difference: 26 at index (71,)
            # Greatest relative difference: 0.4126984179019928 at index (71,)
            atol=1e-5,
            rtol=0.5,
        )

    def test_conv_backward(self):
        def fn(rank4_inps, rank3_inps, rank5_inps):
            out1 = aten.convolution_backward(
                *rank4_inps,
                [C],
                [1, 1],
                [0, 0],
                [1, 1],
                False,
                [0, 0],
                1,
                [True, True, True],
            )
            out2 = aten.convolution_backward(
                *rank4_inps,
                [C],
                [1, 1],
                [0, 0],
                [1, 1],
                False,
                [0, 0],
                1,
                [True, False, False],
            )
            out3 = aten.convolution_backward(
                *rank3_inps,
                [C],
                [1],
                [0],
                [1],
                False,
                [0],
                1,
                [True, True, True],
            )
            out4 = aten.convolution_backward(
                *rank5_inps,
                [C],
                [1, 1, 1],
                [0, 0, 0],
                [1, 1, 1],
                False,
                [0, 0, 0],
                1,
                [True, True, True],
            )
            return (out1, out2, out3, out4)

        B = 3
        C = 4
        H = 5
        grad_out = torch.randn(B, C, H - 2, H - 2, H - 2)
        inp = torch.randn(B, C, H, H, H)
        weight = torch.randn(C, C, 3, 3, 3)

        def shrink_rank(x, rank):
            res = x
            while res.dim() > rank:
                res = torch.select(res, -1, 0)
            return res.contiguous()

        rank4_inps = [shrink_rank(x, 4) for x in [grad_out, inp, weight]]
        rank3_inps = [shrink_rank(x, 4) for x in [grad_out, inp, weight]]
        rank5_inps = [shrink_rank(x, 5) for x in [grad_out, inp, weight]]

        with torch.backends.cudnn.flags(enabled=True, allow_tf32=False):
            self.common(
                fn,
                [rank4_inps, rank3_inps, rank5_inps],
            )

    @unittest.skip(
        """
        FIXME: In the case of having equally max/min elements, our implementation returns
        the last index instead of the first one
        """
    )
    def test_argmax_argmin3(self):
        def fn(x):
            return (
                aten.argmax(x, 0),
                aten.argmin(x, 0),
                aten.argmax(x, -1),
                aten.argmin(x, -1),
            )

        self.common(
            fn,
            [torch.randint(0, 5, [10, 10])],
        )

    def test_vdd_clamp(self):
        def fn(x):
            return torch.clamp_min(x, 3)

        self.common(
            fn,
            [
                torch.randn([16], requires_grad=True) * 10,
            ],
        )

    def test_tmp_not_defined_issue1(self):
        def forward(
            primals_3,
            primals_4,
            add_tensor,
            convert_element_type_default,
            div_default,
            reciprocal_default,
        ):
            var_default = torch.ops.aten.var(
                convert_element_type_default, [2], correction=0
            )
            sub_tensor = torch.ops.aten.sub.Tensor(add_tensor, div_default)
            mul_tensor_1 = torch.ops.aten.mul.Tensor(sub_tensor, reciprocal_default)
            mul_tensor_2 = torch.ops.aten.mul.Tensor(mul_tensor_1, primals_3)
            add_tensor_2 = torch.ops.aten.add.Tensor(mul_tensor_2, primals_4)
            convert_element_type_default_1 = add_tensor_2.to(dtype=torch.float32)
            convert_element_type_default_2 = convert_element_type_default_1.to(
                dtype=torch.float32
            )
            var_default_1 = torch.ops.aten.var(
                convert_element_type_default_2, [2], correction=0
            )
            broadcast_in_dim_default_2 = var_default_1.reshape(1, 512, 1)
            sum_default_1 = convert_element_type_default_2.sum(2)
            add_tensor_3 = torch.ops.aten.add.Tensor(broadcast_in_dim_default_2, 1e-05)
            return (var_default, sum_default_1, add_tensor_3)

        inps = [
            (torch.Size([1024]), torch.float32),
            (torch.Size([1024]), torch.float32),
            (torch.Size([1, 512, 1024]), torch.float32),
            (torch.Size([1, 512, 1024]), torch.float32),
            (torch.Size([1, 512, 1]), torch.float32),
            (torch.Size([1, 512, 1]), torch.float32),
        ]
        inps = [torch.randn(shape, dtype=dtype) for (shape, dtype) in inps]
        self.common(forward, inps, atol=1e-05, rtol=2e-05)

    @unittest.skipIf(
        TEST_WITH_ASAN
        or os.environ.get("BUILD_ENVIRONMENT", "").startswith("parallelnative"),
        "TODO: debug this with asan",
    )
    def test_tmp_not_defined_issue2(self):
        def forward(arg38_1, arg81_1, getitem_17, new_zeros_default_4):
            div_tensor_7 = torch.ops.aten.div.Tensor(getitem_17, arg81_1)
            mul_tensor_24 = torch.ops.aten.mul.Tensor(div_tensor_7, arg38_1)
            sum_default_7 = torch.ops.aten.sum.default(mul_tensor_24)
            return (new_zeros_default_4, sum_default_7)

        # TODO: Remove once https://github.com/pytorch/pytorch/issues/94017 is resolved
        dtype = torch.float64 if self.device == "cpu" else torch.float32
        args = [
            ((1, 88, 40, 40), (140800, 1600, 40, 1), dtype),
            ((), (), dtype),
            ((1, 88, 40, 40), (140800, 1600, 40, 1), dtype),
            ((3,), (1,), dtype),
        ]
        args = [
            rand_strided(shape, stride, dtype).requires_grad_(True).add(1)
            for shape, stride, dtype in args
        ]
        self.common(forward, args)

    def test_misaligned_address_issue1(self):
        def forward(sub_tensor_1, unsqueeze_default):
            gather_default = torch.ops.aten.gather.default(
                sub_tensor_1, 1, unsqueeze_default
            )
            return gather_default

        args = [
            ((1, 1000), (1000, 1), torch.float32),
            ((1, 1), (1, 1), torch.int64),
        ]
        args = [rand_strided(shape, stride, dtype) for shape, stride, dtype in args]
        self.common(forward, args)

    def test_invalid_operand_issue1(self):
        def forward(arg0_1, arg1_1, arg3_1, squeeze, view_1, slice_1):
            slice_scatter = torch.ops.aten.slice_scatter.default(
                slice_1, arg3_1, 1, 1, 9223372036854775807
            )
            slice_scatter_1 = torch.ops.aten.slice_scatter.default(
                arg1_1, slice_scatter, 0, 0, 9223372036854775807
            )
            slice_2 = torch.ops.aten.slice.Tensor(
                slice_scatter_1, 0, 0, 9223372036854775807
            )
            select_scatter = torch.ops.aten.select_scatter.default(
                slice_2, squeeze, 1, 0
            )
            slice_scatter_2 = torch.ops.aten.slice_scatter.default(
                slice_scatter_1, select_scatter, 0, 0, 9223372036854775807
            )
            view = torch.ops.aten.view.default(slice_scatter_2, [-1, 128])
            embedding = torch.ops.aten.embedding.default(arg0_1, view, 1)
            return [embedding, view_1]

        args = [
            ((50005, 768), (768, 1), torch.float32),
            ((8, 128), (128, 1), torch.int64),
            ((8, 127), (127, 1), torch.int64),
            ((8,), (1,), torch.int64),
            ((1024,), (1,), torch.int64),
            ((8, 128), (128, 1), torch.int64),
        ]
        args = [rand_strided(shape, stride, dtype) for shape, stride, dtype in args]
        self.common(forward, args)

    def test_sizehint_issue1(self):
        def forward(x):
            return torch.nn.functional.unfold(
                x, kernel_size=[4, 4], dilation=1, padding=0, stride=[4, 4]
            )

        args = [((2, 24, 56, 56), (75264, 3136, 56, 1), torch.float32, False)]
        args = [
            rand_strided(sh, st, dt).requires_grad_(rg) for (sh, st, dt, rg) in args
        ]
        self.common(forward, args)

    def test_zero_dim_reductions(self):
        for kd in [True, False]:
            inps0 = (torch.zeros(2, 0, device=self.device, dtype=torch.float16), 1, kd)
            failed_ops = [aten.argmin, aten.argmax, aten.max, aten.min]
            for fo in failed_ops:
                with self.assertRaisesRegex(
                    IndexError, "Expected reduction dim 1 to have non-zero size"
                ):
                    mod = make_fx(fo)(*inps0)
                    _ = compile_fx_inner(mod, inps0)

            pass_ops = [
                lambda *x: fn(*x) for fn in [aten.sum, aten.prod, aten.any, aten.all]
            ]
            for po in pass_ops:
                compiled = torch._dynamo.optimize("inductor")(po)
                expected = po(*inps0)
                actual = compiled(*inps0)

            self.assertTrue(torch.allclose(actual, expected, atol=1e-3, rtol=1e-3))

    def test_lerp(self):
        # non-contiguous inputs for lerp
        def fn0(i0, i1):
            x1 = i0.transpose(-2, -3)
            return torch.lerp(i1, x1, 70000)

        # contiguous inputs for lerp
        def fn1(i0, i1):
            return torch.lerp(i1, i0, 70000)

        def compare(fn, inputs):
            compiled = torch._dynamo.optimize("inductor")(fn)
            expected = fn(*inputs)
            actual = compiled(*inputs)
            self.assertEqual(expected, actual)
            self.assertEqual(expected.stride(), actual.stride())

        compare(fn0, [torch.rand(10, 3, 10), torch.rand(3, 10, 10)])
        compare(fn1, [torch.rand(3, 10, 10), torch.rand(3, 10, 10)])

    def test_unspec_inputs(self):
        if self.device == "cpu":
            raise unittest.SkipTest("segfault with CPU backend")

        def fn(x, y):
            return x + y, x * y, x / y

        opt = torch._dynamo.optimize("inductor")(fn)
        dtypes = [
            torch.float16,
            torch.bfloat16,
            torch.float32,
            torch.float64,
            torch.int32,
            torch.int64,
        ]

        for d in dtypes:
            inputs = (
                rand_strided((2, 3), (3, 1), dtype=torch.float32, device="cuda"),
                rand_strided((), (), dtype=d, device="cpu"),
            )
            self.assertTrue(same(opt(*inputs), fn(*inputs)))
            inputs = (inputs[1], inputs[0])
            self.assertTrue(same(opt(*inputs), fn(*inputs)))

    def test_list_clearing(self):
        if self.device == "cpu":
            contexts = [contextlib.nullcontext]
        else:
            contexts = [
                contextlib.nullcontext,
                lambda: config.patch({"triton.cudagraphs": True}),
            ]

        for context in contexts:
            with context():
                inps = [
                    torch.rand([5, 5]).to(self.device),
                    torch.rand([5, 5]).to(self.device),
                ]
                inp_refs = [weakref.ref(inp) for inp in inps]

                def fn(x, y):
                    a = x + y
                    return (a @ a,)

                fn_fx = make_fx(fn)(inps[0], inps[1])
                fn_compiled = compile_fx_inner(fn_fx, inps)

                test_self = self
                matmul_seen = False

                class TestRefMode(TorchDispatchMode):
                    def __torch_dispatch__(self, func, types, args=(), kwargs=None):
                        kwargs = kwargs if kwargs else {}

                        nonlocal inps
                        nonlocal inp_refs
                        nonlocal test_self
                        nonlocal matmul_seen

                        # by matmul, inputs should be deallocated
                        if func is aten.mm.out:
                            matmul_seen = True
                            test_self.assertEqual(len(inps), 0)
                            test_self.assertIsNone(inp_refs[0]())
                            test_self.assertIsNone(inp_refs[1]())

                        return func(*args, **kwargs)

                with TestRefMode():
                    fn_compiled(inps)

                # for some reason, TorchDispatch doesnt capture the
                # cuda mm call (even without cudagraphs)
                if self.device == "cpu":
                    self.assertTrue(matmul_seen)
                else:
                    self.assertEqual(len(inps), 0)

    def test_dtype_mismatch_issue(self):
        def fn(x):
            attn = torch.nn.functional.pad(x, [0, 1])
            return attn.softmax(dim=-1)

        x = torch.rand(128, 32, 63)
        res_ref = fn(x)
        res = torch._dynamo.optimize("inductor")(fn)(x)
        self.assertEqual(res, res_ref)

    def test_kwargs(self):
        if self.device == "cuda":
            raise unittest.SkipTest("histogramdd only supports cpu")

        def fn(x, y):
            return torch.histogramdd(
                x,
                bins=[3, 3],
                weight=y,
            )

        self.common(
            fn,
            [torch.randn((4, 2)), torch.randn((4))],
        )

    @torch._dynamo.config.patch(dynamic_shapes=True)
    def test_int_input_dynamic_shapes(self):
        @torch.compile(dynamic=True)
        def fn(x, i):
            y = x * i
            return y

        # Constant must not get matched as constant
        self.common(fn, [torch.randn(3, 1, 1, 1, 1), 9132])

    @torch._dynamo.config.patch(dynamic_shapes=True)
    def test_index_dynamic_shapes(self):
        if self.device == "cuda":
            raise unittest.SkipTest("index dynamic shapes only supports cpu")

        # Repro from vision_maskrcnn
        def fn(arg0_1):
            unsqueeze = arg0_1.unsqueeze(0)
            sym_size = arg0_1.size(1)
            ceil = math.ceil(sym_size * 1.8735363483428955)
            iota = torch.ops.prims.iota.default(
                ceil,
                start=0,
                step=1,
                dtype=torch.int64,
                device="cpu",
                requires_grad=False,
            )
            convert_element_type_1 = iota.to(torch.float32)
            sym_size_1 = arg0_1.size(2)
            floor_1 = math.floor(sym_size_1 * 1.8735363483428955)
            ceil_1 = math.ceil(floor_1)
            iota_1 = torch.ops.prims.iota.default(
                ceil_1,
                start=0,
                step=1,
                dtype=torch.int64,
                device="cpu",
                requires_grad=False,
            )
            convert_element_type_3 = iota_1.to(torch.float32)
            sub_2 = (convert_element_type_1 + 0.5) * (sym_size / ceil) - 0.5
            clamp_min = sub_2.clamp_min(0.0)
            sub_3 = (convert_element_type_3 + 0.5) * (sym_size_1 / floor_1) - 0.5
            clamp_min_1 = sub_3.clamp_min(0.0)
            convert_element_type_4 = clamp_min.to(torch.int64)
            sub_4 = sym_size - 1
            clamp_max = clamp_min.ceil().clamp_max(sub_4)
            convert_element_type_5 = clamp_max.to(torch.int64)
            convert_element_type_6 = clamp_min_1.to(torch.int64)
            unsqueeze_2 = convert_element_type_4.unsqueeze(1)
            index = torch.ops.aten.index.Tensor(
                unsqueeze, [None, None, unsqueeze_2, convert_element_type_6]
            )
            index_1 = torch.ops.aten.index.Tensor(
                unsqueeze,
                [
                    None,
                    None,
                    convert_element_type_5.unsqueeze(1),
                    convert_element_type_6,
                ],
            )
            sub_6 = clamp_min.unsqueeze(1) - unsqueeze_2
            mul_10 = (index * (1.0 - sub_6) + index_1 * (sub_6)) * (
                1.0 - (clamp_min_1 - convert_element_type_6)
            )
            select = torch.ops.aten.select.int(mul_10, 0, 0)
            return (select,)

        x = torch.randn(15, 20, 3)
        self.common(
            fn,
            [x],
        )

    @unittest.skipIf(HAS_CUDA, "test in_out_ptr for CppKernel")
    def test_in_out_buffer(self):
        def fn(x, y):
            z = torch.matmul(x, y.transpose(-1, -2)) / 8.0
            return z

        inps = [torch.randn(1, 2, 8, 4), torch.randn(1, 2, 8, 4)]
        fn_opt = torch._dynamo.optimize("inductor")(fn)
        code = run_and_get_cpp_code(fn_opt, *inps)
        self.assertTrue("in_out_ptr" in code)
        self.assertEqual(fn_opt(*inps), fn(*inps))

    @config.patch(profiler_mark_wrapper_call=True)
    def test_profiler_mark_wrapper_call(self):
        from torch.profiler import profile

        @torch._dynamo.optimize("inductor", nopython=True)
        def fn(a, b):
            return a + b

        a = torch.rand((100,))
        b = torch.rand((100,))
        with profile() as prof:
            fn(a, b)
        assert "inductor_wrapper_call" in (
            e.name for e in prof.profiler.function_events
        )

    @unittest.skipIf(IS_X86 and not HAS_AVX2, "Requires AVX2")
    def test_pixel_shuffle_channels_last(self):
        def fn(x):
            x = torch.nn.functional.pixel_shuffle(x, 2)
            x = torch.nn.functional.relu(x)
            return x

        self.common(
            fn,
            (torch.randn(1, 16, 64, 72).to(memory_format=torch.channels_last),),
        )

    def test_where_broadcast(self):
        # https://github.com/pytorch/pytorch/issues/93374
        def fn(x, p1, p0):
            o = torch.where(x, p1, p0)
            return o

        # https://github.com/pytorch/pytorch/issues/94725
        class Repro(torch.nn.Module):
            def __init__(self):
                super().__init__()
                self.register_buffer(
                    "_tensor_constant0", torch.randn([], dtype=torch.float32)
                )

            def forward(self, arg0_1, arg1_1):
                convert_element_type = torch.ops.prims.convert_element_type.default(
                    arg1_1, torch.bool
                )
                bitwise_not = torch.ops.aten.bitwise_not.default(convert_element_type)
                _tensor_constant0 = self._tensor_constant0
                lift_fresh_copy = torch.ops.aten.lift_fresh_copy.default(
                    _tensor_constant0
                )
                where = torch.ops.aten.where.self(bitwise_not, lift_fresh_copy, arg0_1)
                return (where, bitwise_not)

        self.common(
            fn,
            (torch.tensor([[True]]), torch.rand(13, 7, 3), torch.rand(1, 1)),
        )

        if not torch._dynamo.config.dynamic_shapes:
            args = [
                torch.randn(1, 4, 64, 64),
                torch.zeros(1, 1, 64, 64, dtype=torch.uint8),
            ]
            args[1][:, :, :32, :32] = 1
            eager_args = [x.clone() for x in args]
            eager_mod = Repro()
            mod = make_fx(eager_mod, tracing_mode="real")(*args)
            compiled = compile_fx_inner(mod, args)
            inductor_out = compiled(args)
            eager_out = eager_mod(*eager_args)
            self.assertEqual(inductor_out, eager_out)

    def test_where_with_logical_op(self):
        def fn_and(x, y):
            return torch.where(torch.logical_and(x, y), 1.0, 0.0)

        def fn_or(x, y):
            return torch.where(torch.logical_or(x, y), 1.0, 0.0)

        self.common(
            fn_and,
            (torch.randn(32), torch.randn(32)),
        )
        self.common(
            fn_or,
            (torch.randn(32), torch.randn(32)),
        )

    def test_inplace_where_pointwise(self):
        # https://github.com/pytorch/pytorch/issues/96446
        def fn(a, b):
            a[0] = 2
            return a * b

        self.common(fn, (torch.rand(1), torch.rand(2)))

    def test_view_on_aliased(self):
        # https://github.com/pytorch/pytorch/issues/96728
        def fn1(a, b):
            a = a.max(0).values
            c = torch.cat((a, b))
            c = c.round()
            b >= a[0]  # noqa: B015
            return c

        some_const = torch.tensor(6324)

        def fn2():
            a = torch.tensor([[0.6324]])
            ret = torch.cat((a, a), dim=0)
            some_const >= a[0]  # noqa: B015
            return ret

        self.common(fn1, (torch.tensor([[4.0]]), torch.tensor([5.0])))
        self.common(fn2, ())

    def test_argmax_to_float(self):
        # https://github.com/pytorch/pytorch/issues/97127
        def fn():
            a = torch.zeros([2, 2])
            b = a.argmax(0)
            return b.float().mean()

        self.common(fn, ())

    def test_const_int32_to_float(self):
        # https://github.com/pytorch/pytorch/issues/97124
        def fn():
            a = torch.zeros([1, 2], dtype=torch.int32)
            a = a + a
            b = a.to(dtype=torch.float32)
            return b * 0.8

        self.common(fn, ())


@dataclasses.dataclass
class TestFailure:
    suffixes: Tuple[str]
    is_skip: bool = False


def copy_tests(my_cls, other_cls, suffix, test_failures=None):  # noqa: B902
    for name, value in my_cls.__dict__.items():
        if name.startswith("test_"):
            # You cannot copy functions in Python, so we use lambdas here to
            # create objects with different ids. Otherwise, unittest.skip
            # would modify all methods sharing the same object id. Also, by
            # using a default argument in a lambda, we create a copy instead of
            # a reference. Otherwise, we would lose access to the value.
            tf = test_failures and test_failures.get(name)
            if tf is not None and suffix in tf.suffixes:
                skip_func = (
                    unittest.skip("Skipped!")
                    if tf.is_skip
                    else unittest.expectedFailure
                )
                setattr(
                    other_cls,
                    f"{name}_{suffix}",
                    skip_func(lambda self, value=value: value(self)),
                )
            else:
                setattr(
                    other_cls, f"{name}_{suffix}", lambda self, value=value: value(self)
                )


if HAS_CPU and not torch.backends.mps.is_available():

    class SweepInputsCpuTest(SweepInputs2, TestCase):
        gen = InputGen(10, "cpu")

    SweepInputsCpuTest.populate()

    class CpuTests(TestCase):
        common = check_model
        device = "cpu"

    copy_tests(CommonTemplate, CpuTests, "cpu")

<<<<<<< HEAD
    class CPUReproTests(TestCase):
        def test_conv_stride_constraints(self):
            for fmt in [torch.channels_last, torch.contiguous_format]:
                # TorchDispatch doesn't work in our cuda invocation for some reason
                m = torch.nn.Conv2d(5, 6, [3, 3])

                def fn(inp, weight):
                    return (
                        F.conv2d(
                            inp, weight, None, m.stride, m.padding, m.dilation, m.groups
                        ),
                    )

                inp = torch.randn([2, 5, 16, 16])
                inps = [inp, m.weight.to(memory_format=fmt)]
                fn_fx = make_fx(fn)(*inps)
                fn_compiled = compile_fx_inner(fn_fx, inps)
                test_self = self
                conv_seen = False

                class RecordFunctions(TorchDispatchMode):
                    def __torch_dispatch__(self, func, types, args=(), kwargs=None):
                        kwargs = kwargs if kwargs else {}
                        if func == torch.ops.aten.convolution.default:
                            test_self.assertTrue(
                                args[0].is_contiguous(memory_format=fmt)
                            )
                            test_self.assertTrue(
                                args[1].is_contiguous(memory_format=fmt)
                            )
                            nonlocal conv_seen
                            conv_seen = True

                        return func(*args, **kwargs)

                with RecordFunctions():
                    out = fn_compiled(inps)

                self.assertTrue(conv_seen)

        def test_inplace_squeeze_needed(self):
            mod = torch.nn.Sequential(
                torch.nn.Linear(10, 10),
                torch.nn.LayerNorm(10),
                torch.nn.ReLU(),
            ).eval()

            @torch._dynamo.optimize("inductor")
            def fn(x):
                return mod(x)

            v = torch.randn(10)
            result = fn(v)
            # TODO: OMP parallel reduction order is not deterministic.
            # Hence, the accurarcy might vary up and down. For short term,
            # we increase the tolerance and will fix it later by using
            # aten parallel.
            assert same(result, mod(v), tol=5e-1)

        def test_cat_mul(self):
            # https://github.com/pytorch/pytorch/issues/93365
            def fn(p0, p1):
                y1 = torch.cat([p0, p1], dim=0)
                y2 = torch.mul(y1, y1)
                return y1, y2

            p0 = torch.randn(3, 4)
            p1 = torch.randn(3, 4)
            opt_fn = torch._dynamo.optimize("inductor")(fn)
            opt_fn(p0, p1)
            real_out = fn(p0, p1)
            compiled_out = opt_fn(p0, p1)
            assert same(real_out, compiled_out)

        def test_reduce_with_masked(self):
            # https://github.com/pytorch/pytorch/issues/96484
            def fn(a, b):
                a = torch.nn.functional.pad(a, (0, -1))
                c = a + b
                return c.min(0).values

            a = torch.randn([2])
            b = torch.randn([2])
            opt_fn = torch._dynamo.optimize("inductor")(fn)
            opt_fn(a, b)
            real_out = fn(a, b)
            compiled_out = opt_fn(a, b)
            assert same(real_out, compiled_out)

        @unittest.skipIf(
            not codecache.valid_vec_isa_list(), "Does not support vectorization"
        )
        @patch("torch.cuda.is_available", lambda: False)
        def test_sigmoid_with_reduction(self):
            def fn(x):
                x = torch.ops.aten.sigmoid.default(x)
                return torch.ops.aten.mean.dim(x, [-1, -2], True)

            x = torch.randn((1, 8, 8, 8))
            with config.patch({"cpp.simdlen": None}):
                torch._dynamo.reset()
                metrics.reset()
                opt_fn = torch._dynamo.optimize("inductor")(fn)
                opt_fn(x)

                real_out = fn(x)
                compiled_out = opt_fn(x)
                assert same(real_out, compiled_out, equal_nan=True)

        def test_inplace_add_alpha(self):
            def fn(x, y):
                aten.add_.Tensor(x, y, alpha=0.55)
                return (x,)

            x1 = torch.zeros(10)
            x2 = torch.zeros(10)
            x3 = torch.zeros(10)
            y = torch.randn(10)
            fn_fx = make_fx(fn)(x1, y)
            fn_compiled = compile_fx_inner(fn_fx, [x1, y])
            fn(x2, y)
            fn_compiled([x3, y])
            assert same(x2, x3)

        def test_no_op_squeeze(self):
            @torch._dynamo.optimize("inductor")
            def forward(arg0_1):
                return torch.ops.aten.squeeze.dim(arg0_1, 1)

            x = torch.randn((10, 20))
            assert same(x, forward(x))

        def test_parallel_num_threads(self):
            @torch._dynamo.optimize("inductor")
            def fn(x1, x2):
                return x1 + x2

            @contextlib.contextmanager
            def set_num_threads(num_threads):
                orig_num_threads = torch.get_num_threads()
                torch.set_num_threads(num_threads)
                yield
                torch.set_num_threads(orig_num_threads)

            x1 = torch.randn((10, 20))
            x2 = torch.randn((10, 20))
            with set_num_threads(1):
                assert same(x1 + x2, fn(x1, x2))
            with set_num_threads(4):
                assert same(x1 + x2, fn(x1, x2))

        @patch("torch.cuda.is_available", lambda: False)
        def test_timed_cpu_only(self):
            timed(lambda: torch.randn(10), ())

        def test_complex_memory_overlap(self):
            dense = torch.zeros(64, 32)
            self.assertFalse(complex_memory_overlap(dense))
            self.assertFalse(complex_memory_overlap(dense.t()))

            strided = dense.split(4, dim=1)
            self.assertFalse(complex_memory_overlap(strided[0]))
            self.assertFalse(complex_memory_overlap(strided[0].t()))

            unsqueezed = dense.unsqueeze(1)
            self.assertFalse(complex_memory_overlap(unsqueezed))
            self.assertFalse(complex_memory_overlap(unsqueezed.permute(1, 2, 0)))

            expanded = unsqueezed.expand(-1, 2, -1)
            self.assertTrue(complex_memory_overlap(expanded))
            self.assertTrue(complex_memory_overlap(expanded.permute(1, 2, 0)))

            gathered = dense.index_select(0, torch.IntTensor([1, 0, 1]))
            self.assertFalse(complex_memory_overlap(gathered))
            self.assertFalse(complex_memory_overlap(gathered.t()))

        @unittest.skipIf(
            not codecache.valid_vec_isa_list(), "Does not support vectorization"
        )
        @torch._dynamo.config.patch(dynamic_shapes=True)
        def test_vec_dynamic_shapes(self):
            def fn(x):
                return torch.softmax(x, -1)

            value = torch.randn((2, 10))
            with config.patch({"cpp.simdlen": None}):
                torch._dynamo.reset()
                metrics.reset()
                opt_fn = torch._dynamo.optimize("inductor")(fn)
                opt_fn(value)

                real_out = fn(value)
                compiled_out = opt_fn(value)
                assert same(real_out, compiled_out, equal_nan=True)

        @unittest.skipIf(
            not codecache.valid_vec_isa_list(), "Does not support vectorization"
        )
        @patch("torch.cuda.is_available", lambda: False)
        def test_auto_simd(self):
            vec_avx512 = codecache.supported_vec_isa_list[0]
            vec_avx2 = codecache.supported_vec_isa_list[1]
            self.assertTrue(vec_avx512.bit_width() == 512)
            self.assertTrue(vec_avx2.bit_width() == 256)
            self.assertTrue(vec_avx512.nelements() == 16)
            self.assertTrue(vec_avx2.nelements() == 8)
            self.assertTrue(vec_avx512.nelements(torch.bfloat16) == 32)
            self.assertTrue(vec_avx2.nelements(torch.bfloat16) == 16)

            with config.patch({"cpp.simdlen": None}):
                isa = codecache.pick_vec_isa()
                if vec_avx512 in codecache.valid_vec_isa_list():
                    self.assertTrue(isa == vec_avx512)
                else:
                    self.assertTrue(isa == vec_avx2)

            with config.patch({"cpp.simdlen": 0}):
                isa = codecache.pick_vec_isa()
                self.assertFalse(isa)

            with config.patch({"cpp.simdlen": 1}):
                isa = codecache.pick_vec_isa()
                self.assertFalse(isa)

            with config.patch({"cpp.simdlen": 257}):
                isa = codecache.pick_vec_isa()
                self.assertFalse(isa)

            with config.patch({"cpp.simdlen": 513}):
                isa_list = codecache.valid_vec_isa_list()
                if vec_avx512 in isa_list:
                    self.assertFalse(isa)

            with config.patch({"cpp.simdlen": 512}):
                isa_list = codecache.valid_vec_isa_list()
                if vec_avx512 in isa_list:
                    isa = codecache.pick_vec_isa()
                    self.assertTrue(isa == vec_avx512)

            with config.patch({"cpp.simdlen": 256}):
                isa_list = codecache.valid_vec_isa_list()
                if vec_avx2 in isa_list:
                    isa = codecache.pick_vec_isa()
                    self.assertTrue(isa == vec_avx2)

        @unittest.skipIf(
            not codecache.valid_vec_isa_list(), "Does not support vectorization"
        )
        @patch("torch.cuda.is_available", lambda: False)
        def test_masked_fill_softmax(self):
            def fn(value, mask):
                mask = mask.to(torch.bool)
                x = torch.masked_fill(value, mask, -33.0)
                return torch.softmax(x, -1)

            for dtype in vec_dtypes:
                value = torch.randn((2, 17), dtype=dtype)
                mask = torch.randint(0, 1, size=(2, 17), dtype=torch.uint8)
                with config.patch({"cpp.simdlen": None}):
                    for cpp_wrapper_flag in [True, False]:
                        with config.patch({"cpp_wrapper": cpp_wrapper_flag}):
                            torch._dynamo.reset()
                            metrics.reset()
                            opt_fn = torch._dynamo.optimize("inductor")(fn)
                            opt_fn(value, mask)

                            real_out = fn(value, mask)
                            compiled_out = opt_fn(value, mask)
                            assert same(real_out, compiled_out, equal_nan=True)
                            assert metrics.generated_cpp_vec_kernel_count >= 1

        def test_load_same_bool_tensor_twice(self):
            @torch._dynamo.optimize("inductor")
            def fn(a, b):
                x = torch.masked_fill(a, b, -33.0)
                y = torch.masked_fill(a, b, -33.0)
                return x, y

            value = torch.randn((2, 17))
            mask = torch.randint(0, 1, size=(2, 17), dtype=torch.uint8).to(torch.bool)
            fn(value, mask)

        def test_cpu_vec_cosim(self):
            cpp_vec_op_list = []
            cpp_op_list = []

            for k, v in CppVecOverrides.__dict__.items():
                if isinstance(v, staticmethod):
                    cpp_vec_op_list.append(k)
            for k, v in CppOverrides.__dict__.items():
                if isinstance(v, staticmethod):
                    cpp_op_list.append(k)

            diff = [
                "index_expr",
                "signbit",
                "isinf",
                "mod",
                "masked",
                "randn",
                "isnan",
                "rand",
            ]
            union = {*cpp_vec_op_list, *diff}
            self.assertTrue(set(cpp_op_list).issubset(union))

        def test_atomic_add_bf16(self):
            def fn(test_args):
                res = torch.gather(**test_args)
                return res

            input_tensor_for_ref = torch.tensor(
                [[3.0, -5.0]], dtype=torch.bfloat16, requires_grad=True
            )
            input_tensor_for_opt = torch.tensor(
                [[3.0, -5.0]], dtype=torch.bfloat16, requires_grad=True
            )

            test_args_for_ref = {
                "input": input_tensor_for_ref,
                "dim": 1,
                "index": torch.tensor([[1]]),
            }
            test_args_for_opt = {
                "input": input_tensor_for_opt,
                "dim": 1,
                "index": torch.tensor([[1]]),
            }

            opt_fn = torch.compile(fn)

            ref_fwd = fn(test_args_for_ref)
            res_fwd = opt_fn(test_args_for_opt)
            self.assertEqual(res_fwd, ref_fwd)

            torch.manual_seed(1)
            bwd_tensor_for_ref = torch.randn(ref_fwd.shape, dtype=torch.bfloat16)
            torch.manual_seed(1)
            bwd_tensor_for_opt = torch.randn(res_fwd.shape, dtype=torch.bfloat16)
            self.assertEqual(bwd_tensor_for_ref, bwd_tensor_for_opt)

            ref_fwd.backward(bwd_tensor_for_ref)
            res_fwd.backward(bwd_tensor_for_opt)

            ref_grad = test_args_for_ref["input"].grad
            res_grad = test_args_for_opt["input"].grad
            self.assertEqual(ref_grad, res_grad)

        @unittest.skipIf(
            not codecache.valid_vec_isa_list(), "Does not support vectorization"
        )
        @patch("torch.cuda.is_available", lambda: False)
        def test_new_vec_op_cpu_only(self):
            def fn(x):
                return (torch.log1p(torch.expm1(torch.erf(x))),)

            for dtype in vec_dtypes:
                torch.manual_seed(0)
                x = torch.randn((2, 9), dtype=dtype)
                x[0, 0] = torch.nan
                x[1, -1] = torch.nan

                tol = 1e-2 if dtype == torch.bfloat16 else 1e-4

                with config.patch({"cpp.simdlen": None}):
                    for cpp_wrapper_flag in [True, False]:
                        with config.patch({"cpp_wrapper": cpp_wrapper_flag}):
                            torch._dynamo.reset()
                            metrics.reset()
                            traced = make_fx(fn)(x)
                            compiled = compile_fx_inner(traced, [x])
                            assert same(
                                fn(x)[0], compiled([x])[0], equal_nan=True, tol=tol
                            )
                            assert metrics.generated_cpp_vec_kernel_count == 1

        @unittest.skipIf(
            not codecache.valid_vec_isa_list(), "Does not support vectorization"
        )
        @patch("torch.cuda.is_available", lambda: False)
        def test_vec_cpu_only_for_all_available_isa(self):
            def fn(x):
                return (torch.sin(torch.cos(torch.erf(x))),)

            x = torch.randn((2, 9))
            x[0, 0] = torch.nan
            x[1, -1] = torch.nan

            bit_widths = [isa._bit_width for isa in codecache.valid_vec_isa_list()] + [
                None
            ]
            for item in bit_widths:
                with config.patch({"cpp.simdlen": item}):
                    torch._dynamo.reset()
                    metrics.reset()
                    traced = make_fx(fn)(x)
                    compiled = compile_fx_inner(traced, [x])
                    assert same(fn(x)[0], compiled([x])[0], equal_nan=True)
                    assert metrics.generated_cpp_vec_kernel_count == 1

        @slow()
        @unittest.skipIf(
            not codecache.valid_vec_isa_list(), "Does not support vectorization"
        )
        @patch("torch.cuda.is_available", lambda: False)
        def test__adaptive_avg_pool2d(self):
            def wrap_fn(oh, ow):
                def fn(x):
                    return torch._adaptive_avg_pool2d(x, (oh, ow))

                return fn

            bit_widths = [isa._bit_width for isa in codecache.valid_vec_isa_list()]
            ih = [16, 65]
            iw = ih
            oh = ih
            ow = ih
            for _ih, _iw, _oh, _ow, _simd_len, dtype in itertools.product(
                ih, iw, oh, ow, bit_widths, vec_dtypes
            ):
                x = torch.randn(2, 3, _ih, _iw, dtype=dtype).to(
                    memory_format=torch.channels_last
                )
                _fn = wrap_fn(_oh, _ow)
                with config.patch({"cpp.simdlen": _simd_len}):
                    torch._dynamo.reset()
                    metrics.reset()
                    compiled = torch.compile(_fn)
                    compiled(x)
                    assert same(_fn(x), compiled(x), equal_nan=True)
                    assert metrics.generated_cpp_vec_kernel_count == 1

        @unittest.skipIf(
            not codecache.valid_vec_isa_list(), "Does not support vectorization"
        )
        @patch("torch.cuda.is_available", lambda: False)
        def test_vec_logical_and_or(self):
            def wrap_fn(op: Callable):
                def fn(x: torch.Tensor, y: torch.Tensor):
                    return torch.where(op(x, y), 1.0, 0.0)

                return fn

            for dtype in vec_dtypes:
                x = torch.randn(64, dtype=dtype)
                y = torch.randn(64, dtype=dtype)
                logical_fns = [torch.logical_and, torch.logical_or]
                for logical_fn in logical_fns:
                    _fn = wrap_fn(logical_fn)
                    torch._dynamo.reset()
                    metrics.reset()
                    compiled = torch.compile(_fn)

                    compiled(x, y)
                    assert same(_fn(x, y), compiled(x, y), equal_nan=True)
                    assert metrics.generated_cpp_vec_kernel_count == 1

        @unittest.skipIf(
            not codecache.valid_vec_isa_list(), "Does not support vectorization"
        )
        @patch("torch.cuda.is_available", lambda: False)
        def test_vec_compare_op_cpu_only(self):
            def fn(x):
                y1 = torch.eq(x, 1.0)
                x = torch.where(y1, x, -x)
                y2 = torch.ne(x, 0.0)
                x = torch.where(y2, x, -x)
                y3 = torch.lt(x, 5.0)
                x = torch.where(y3, x, x - 1.0)
                y4 = torch.gt(x, -2.0)
                x = torch.where(y4, x, x + 1.0)
                y5 = torch.le(x, 8.0)
                x = torch.where(y5, x, x - 1.0)
                y6 = torch.ge(x, -3.0)
                x = torch.where(y6, x, x + 1.0)
                y7 = x == 1.0
                x = torch.where(y7, x, -x)
                y8 = x != 0.0
                x = torch.where(y8, x, -x)
                y9 = x < 5.0
                x = torch.where(y9, x, x - 1.0)
                y10 = x > -2.0
                x = torch.where(y10, x, x + 1.0)
                y11 = x <= 8.0
                x = torch.where(y11, x, x - 1.0)
                y12 = x >= -3.0
                x = torch.where(y12, x, x + 1.0)
                return (x,)

            for dtype in vec_dtypes:
                x = torch.randn((2, 9), dtype=dtype)

                with config.patch({"cpp.simdlen": None}):
                    torch._dynamo.reset()
                    metrics.reset()
                    traced = make_fx(fn)(x)
                    compiled = compile_fx_inner(traced, [x])
                    assert same(fn(x)[0], compiled([x])[0], equal_nan=True)
                    assert metrics.generated_cpp_vec_kernel_count == 1
                    assert (
                        metrics.generated_kernel_count
                        - metrics.generated_cpp_vec_kernel_count
                    ) == 0

        def test_skip_cpp_codegen(self):
            with config.patch({"disable_cpp_codegen": True}):
                inps = torch.ones([20]), torch.rand([20])

                def f(x, y):
                    return x + y + torch.tensor(1)

                f_opt = torch.compile()(f)

                code = run_and_get_cpp_code(f_opt, inps[0], inps[1])
                FileCheck().check_not("void kernel").run(code)

                self.assertEqual(
                    f(*inps),
                    f_opt(*inps),
                )

                # constant needs to be propagated on fallback
                def f(x):
                    return x[torch.tensor(1) :] * 2

                f_opt = torch.compile()(f)
                code = run_and_get_cpp_code(f_opt, inps[0])
                FileCheck().check_not("void kernel").run(code)
                self.assertEqual(f_opt(inps[0]), f(inps[0]))

                class Model(torch.nn.Module):
                    def __init__(
                        self,
                    ):
                        super().__init__()

                    def forward(self, v1: torch.Tensor):
                        vx = v1.min(dim=1).values
                        v2 = torch.randn_like(vx)
                        return v2

                model = Model()
                x = torch.rand(10, 3, 0)
                model_f = torch.compile()(model)

                self.assertEqual(model(x), model_f(x))

        def test_redundant_to_node_elimination_bf16(self):
            def fn(x, y):
                res = x + y
                res = torch.mean(res)
                return (res,)

            x = torch.randn((2, 9), dtype=torch.bfloat16)
            y = torch.randn((2, 9), dtype=torch.bfloat16)

            for torch_compile_debug in [True, False]:
                with config.patch(
                    {"trace.enabled": torch_compile_debug, "cpp.simdlen": None}
                ):
                    torch._dynamo.reset()
                    metrics.reset()
                    traced = make_fx(fn)(x, y)
                    compiled = compile_fx_inner(traced, [x, y])
                    assert same(
                        fn(x, y)[0], compiled([x, y])[0], equal_nan=True, tol=1e-2
                    )
                    if codecache.valid_vec_isa_list():
                        assert metrics.generated_cpp_vec_kernel_count == 1

        def test_do_not_insert_to_dtype_for_memory_copy_only_kernel(self):
            def fn(x):
                res = x.clone()
                return (res,)

            x = torch.randn((100, 100), dtype=torch.bfloat16)

            torch._dynamo.reset()
            metrics.reset()
            traced = make_fx(fn)(x)
            compiled = compile_fx_inner(traced, [x])
            assert same(fn(x)[0], compiled([x])[0])
            assert metrics.cpp_to_dtype_count == 0
            if codecache.valid_vec_isa_list():
                assert metrics.generated_cpp_vec_kernel_count == 1

        def test_insert_to_dtype_count(self):
            def fn(x):
                res = x.relu()
                return (res,)

            x = torch.randn((100, 100), dtype=torch.bfloat16)

            torch._dynamo.reset()
            metrics.reset()
            traced = make_fx(fn)(x)
            compiled = compile_fx_inner(traced, [x])
            assert same(fn(x)[0], compiled([x])[0])
            assert metrics.cpp_to_dtype_count == 2
            if codecache.valid_vec_isa_list():
                assert metrics.generated_cpp_vec_kernel_count == 1

        @unittest.skipIf(
            not codecache.valid_vec_isa_list(), "Does not support vectorization"
        )
        @patch("torch.cuda.is_available", lambda: False)
        def test_cpp_vec_constant_checker(self):
            _graph: torch.fx.Graph = torch.fx.Graph()
            a: torch.fx.Node = _graph.create_node("placeholder", "ops")
            iv: torch.fx.Node = _graph.create_node("placeholder", "iv")
            fv: torch.fx.Node = _graph.create_node("placeholder", "fv")
            b: torch.fx.Node = _graph.create_node(
                "call_method",
                "constant",
                args=(
                    a,
                    iv,
                    torch.int64,
                ),
            )
            c: torch.fx.Node = _graph.create_node(
                "call_method",
                "constant",
                args=(
                    a,
                    fv,
                    torch.double,
                ),
            )
            d: torch.fx.Node = _graph.create_node(
                "call_method",
                "ge",
                args=(
                    a,
                    b,
                    b,
                ),
            )
            _graph.output((d, c))

            def get_index():
                return ""

            submodules = {"get_index": get_index}

            graph_lowering = GraphLowering(
                torch.fx.GraphModule(submodules, _graph),
                shape_env=None,
                num_static_inputs=0,
            )
            with patch.object(graph_lowering, "wrapper_code", ""), V.set_graph_handler(
                graph_lowering
            ):
                # The moset inner loop variable is used in the index_expr
                tiling_factor = codecache.pick_vec_isa().nelements(dtype=torch.float)
                with CppVecKernelChecker(
                    args=None, num_threads=1, tiling_factor=tiling_factor
                ) as vec_checker:
                    i32_iinfo = np.iinfo(np.int32)
                    f32_iinfo = np.finfo(np.float32)
                    InterpreterShim(_graph, submodules).run(
                        V.get_ops_handler(), i32_iinfo.max, f32_iinfo.max
                    )
                    self.assertTrue(vec_checker.simd_vec)

                    vec_checker.simd_vec = True
                    InterpreterShim(_graph, submodules).run(
                        V.get_ops_handler(), i32_iinfo.min, f32_iinfo.min
                    )
                    self.assertTrue(vec_checker.simd_vec)

                    vec_checker.simd_vec = True
                    InterpreterShim(_graph, submodules).run(
                        V.get_ops_handler(), i32_iinfo.min, np.inf
                    )
                    self.assertTrue(vec_checker.simd_vec)

                    vec_checker.simd_vec = True
                    InterpreterShim(_graph, submodules).run(
                        V.get_ops_handler(), i32_iinfo.min, -np.inf
                    )
                    self.assertTrue(vec_checker.simd_vec)

                    vec_checker.simd_vec = True
                    InterpreterShim(_graph, submodules).run(
                        V.get_ops_handler(), i32_iinfo.min - 1, f32_iinfo.min
                    )
                    self.assertFalse(vec_checker.simd_vec)

                    vec_checker.simd_vec = True
                    InterpreterShim(_graph, submodules).run(
                        V.get_ops_handler(), i32_iinfo.max + 1, f32_iinfo.max
                    )
                    self.assertFalse(vec_checker.simd_vec)

                    vec_checker.simd_vec = True
                    InterpreterShim(_graph, submodules).run(
                        V.get_ops_handler(), i32_iinfo.min, f32_iinfo.min * (1 + 1e-5)
                    )
                    self.assertFalse(vec_checker.simd_vec)

                    vec_checker.simd_vec = True
                    InterpreterShim(_graph, submodules).run(
                        V.get_ops_handler(), i32_iinfo.max, f32_iinfo.max * (1 + 1e-5)
                    )
                    self.assertFalse(vec_checker.simd_vec)

        @unittest.skipIf(
            not codecache.valid_vec_isa_list(), "Does not support vectorization"
        )
        @patch("torch.cuda.is_available", lambda: False)
        def test_cpp_vec_index_expr_checker(self):
            _graph: torch.fx.Graph = torch.fx.Graph()
            a: torch.fx.Node = _graph.create_node("placeholder", "ops")
            b: torch.fx.Node = _graph.create_node("call_module", "get_index", args=())
            c: torch.fx.Node = _graph.create_node(
                "call_method",
                "index_expr",
                args=(
                    a,
                    b,
                    torch.int64,
                ),
            )
            d: torch.fx.Node = _graph.create_node(
                "call_method",
                "ge",
                args=(
                    a,
                    c,
                    c,
                ),
            )
            _graph.output(d)

            def get_index():
                return ""

            submodules = {"get_index": get_index}
            graph_lowering = GraphLowering(
                torch.fx.GraphModule(submodules, _graph),
                shape_env=None,
                num_static_inputs=0,
            )
            with patch.object(graph_lowering, "wrapper_code", ""), V.set_graph_handler(
                graph_lowering
            ):
                itervars = [sympy.Symbol("i"), sympy.Symbol("j"), sympy.Symbol("k")]

                tiling_factor = codecache.pick_vec_isa().nelements(dtype=torch.float)
                # The moset inner loop variable is used in the index_expr
                with CppVecKernelChecker(
                    args=None, num_threads=1, tiling_factor=tiling_factor
                ) as vec_checker:

                    def get_index():
                        return -itervars[0] ** 2 + 2 * itervars[0] + itervars[1]

                    ranges = [0, 100, 200]
                    vec_checker.itervars = itervars[:2]
                    vec_checker.ranges = ranges[:2]
                    submodules = {"get_index": get_index}
                    InterpreterShim(_graph, submodules).run(V.get_ops_handler())
                    self.assertFalse(vec_checker.simd_vec)

                # Most inner loop variable irrevalant
                with CppVecKernelChecker(
                    args=None, num_threads=1, tiling_factor=tiling_factor
                ) as vec_checker:

                    def get_index():
                        return -itervars[0] ** 2 + 2 * itervars[0] + itervars[1]

                    ranges = [0, 100, 200]
                    vec_checker.itervars = itervars
                    vec_checker.ranges = ranges
                    submodules = {"get_index": get_index}
                    InterpreterShim(_graph, submodules).run(V.get_ops_handler())
                    self.assertTrue(vec_checker.simd_vec)

                i32_iinfo = np.iinfo(np.int32)
                _max_value = i32_iinfo.max + 1
                ranges = [_max_value, _max_value, _max_value]
                # Most inner loop variable irrevalant but max value is greater than
                # the max value of INT32
                with CppVecKernelChecker(
                    args=None, num_threads=1, tiling_factor=tiling_factor
                ) as vec_checker:

                    def get_index():
                        return itervars[0]

                    submodules = {"get_index": get_index}
                    vec_checker.itervars = itervars
                    vec_checker.ranges = ranges
                    InterpreterShim(_graph, submodules).run(V.get_ops_handler())
                    self.assertFalse(vec_checker.simd_vec)

                # Most inner loop variable irrevalant but min value is greater than
                # the min value of INT32
                with CppVecKernelChecker(
                    args=None, num_threads=1, tiling_factor=tiling_factor
                ) as vec_checker:

                    def get_index():
                        return -itervars[0] - 2

                    submodules = {"get_index": get_index}
                    vec_checker.itervars = itervars
                    vec_checker.ranges = ranges
                    InterpreterShim(_graph, submodules).run(V.get_ops_handler())
                    self.assertFalse(vec_checker.simd_vec)

        @unittest.skipIf(
            not codecache.valid_vec_isa_list(), "Does not support vectorization"
        )
        @patch("torch.cuda.is_available", lambda: False)
        def test_maxpool2d_cpu_only(self):
            for dtype in vec_dtypes:
                input = torch.randn(10, 32, 20, 20, dtype=dtype).to(
                    memory_format=torch.channels_last
                )
                maxpool = torch.nn.MaxPool2d(kernel_size=3, stride=2, padding=1)

                def func(x):
                    return maxpool(x)

                with patch.object(config.cpp, "simdlen", None):
                    torch._dynamo.reset()
                    metrics.reset()
                    graph = torch.compile(func, backend="inductor")
                    graph(input)
                    assert same(graph(input), func(input), equal_nan=True)
                    assert metrics.generated_cpp_vec_kernel_count == 1

        @unittest.skipIf(
            not codecache.valid_vec_isa_list(), "Does not support vectorization"
        )
        @patch("torch.cuda.is_available", lambda: False)
        def test_maxpool2d_with_pre_loop_collapse_cpu_only(self):
            x1 = torch.randn(2, 3, 20, 20).to(memory_format=torch.channels_last)
            x2 = torch.randn(2, 3, 20, 20).to(memory_format=torch.channels_last)
            maxpool = torch.nn.MaxPool2d(kernel_size=3, stride=2, ceil_mode=True)

            def func(x1, x2):
                y = x1 + x2
                return maxpool(y)

            with patch.object(config.cpp, "simdlen", None):
                torch._dynamo.reset()
                metrics.reset()
                graph = torch.compile(func, backend="inductor")
                graph(x1, x2)
                assert same(graph(x1, x2), func(x1, x2), equal_nan=True)
                assert metrics.generated_cpp_vec_kernel_count == 2

        @unittest.skipIf(
            not codecache.valid_vec_isa_list(), "Does not support vectorization"
        )
        @patch("torch.cuda.is_available", lambda: False)
        def test_sign_cpu_only(self):
            def fn(x):
                return (torch.sign(x),)

            for dtype in vec_dtypes:
                x = torch.randn((2, 9), dtype=dtype)
                x[0, 0] = torch.nan
                x[1, -1] = torch.nan

                with config.patch({"cpp.simdlen": None}):
                    torch._dynamo.reset()
                    metrics.reset()
                    traced = make_fx(fn)(x)
                    compiled = compile_fx_inner(traced, [x])
                    assert same(fn(x)[0], compiled([x])[0], equal_nan=True)
                    assert metrics.generated_cpp_vec_kernel_count == 1

        @unittest.skipIf(
            not codecache.valid_vec_isa_list(), "Does not support vectorization"
        )
        @patch("torch.cuda.is_available", lambda: False)
        def test_reduction_cpu_only(self):
            def fn(x):
                return (torch.argmax(x, -1),)

            for dtype in vec_dtypes:
                x = torch.randn((10, 10), dtype=dtype)

                with config.patch({"cpp.simdlen": None}):
                    torch._dynamo.reset()
                    metrics.reset()
                    traced = make_fx(fn)(x)
                    compiled = compile_fx_inner(traced, [x])
                    assert same(fn(x)[0], compiled([x])[0], equal_nan=True)
                    assert metrics.generated_cpp_vec_kernel_count == 0

        # Currently, we enabled AVX2 and AVX512 for vectorization. If the platform is not
        # supported, the vectorization will not work and skip this test case. For ARM or
        # other platforms support, we just need to add the ISA info to the supported_vector_isa
        # and include proper aten vectorization head file.
        @unittest.skipIf(
            not codecache.valid_vec_isa_list(), "Does not support vectorization"
        )
        @patch("torch.cuda.is_available", lambda: False)
        def test_vec_kernel_cpu_only(self):
            def fn(x1, x2):
                # Current, there are some limitations as follows.
                #   rsqrt:
                #     assert [both a fallback and a decomp for same kernel: aten.rsqrt.default]
                #   round:
                #     couldn't find symbolic meta function/decomposition
                #   fmod/logical_and/logic_or:
                #     vec kernel has not support to_type
                x = torch.abs(x1)
                x = torch.sin(x)
                x = torch.neg(x)
                x = torch.square(x)
                x = torch.sigmoid(x)
                x = torch.relu(x)
                x = torch.cos(x)
                x = torch.exp(x)
                x = torch.sqrt(x)
                x = torch.add(x, x1)
                x = torch.sub(x, x2)
                x = torch.mul(x, x1)
                x = torch.div(x, x1)
                x = torch.pow(x, 10)
                x = torch.log(x)
                x = torch.floor(x)
                x = torch.ceil(x)
                x = torch.trunc(x)
                x = torch.lgamma(x)
                x = torch.fmod(x, x2)
                x = torch.sign(x)
                res = x + x2
                return (res,)

            for dtype in vec_dtypes:
                torch.manual_seed(0)
                x1 = torch.randn((5, 20), dtype=dtype)
                x2 = torch.randn((5, 20), dtype=dtype)

                tol = 1e-2 if dtype == torch.bfloat16 else 1e-4
                with config.patch({"cpp.simdlen": 1}):
                    torch._dynamo.reset()
                    metrics.reset()
                    traced = make_fx(fn)(x1, x2)
                    compiled = compile_fx_inner(traced, [x1, x2])
                    assert same(
                        fn(x1, x2)[0], compiled([x1, x2])[0], equal_nan=True, tol=tol
                    )
                    assert metrics.generated_cpp_vec_kernel_count == 0

                with config.patch({"cpp.simdlen": None}):
                    torch._dynamo.reset()
                    metrics.reset()
                    traced = make_fx(fn)(x1, x2)
                    compiled = compile_fx_inner(traced, [x1, x2])
                    assert same(fn(x1, x2)[0], compiled([x1, x2])[0], equal_nan=True)
                    assert metrics.generated_cpp_vec_kernel_count == 1

            with config.patch({"cpp.simdlen": None}):
                torch._dynamo.reset()
                metrics.reset()
                x1 = torch.randn(10, 20).permute(1, 0)
                x2 = torch.randn((20, 10))
                traced = make_fx(fn)(x1, x2)
                compiled = compile_fx_inner(traced, [x1, x2])
                assert same(fn(x1, x2)[0], compiled([x1, x2])[0], equal_nan=True)
                assert metrics.generated_cpp_vec_kernel_count == 2

                torch._dynamo.reset()
                metrics.reset()
                x1 = torch.randn((10, 7))
                x2 = torch.randn((10, 7))
                traced = make_fx(fn)(x1, x2)
                compiled = compile_fx_inner(traced, ([x1, x2]))
                assert same(fn(x1, x2)[0], compiled([x1, x2])[0], equal_nan=True)
                assert metrics.generated_cpp_vec_kernel_count == 1

        @unittest.skipIf(
            sys.platform != "linux", "cpp kernel profile only support linux now"
        )
        @patch("torch.cuda.is_available", lambda: False)
        @config.patch({"cpp.enable_kernel_profile": True})
        def test_cpp_kernel_profile(self):
            from torch.profiler import profile

            @torch._dynamo.optimize("inductor", nopython=True)
            def fn(a, b):
                return a + b

            a = torch.rand((100,))
            b = torch.rand((100,))
            with profile() as prof:
                fn(a, b)

            kernel_profile_events = []
            for e in prof.profiler.function_events:
                if "kernel_cpp_0" in e.name:
                    kernel_profile_events.append(e.name)
            assert len(kernel_profile_events) > 0

        @unittest.skipIf(
            not codecache.valid_vec_isa_list(), "Does not support vectorization"
        )
        def test_channel_shuffle_cl_output(self):
            """code and shape extracted from shufflenet_v2_x1_0"""

            def channel_shuffle(x, groups):
                batchsize, num_channels, height, width = x.size()
                channels_per_group = num_channels // groups
                x = x.view(batchsize, groups, channels_per_group, height, width)
                x = torch.transpose(x, 1, 2).contiguous()
                x = x.view(batchsize, -1, height, width)
                return x.contiguous(memory_format=torch.channels_last)

            for simdlen in (None, 256, 1):
                with config.patch({"cpp.simdlen": simdlen}):
                    torch._dynamo.reset()
                    metrics.reset()
                    x = torch.randn(64, 58, 28, 28)
                    opt_fn = torch._dynamo.optimize("inductor")(channel_shuffle)
                    assert same(channel_shuffle(x, 2), opt_fn(x, 2))
                    if simdlen != 1:
                        assert metrics.generated_cpp_vec_kernel_count == 2

        @slow()
        @unittest.skipIf(
            not codecache.valid_vec_isa_list(), "Does not support vectorization"
        )
        def test_transpose_with_norm(self):
            """a sub-module from TIMM gmlp_s16_224"""

            class Model(torch.nn.Module):
                def __init__(self):
                    super().__init__()
                    self.linear = torch.nn.Linear(
                        in_features=256, out_features=1536, bias=True
                    )
                    self.act = torch.nn.GELU()
                    self.norm = torch.nn.LayerNorm(768)
                    self.proj = torch.nn.Linear(196, 196)
                    self.fc = torch.nn.Linear(
                        in_features=768, out_features=256, bias=True
                    )

                def forward(self, x):
                    x = self.linear(x)
                    x = self.act(x)
                    u, v = x.chunk(2, dim=-1)
                    v = self.norm(v)
                    v = self.proj(v.transpose(-1, -2))
                    y = u * v.transpose(-1, -2)
                    return self.fc(y)

            x = torch.randn(128, 196, 256)
            for simdlen in (None, 256, 1):
                with config.patch({"cpp.simdlen": simdlen}):
                    for eval_mode in [True, False]:
                        torch._dynamo.reset()
                        metrics.reset()
                        m = Model().eval() if eval_mode else Model()
                        opt_fn = torch._dynamo.optimize("inductor")(m)
                        same(m(x), opt_fn(x))
                        if simdlen != 1:
                            assert metrics.generated_cpp_vec_kernel_count == 6

        @unittest.skipIf(
            not codecache.valid_vec_isa_list(), "Does not support vectorization"
        )
        def test_transpose_copy(self):
            def fn(a):
                return a.t().contiguous()

            for simdlen in (None, 256, 1):
                with config.patch({"cpp.simdlen": simdlen}):
                    for dtype in (torch.float, torch.bfloat16):
                        for shape in (
                            (7, 7),
                            (8, 8),
                            (9, 9),
                            (16, 16),
                            (17, 17),
                            (32, 32),
                            (33, 33),
                        ):
                            torch._dynamo.reset()
                            metrics.reset()
                            x = torch.randn(shape, dtype=dtype)
                            opt_fn = torch._dynamo.optimize("inductor")(fn)
                            assert same(fn(x), opt_fn(x))
                            if simdlen != 1:
                                assert metrics.generated_cpp_vec_kernel_count == 2

        def test_transpose_non_contiguous(self):
            def fn(a):
                # From part of timm HaloAttn:
                # (https://github.com/rwightman/pytorch-image-models/blob/main/timm/layers/halo_attn.py#L97).
                # Fixed https://github.com/pytorch/pytorch/issues/94269 accuracy issue.
                as_strided = torch.ops.aten.as_strided.default(
                    a, [1, 384, 2, 20, 12], [153600, 1, 61440, 384, 7680]
                )
                as_strided_1 = torch.ops.aten.as_strided.default(
                    as_strided,
                    [1, 384, 2, 2, 12, 12],
                    [153600, 1, 61440, 3072, 7680, 384],
                )
                clone_1 = torch.ops.aten.clone.default(
                    as_strided_1, memory_format=torch.contiguous_format
                )
                _unsafe_view_1 = torch.ops.aten._unsafe_view.default(
                    clone_1, [8, 48, 4, 144]
                )
                permute_2 = torch.ops.aten.permute.default(_unsafe_view_1, [0, 2, 3, 1])
                split_with_sizes = torch.ops.aten.split_with_sizes.default(
                    permute_2, [16, 32], -1
                )
                getitem = split_with_sizes[0]
                getitem_1 = split_with_sizes[1]
                permute_3 = torch.ops.aten.permute.default(getitem, [0, 1, 3, 2])
                expand_1 = torch.ops.aten.expand.default(permute_3, [8, 4, 16, 144])
                clone_3 = torch.ops.aten.clone.default(
                    expand_1, memory_format=torch.contiguous_format
                )
                return clone_3

            metrics.reset()
            x = torch.randn(1, 384, 20, 20).to(memory_format=torch.channels_last)
            opt_fn = torch._dynamo.optimize("inductor")(fn)
            self.assertTrue(same(fn(x), opt_fn(x)))
            assert metrics.generated_cpp_vec_kernel_count == 1

        def test_invalid_index_of_empty_tensor(self):
            def fn(a):
                b = a[[0]]
                return b

            a = torch.tensor([])
            with self.assertRaises(RuntimeError):
                torch.compile(fn)(a)

        def test_ir_node_str(self):
            @torch.compile
            def fn(x: torch.Tensor) -> torch.Tensor:
                return x.sin(), torch.nn.Softmax(dim=1)(x.cos())

            def run_node_alt(*args, **kwargs):
                rv = run_node(*args, **kwargs)
                strings.append(str(rv))
                return rv

            strings = []
            run_node = GraphLowering.run_node
            with patch.object(GraphLowering, "run_node", run_node_alt):
                fn(torch.randn([8, 128]))
            self.assertGreater(len(strings), 3)

        def test_vertical_sum_cpu_only(self):
            def fn1(a):
                return a.sum(dim=0)

            def fn2(a):
                return a.sum(dim=1)

            metrics.reset()
            x = torch.randn(100, 100)
            opt_fn1 = torch._dynamo.optimize("inductor")(fn1)
            self.assertTrue(same(fn1(x), opt_fn1(x)))
            assert metrics.generated_cpp_vec_kernel_count == 1

            metrics.reset()
            x = torch.randn(100, 100, 100)
            opt_fn2 = torch._dynamo.optimize("inductor")(fn2)
            self.assertTrue(same(fn2(x), opt_fn2(x)))
            assert metrics.generated_cpp_vec_kernel_count == 1

        def test_transpose_vertical_sum_cpu_only(self):
            def fn(a, b):
                c = a * b
                return c.sum(dim=1)

            metrics.reset()
            x = torch.randn(100, 50, 50)
            y = torch.randn(100, 50, 50).transpose(1, 2)
            opt_fn = torch._dynamo.optimize("inductor")(fn)
            self.assertTrue(same(fn(x, y), opt_fn(x, y)))
            assert metrics.generated_cpp_vec_kernel_count == 2

        def test_transpose_sum2d_cpu_only(self):
            def fn(a, b):
                c = a * b
                return c.sum()

            metrics.reset()
            x = torch.randn(50, 50)
            y = torch.randn(50, 50).transpose(0, 1)
            opt_fn = torch._dynamo.optimize("inductor")(fn)
            self.assertTrue(same(fn(x, y), opt_fn(x, y)))
            assert metrics.generated_cpp_vec_kernel_count == 2


=======
>>>>>>> e6e0918e
if HAS_CUDA and not TEST_WITH_ASAN:

    class SweepInputsCudaTest(SweepInputs2, TestCase):
        gen = InputGen(10, "cuda")

    SweepInputsCudaTest.populate()

    class CudaTests(TestCase):
        common = check_model_cuda
        device = "cuda"

    copy_tests(CommonTemplate, CudaTests, "cuda")

    class TritonCodeGenTests(TestCase):
        from torch._inductor.triton_heuristics import CachingAutotuner

        class NoOpCompilerBackend:
            def __init__(self):
                self.example_args = None
                self.model = None

            def noop_backend(
                self,
                model_: torch.fx.GraphModule,
                example_inputs_: typing.List[torch.Tensor],
            ):
                """
                The Noop backend does not compile the fx graph it is given.
                Instead, it transforms the fx graph so that its functions are
                aten operations. It then saves this graph.
                """
                from torch._functorch.aot_autograd import Interpreter
                from torch._inductor.decomposition import select_decomp_table
                from torch._subclasses import FakeTensorMode

                fake_mode = FakeTensorMode()

                def interpret(*args, **kwargs):
                    return Interpreter(model_).run(*args[0:], **kwargs)

                fake_flat_tensor_args = [
                    fake_mode.from_tensor(x) for x in example_inputs_
                ]
                fw_module = make_fx(interpret, select_decomp_table())(
                    *fake_flat_tensor_args
                )
                self.model = fw_module
                self.example_args = fake_flat_tensor_args
                return lambda x: example_inputs_

        def get_kernels(self, fn, args) -> typing.List[CachingAutotuner]:
            from torch._inductor.debug import DebugContext
            from torch._inductor.graph import GraphLowering
            from torch._inductor.virtualized import V

            cxt = TritonCodeGenTests.NoOpCompilerBackend()
            torch._dynamo.optimize(backend=cxt.noop_backend)(fn)(*args)
            graph = GraphLowering(cxt.model)
            graph.num_static_inputs = 0
            kernels = []
            with V.set_graph_handler(graph), V.set_debug_handler(DebugContext()):
                graph.run(*(cxt.example_args))
                mod = graph.compile_to_module()

                for val in mod.__dict__.values():
                    if isinstance(
                        val, torch._inductor.triton_heuristics.CachingAutotuner
                    ):
                        kernels.append(val)

            return kernels

        def test_divisibile_by_16_covers_numel_args(self):
            torch._dynamo.reset()

            def fn(a: torch.Tensor) -> torch.Tensor:
                return torch.sum(a)

            kernels = self.get_kernels(fn, [torch.randn([256, 256], device="cuda")])
            self.assertTrue(len(kernels) == 2, "SUM should result in two kernels")

            # kernel0 reduces from 256 to (xnumel=8, rnumel=8192), which means it reduces 256 by 256 into an array of
            # size 8 by accumulating 8192 elements at once note that rnumel is equal to 512 * 16, so rnumel which is
            # at slot 3 should be in the divisible by 16 descriptor
            arguments_that_are_divisible_by_16_in_kernel0 = (
                kernels[0].meta["configs"][0].divisible_by_16
            )
            self.assertEqual(arguments_that_are_divisible_by_16_in_kernel0, (0, 1, 3))

            # kernel1 reduces from 8 elements to a single scalar.
            arguments_that_are_divisible_by_16_in_kernel1 = (
                kernels[1].meta["configs"][0].divisible_by_16
            )
            self.assertEqual(arguments_that_are_divisible_by_16_in_kernel1, (0, 1))
            torch._dynamo.reset()

        def test_optimize_indexing_dtype(self):
            def fn(x: torch.Tensor) -> torch.Tensor:
                return aten.upsample_bilinear2d.vec(x, None, True, [2.0, 2.0])

            fn_opt = torch._dynamo.optimize("inductor")(fn)
            inps = [torch.randn(2, 4, 16, 16).cuda()]
            code = run_and_get_triton_code(fn_opt, *inps)
            self.assertTrue("to(tl.int32)" in code)
            self.assertFalse("to(tl.int64)" in code)

            self.assertEqual(fn_opt(*inps), fn(*inps))

        def test_not_materialize_pointwise_reduction(self):
            def fn(a, b):
                return (a - b).sum(dim=-1).amax(dim=-1)

            N = 16
            K = 7
            fn_opt = torch._dynamo.optimize("inductor")(fn)
            inps = [
                torch.randn(N, 1, K, device="cuda"),
                torch.randn(1, N, K, device="cuda"),
            ]
            code = run_and_get_triton_code(fn_opt, *inps)
            self.assertEqual(code.count("tl.store"), 1)
            self.assertTrue("out_ptr1" in code)
            self.assertFalse("out_ptr0" in code)
            self.assertEqual(fn_opt(*inps), fn(*inps))

        def test_cant_optimize_compute(self):
            def ones():
                return torch.ones([4], device="cuda")

            def suffix(inp):
                return (inp.to(torch.int64) + 1).to(torch.float64)

            ten = torch.rand([4], device="cuda")

            for foo in (
                lambda x: x + 2147483657,
                lambda x: torch.where(x < 0, ones(), ones() - 2) * (-(2 ** (40))),
                lambda x: x + ten,
                lambda x: x + ten.sum(),
            ):

                def fn():
                    return suffix(foo(ones()))

                fn_opt = torch._dynamo.optimize("inductor")(fn)
                code = run_and_get_triton_code(fn_opt)

                # this cannot be optimized away, value too large
                self.assertTrue("to(tl.int64)" in code)
                self.assertEqual(fn_opt(), fn())

        def test_optimize_compute(self):
            def ones():
                return torch.ones([4], device="cuda")

            def suffix(inp):
                return (inp.to(torch.int64) + 1).to(torch.float64)

            for foo in (
                lambda x: x + 500,
                lambda x: torch.where(x < 0, ones(), ones() - 2) * (-(2 ** (20))),
                lambda x: x / 30,
            ):

                def fn():
                    return suffix(foo(ones()))

                fn_opt = torch._dynamo.optimize("inductor")(fn)
                code = run_and_get_triton_code(fn_opt)

                # this can be optimized away, value too large
                self.assertTrue("to(tl.int64)" not in code)
                self.assertTrue("to(tl.int32)" in code)

                self.assertEqual(fn_opt(), fn())

        def test_kernel_names_descriptive(self):
            @torch._dynamo.optimize("inductor")
            def fn1(x):
                return x.cos().sin()

            @torch._dynamo.optimize("inductor")
            def fn2(x):
                x = torch.mm(x, x)
                x = torch.softmax(x, dim=1)
                return x

            mod = nn.Sequential(
                nn.Linear(4, 4),
                nn.LayerNorm(4),
                nn.ReLU(),
            ).cuda()

            @torch._dynamo.optimize("inductor")
            def fn3(x):
                return mod(x)

            func_and_kernel_aten = [
                (fn1, "triton_poi_fused_cos_sin", (torch.randn(8, device="cuda"),)),
                (fn2, "triton_poi_fused__softmax", (torch.randn(4, 4, device="cuda"),)),
                (
                    fn3,
                    "triton_poi_fused_native_layer_norm_relu",
                    (torch.randn(4, 4, device="cuda"),),
                ),
            ]
            func_and_kernel_torch = [
                (fn1, "triton_poi_fused_cos_sin", (torch.randn(8, device="cuda"),)),
                (fn2, "triton_poi_fused_softmax", (torch.randn(4, 4, device="cuda"),)),
                (
                    fn3,
                    "triton_poi_fused_LayerNorm_ReLU",
                    (torch.randn(4, 4, device="cuda"),),
                ),
            ]

            def test_funcs(func_and_kernel):
                with torch.no_grad():
                    for fn, kernel_name, inps in func_and_kernel:
                        code = run_and_get_triton_code(fn, *inps)
                        if kernel_name not in code:
                            print(code)
                        self.assertTrue(kernel_name in code)

            test_funcs(func_and_kernel_aten)
            patch.object(config.triton, "descriptive_names", "torch")(test_funcs)(
                func_and_kernel_torch
            )

        @patch.object(config, "profile_bandwidth", True)
        def test_bandwidth_profiler(self):
            @torch._dynamo.optimize("inductor")
            def fn(x):
                x = x.cos()
                x = x.cos()
                x = torch.mm(x, x)
                x = x.sin()
                x = x.relu()
                return x

            inp = torch.randn(4, 4, device="cuda")
            code = run_and_get_triton_code(fn, inp)
            fn(inp)
            self.assertTrue("start_graph" in code)
            self.assertTrue("end_graph" in code)

        def test_split_op_with_sym(self):
            def fn(x: torch.Tensor) -> torch.Tensor:
                # split(tensor, sympy.Integer), split(tensor, sympy.Expr)
                return torch.split(x, x.shape[0]), torch.split(x, x.shape[0] // 2)

            for dynamic_shapes in [True, False]:
                with torch._dynamo.config.patch(dynamic_shapes=dynamic_shapes):
                    torch._dynamo.reset()
                    fn_opt = torch._dynamo.optimize("inductor", dynamic=dynamic_shapes)(
                        fn
                    )
                    inps = torch.randn([5, 5])
                    fn_opt(inps)


if HAS_CUDA and not TEST_WITH_ASAN:

    class RNNTest(TestCase):
        class Model(torch.nn.Module):
            def __init__(self):
                super().__init__()
                self.gru = torch.nn.GRU(16, 16, batch_first=True)

            def forward(self, x):
                return self.gru(x)

        def test_rnn_compile_safe(self):
            device = torch.device("cuda")
            model = RNNTest.Model().to(device)
            model = torch._dynamo.optimize("inductor")(model)
            x = torch.rand(1024, 20, 16).to(device)
            model(x)


if HAS_CPU:

    class TestFull(TestCase):
        def test_full_dtype(self):
            pytypes = (
                bool,
                int,
                float,
                # TODO: Triton's JITFunction._type_of has no support for complex
                # complex,
            )

            dtypes = (
                torch.bool,
                torch.int32,
                torch.int64,
                torch.float32,
                torch.float64,
                None,
                # torch.complex64,
                # torch.complex128,
            )

            def fn(pytype, dtype):
                if pytype is bool:
                    fill_value = True
                elif pytype is int:
                    fill_value = 42
                elif pytype is float:
                    fill_value = 42.0
                else:
                    raise AssertionError(f"Unexpected Python type: {pytype}")

                return torch.full(
                    (4, 6), fill_value, dtype=dtype, device=torch.device("cpu")
                )

            fn_opt = torch._dynamo.optimize("inductor")(fn)

            for pytype, dtype in itertools.product(pytypes, dtypes):
                with enable_python_dispatcher():
                    with torch.no_grad():
                        ret_opt = fn_opt(pytype, dtype)

                self.assertEqual(ret_opt, fn(pytype, dtype))


if __name__ == "__main__":
    from torch._dynamo.test_case import run_tests

    if (HAS_CPU or HAS_CUDA) and not TEST_WITH_ROCM:
        run_tests(needs="filelock")<|MERGE_RESOLUTION|>--- conflicted
+++ resolved
@@ -5808,1211 +5808,6 @@
 
     copy_tests(CommonTemplate, CpuTests, "cpu")
 
-<<<<<<< HEAD
-    class CPUReproTests(TestCase):
-        def test_conv_stride_constraints(self):
-            for fmt in [torch.channels_last, torch.contiguous_format]:
-                # TorchDispatch doesn't work in our cuda invocation for some reason
-                m = torch.nn.Conv2d(5, 6, [3, 3])
-
-                def fn(inp, weight):
-                    return (
-                        F.conv2d(
-                            inp, weight, None, m.stride, m.padding, m.dilation, m.groups
-                        ),
-                    )
-
-                inp = torch.randn([2, 5, 16, 16])
-                inps = [inp, m.weight.to(memory_format=fmt)]
-                fn_fx = make_fx(fn)(*inps)
-                fn_compiled = compile_fx_inner(fn_fx, inps)
-                test_self = self
-                conv_seen = False
-
-                class RecordFunctions(TorchDispatchMode):
-                    def __torch_dispatch__(self, func, types, args=(), kwargs=None):
-                        kwargs = kwargs if kwargs else {}
-                        if func == torch.ops.aten.convolution.default:
-                            test_self.assertTrue(
-                                args[0].is_contiguous(memory_format=fmt)
-                            )
-                            test_self.assertTrue(
-                                args[1].is_contiguous(memory_format=fmt)
-                            )
-                            nonlocal conv_seen
-                            conv_seen = True
-
-                        return func(*args, **kwargs)
-
-                with RecordFunctions():
-                    out = fn_compiled(inps)
-
-                self.assertTrue(conv_seen)
-
-        def test_inplace_squeeze_needed(self):
-            mod = torch.nn.Sequential(
-                torch.nn.Linear(10, 10),
-                torch.nn.LayerNorm(10),
-                torch.nn.ReLU(),
-            ).eval()
-
-            @torch._dynamo.optimize("inductor")
-            def fn(x):
-                return mod(x)
-
-            v = torch.randn(10)
-            result = fn(v)
-            # TODO: OMP parallel reduction order is not deterministic.
-            # Hence, the accurarcy might vary up and down. For short term,
-            # we increase the tolerance and will fix it later by using
-            # aten parallel.
-            assert same(result, mod(v), tol=5e-1)
-
-        def test_cat_mul(self):
-            # https://github.com/pytorch/pytorch/issues/93365
-            def fn(p0, p1):
-                y1 = torch.cat([p0, p1], dim=0)
-                y2 = torch.mul(y1, y1)
-                return y1, y2
-
-            p0 = torch.randn(3, 4)
-            p1 = torch.randn(3, 4)
-            opt_fn = torch._dynamo.optimize("inductor")(fn)
-            opt_fn(p0, p1)
-            real_out = fn(p0, p1)
-            compiled_out = opt_fn(p0, p1)
-            assert same(real_out, compiled_out)
-
-        def test_reduce_with_masked(self):
-            # https://github.com/pytorch/pytorch/issues/96484
-            def fn(a, b):
-                a = torch.nn.functional.pad(a, (0, -1))
-                c = a + b
-                return c.min(0).values
-
-            a = torch.randn([2])
-            b = torch.randn([2])
-            opt_fn = torch._dynamo.optimize("inductor")(fn)
-            opt_fn(a, b)
-            real_out = fn(a, b)
-            compiled_out = opt_fn(a, b)
-            assert same(real_out, compiled_out)
-
-        @unittest.skipIf(
-            not codecache.valid_vec_isa_list(), "Does not support vectorization"
-        )
-        @patch("torch.cuda.is_available", lambda: False)
-        def test_sigmoid_with_reduction(self):
-            def fn(x):
-                x = torch.ops.aten.sigmoid.default(x)
-                return torch.ops.aten.mean.dim(x, [-1, -2], True)
-
-            x = torch.randn((1, 8, 8, 8))
-            with config.patch({"cpp.simdlen": None}):
-                torch._dynamo.reset()
-                metrics.reset()
-                opt_fn = torch._dynamo.optimize("inductor")(fn)
-                opt_fn(x)
-
-                real_out = fn(x)
-                compiled_out = opt_fn(x)
-                assert same(real_out, compiled_out, equal_nan=True)
-
-        def test_inplace_add_alpha(self):
-            def fn(x, y):
-                aten.add_.Tensor(x, y, alpha=0.55)
-                return (x,)
-
-            x1 = torch.zeros(10)
-            x2 = torch.zeros(10)
-            x3 = torch.zeros(10)
-            y = torch.randn(10)
-            fn_fx = make_fx(fn)(x1, y)
-            fn_compiled = compile_fx_inner(fn_fx, [x1, y])
-            fn(x2, y)
-            fn_compiled([x3, y])
-            assert same(x2, x3)
-
-        def test_no_op_squeeze(self):
-            @torch._dynamo.optimize("inductor")
-            def forward(arg0_1):
-                return torch.ops.aten.squeeze.dim(arg0_1, 1)
-
-            x = torch.randn((10, 20))
-            assert same(x, forward(x))
-
-        def test_parallel_num_threads(self):
-            @torch._dynamo.optimize("inductor")
-            def fn(x1, x2):
-                return x1 + x2
-
-            @contextlib.contextmanager
-            def set_num_threads(num_threads):
-                orig_num_threads = torch.get_num_threads()
-                torch.set_num_threads(num_threads)
-                yield
-                torch.set_num_threads(orig_num_threads)
-
-            x1 = torch.randn((10, 20))
-            x2 = torch.randn((10, 20))
-            with set_num_threads(1):
-                assert same(x1 + x2, fn(x1, x2))
-            with set_num_threads(4):
-                assert same(x1 + x2, fn(x1, x2))
-
-        @patch("torch.cuda.is_available", lambda: False)
-        def test_timed_cpu_only(self):
-            timed(lambda: torch.randn(10), ())
-
-        def test_complex_memory_overlap(self):
-            dense = torch.zeros(64, 32)
-            self.assertFalse(complex_memory_overlap(dense))
-            self.assertFalse(complex_memory_overlap(dense.t()))
-
-            strided = dense.split(4, dim=1)
-            self.assertFalse(complex_memory_overlap(strided[0]))
-            self.assertFalse(complex_memory_overlap(strided[0].t()))
-
-            unsqueezed = dense.unsqueeze(1)
-            self.assertFalse(complex_memory_overlap(unsqueezed))
-            self.assertFalse(complex_memory_overlap(unsqueezed.permute(1, 2, 0)))
-
-            expanded = unsqueezed.expand(-1, 2, -1)
-            self.assertTrue(complex_memory_overlap(expanded))
-            self.assertTrue(complex_memory_overlap(expanded.permute(1, 2, 0)))
-
-            gathered = dense.index_select(0, torch.IntTensor([1, 0, 1]))
-            self.assertFalse(complex_memory_overlap(gathered))
-            self.assertFalse(complex_memory_overlap(gathered.t()))
-
-        @unittest.skipIf(
-            not codecache.valid_vec_isa_list(), "Does not support vectorization"
-        )
-        @torch._dynamo.config.patch(dynamic_shapes=True)
-        def test_vec_dynamic_shapes(self):
-            def fn(x):
-                return torch.softmax(x, -1)
-
-            value = torch.randn((2, 10))
-            with config.patch({"cpp.simdlen": None}):
-                torch._dynamo.reset()
-                metrics.reset()
-                opt_fn = torch._dynamo.optimize("inductor")(fn)
-                opt_fn(value)
-
-                real_out = fn(value)
-                compiled_out = opt_fn(value)
-                assert same(real_out, compiled_out, equal_nan=True)
-
-        @unittest.skipIf(
-            not codecache.valid_vec_isa_list(), "Does not support vectorization"
-        )
-        @patch("torch.cuda.is_available", lambda: False)
-        def test_auto_simd(self):
-            vec_avx512 = codecache.supported_vec_isa_list[0]
-            vec_avx2 = codecache.supported_vec_isa_list[1]
-            self.assertTrue(vec_avx512.bit_width() == 512)
-            self.assertTrue(vec_avx2.bit_width() == 256)
-            self.assertTrue(vec_avx512.nelements() == 16)
-            self.assertTrue(vec_avx2.nelements() == 8)
-            self.assertTrue(vec_avx512.nelements(torch.bfloat16) == 32)
-            self.assertTrue(vec_avx2.nelements(torch.bfloat16) == 16)
-
-            with config.patch({"cpp.simdlen": None}):
-                isa = codecache.pick_vec_isa()
-                if vec_avx512 in codecache.valid_vec_isa_list():
-                    self.assertTrue(isa == vec_avx512)
-                else:
-                    self.assertTrue(isa == vec_avx2)
-
-            with config.patch({"cpp.simdlen": 0}):
-                isa = codecache.pick_vec_isa()
-                self.assertFalse(isa)
-
-            with config.patch({"cpp.simdlen": 1}):
-                isa = codecache.pick_vec_isa()
-                self.assertFalse(isa)
-
-            with config.patch({"cpp.simdlen": 257}):
-                isa = codecache.pick_vec_isa()
-                self.assertFalse(isa)
-
-            with config.patch({"cpp.simdlen": 513}):
-                isa_list = codecache.valid_vec_isa_list()
-                if vec_avx512 in isa_list:
-                    self.assertFalse(isa)
-
-            with config.patch({"cpp.simdlen": 512}):
-                isa_list = codecache.valid_vec_isa_list()
-                if vec_avx512 in isa_list:
-                    isa = codecache.pick_vec_isa()
-                    self.assertTrue(isa == vec_avx512)
-
-            with config.patch({"cpp.simdlen": 256}):
-                isa_list = codecache.valid_vec_isa_list()
-                if vec_avx2 in isa_list:
-                    isa = codecache.pick_vec_isa()
-                    self.assertTrue(isa == vec_avx2)
-
-        @unittest.skipIf(
-            not codecache.valid_vec_isa_list(), "Does not support vectorization"
-        )
-        @patch("torch.cuda.is_available", lambda: False)
-        def test_masked_fill_softmax(self):
-            def fn(value, mask):
-                mask = mask.to(torch.bool)
-                x = torch.masked_fill(value, mask, -33.0)
-                return torch.softmax(x, -1)
-
-            for dtype in vec_dtypes:
-                value = torch.randn((2, 17), dtype=dtype)
-                mask = torch.randint(0, 1, size=(2, 17), dtype=torch.uint8)
-                with config.patch({"cpp.simdlen": None}):
-                    for cpp_wrapper_flag in [True, False]:
-                        with config.patch({"cpp_wrapper": cpp_wrapper_flag}):
-                            torch._dynamo.reset()
-                            metrics.reset()
-                            opt_fn = torch._dynamo.optimize("inductor")(fn)
-                            opt_fn(value, mask)
-
-                            real_out = fn(value, mask)
-                            compiled_out = opt_fn(value, mask)
-                            assert same(real_out, compiled_out, equal_nan=True)
-                            assert metrics.generated_cpp_vec_kernel_count >= 1
-
-        def test_load_same_bool_tensor_twice(self):
-            @torch._dynamo.optimize("inductor")
-            def fn(a, b):
-                x = torch.masked_fill(a, b, -33.0)
-                y = torch.masked_fill(a, b, -33.0)
-                return x, y
-
-            value = torch.randn((2, 17))
-            mask = torch.randint(0, 1, size=(2, 17), dtype=torch.uint8).to(torch.bool)
-            fn(value, mask)
-
-        def test_cpu_vec_cosim(self):
-            cpp_vec_op_list = []
-            cpp_op_list = []
-
-            for k, v in CppVecOverrides.__dict__.items():
-                if isinstance(v, staticmethod):
-                    cpp_vec_op_list.append(k)
-            for k, v in CppOverrides.__dict__.items():
-                if isinstance(v, staticmethod):
-                    cpp_op_list.append(k)
-
-            diff = [
-                "index_expr",
-                "signbit",
-                "isinf",
-                "mod",
-                "masked",
-                "randn",
-                "isnan",
-                "rand",
-            ]
-            union = {*cpp_vec_op_list, *diff}
-            self.assertTrue(set(cpp_op_list).issubset(union))
-
-        def test_atomic_add_bf16(self):
-            def fn(test_args):
-                res = torch.gather(**test_args)
-                return res
-
-            input_tensor_for_ref = torch.tensor(
-                [[3.0, -5.0]], dtype=torch.bfloat16, requires_grad=True
-            )
-            input_tensor_for_opt = torch.tensor(
-                [[3.0, -5.0]], dtype=torch.bfloat16, requires_grad=True
-            )
-
-            test_args_for_ref = {
-                "input": input_tensor_for_ref,
-                "dim": 1,
-                "index": torch.tensor([[1]]),
-            }
-            test_args_for_opt = {
-                "input": input_tensor_for_opt,
-                "dim": 1,
-                "index": torch.tensor([[1]]),
-            }
-
-            opt_fn = torch.compile(fn)
-
-            ref_fwd = fn(test_args_for_ref)
-            res_fwd = opt_fn(test_args_for_opt)
-            self.assertEqual(res_fwd, ref_fwd)
-
-            torch.manual_seed(1)
-            bwd_tensor_for_ref = torch.randn(ref_fwd.shape, dtype=torch.bfloat16)
-            torch.manual_seed(1)
-            bwd_tensor_for_opt = torch.randn(res_fwd.shape, dtype=torch.bfloat16)
-            self.assertEqual(bwd_tensor_for_ref, bwd_tensor_for_opt)
-
-            ref_fwd.backward(bwd_tensor_for_ref)
-            res_fwd.backward(bwd_tensor_for_opt)
-
-            ref_grad = test_args_for_ref["input"].grad
-            res_grad = test_args_for_opt["input"].grad
-            self.assertEqual(ref_grad, res_grad)
-
-        @unittest.skipIf(
-            not codecache.valid_vec_isa_list(), "Does not support vectorization"
-        )
-        @patch("torch.cuda.is_available", lambda: False)
-        def test_new_vec_op_cpu_only(self):
-            def fn(x):
-                return (torch.log1p(torch.expm1(torch.erf(x))),)
-
-            for dtype in vec_dtypes:
-                torch.manual_seed(0)
-                x = torch.randn((2, 9), dtype=dtype)
-                x[0, 0] = torch.nan
-                x[1, -1] = torch.nan
-
-                tol = 1e-2 if dtype == torch.bfloat16 else 1e-4
-
-                with config.patch({"cpp.simdlen": None}):
-                    for cpp_wrapper_flag in [True, False]:
-                        with config.patch({"cpp_wrapper": cpp_wrapper_flag}):
-                            torch._dynamo.reset()
-                            metrics.reset()
-                            traced = make_fx(fn)(x)
-                            compiled = compile_fx_inner(traced, [x])
-                            assert same(
-                                fn(x)[0], compiled([x])[0], equal_nan=True, tol=tol
-                            )
-                            assert metrics.generated_cpp_vec_kernel_count == 1
-
-        @unittest.skipIf(
-            not codecache.valid_vec_isa_list(), "Does not support vectorization"
-        )
-        @patch("torch.cuda.is_available", lambda: False)
-        def test_vec_cpu_only_for_all_available_isa(self):
-            def fn(x):
-                return (torch.sin(torch.cos(torch.erf(x))),)
-
-            x = torch.randn((2, 9))
-            x[0, 0] = torch.nan
-            x[1, -1] = torch.nan
-
-            bit_widths = [isa._bit_width for isa in codecache.valid_vec_isa_list()] + [
-                None
-            ]
-            for item in bit_widths:
-                with config.patch({"cpp.simdlen": item}):
-                    torch._dynamo.reset()
-                    metrics.reset()
-                    traced = make_fx(fn)(x)
-                    compiled = compile_fx_inner(traced, [x])
-                    assert same(fn(x)[0], compiled([x])[0], equal_nan=True)
-                    assert metrics.generated_cpp_vec_kernel_count == 1
-
-        @slow()
-        @unittest.skipIf(
-            not codecache.valid_vec_isa_list(), "Does not support vectorization"
-        )
-        @patch("torch.cuda.is_available", lambda: False)
-        def test__adaptive_avg_pool2d(self):
-            def wrap_fn(oh, ow):
-                def fn(x):
-                    return torch._adaptive_avg_pool2d(x, (oh, ow))
-
-                return fn
-
-            bit_widths = [isa._bit_width for isa in codecache.valid_vec_isa_list()]
-            ih = [16, 65]
-            iw = ih
-            oh = ih
-            ow = ih
-            for _ih, _iw, _oh, _ow, _simd_len, dtype in itertools.product(
-                ih, iw, oh, ow, bit_widths, vec_dtypes
-            ):
-                x = torch.randn(2, 3, _ih, _iw, dtype=dtype).to(
-                    memory_format=torch.channels_last
-                )
-                _fn = wrap_fn(_oh, _ow)
-                with config.patch({"cpp.simdlen": _simd_len}):
-                    torch._dynamo.reset()
-                    metrics.reset()
-                    compiled = torch.compile(_fn)
-                    compiled(x)
-                    assert same(_fn(x), compiled(x), equal_nan=True)
-                    assert metrics.generated_cpp_vec_kernel_count == 1
-
-        @unittest.skipIf(
-            not codecache.valid_vec_isa_list(), "Does not support vectorization"
-        )
-        @patch("torch.cuda.is_available", lambda: False)
-        def test_vec_logical_and_or(self):
-            def wrap_fn(op: Callable):
-                def fn(x: torch.Tensor, y: torch.Tensor):
-                    return torch.where(op(x, y), 1.0, 0.0)
-
-                return fn
-
-            for dtype in vec_dtypes:
-                x = torch.randn(64, dtype=dtype)
-                y = torch.randn(64, dtype=dtype)
-                logical_fns = [torch.logical_and, torch.logical_or]
-                for logical_fn in logical_fns:
-                    _fn = wrap_fn(logical_fn)
-                    torch._dynamo.reset()
-                    metrics.reset()
-                    compiled = torch.compile(_fn)
-
-                    compiled(x, y)
-                    assert same(_fn(x, y), compiled(x, y), equal_nan=True)
-                    assert metrics.generated_cpp_vec_kernel_count == 1
-
-        @unittest.skipIf(
-            not codecache.valid_vec_isa_list(), "Does not support vectorization"
-        )
-        @patch("torch.cuda.is_available", lambda: False)
-        def test_vec_compare_op_cpu_only(self):
-            def fn(x):
-                y1 = torch.eq(x, 1.0)
-                x = torch.where(y1, x, -x)
-                y2 = torch.ne(x, 0.0)
-                x = torch.where(y2, x, -x)
-                y3 = torch.lt(x, 5.0)
-                x = torch.where(y3, x, x - 1.0)
-                y4 = torch.gt(x, -2.0)
-                x = torch.where(y4, x, x + 1.0)
-                y5 = torch.le(x, 8.0)
-                x = torch.where(y5, x, x - 1.0)
-                y6 = torch.ge(x, -3.0)
-                x = torch.where(y6, x, x + 1.0)
-                y7 = x == 1.0
-                x = torch.where(y7, x, -x)
-                y8 = x != 0.0
-                x = torch.where(y8, x, -x)
-                y9 = x < 5.0
-                x = torch.where(y9, x, x - 1.0)
-                y10 = x > -2.0
-                x = torch.where(y10, x, x + 1.0)
-                y11 = x <= 8.0
-                x = torch.where(y11, x, x - 1.0)
-                y12 = x >= -3.0
-                x = torch.where(y12, x, x + 1.0)
-                return (x,)
-
-            for dtype in vec_dtypes:
-                x = torch.randn((2, 9), dtype=dtype)
-
-                with config.patch({"cpp.simdlen": None}):
-                    torch._dynamo.reset()
-                    metrics.reset()
-                    traced = make_fx(fn)(x)
-                    compiled = compile_fx_inner(traced, [x])
-                    assert same(fn(x)[0], compiled([x])[0], equal_nan=True)
-                    assert metrics.generated_cpp_vec_kernel_count == 1
-                    assert (
-                        metrics.generated_kernel_count
-                        - metrics.generated_cpp_vec_kernel_count
-                    ) == 0
-
-        def test_skip_cpp_codegen(self):
-            with config.patch({"disable_cpp_codegen": True}):
-                inps = torch.ones([20]), torch.rand([20])
-
-                def f(x, y):
-                    return x + y + torch.tensor(1)
-
-                f_opt = torch.compile()(f)
-
-                code = run_and_get_cpp_code(f_opt, inps[0], inps[1])
-                FileCheck().check_not("void kernel").run(code)
-
-                self.assertEqual(
-                    f(*inps),
-                    f_opt(*inps),
-                )
-
-                # constant needs to be propagated on fallback
-                def f(x):
-                    return x[torch.tensor(1) :] * 2
-
-                f_opt = torch.compile()(f)
-                code = run_and_get_cpp_code(f_opt, inps[0])
-                FileCheck().check_not("void kernel").run(code)
-                self.assertEqual(f_opt(inps[0]), f(inps[0]))
-
-                class Model(torch.nn.Module):
-                    def __init__(
-                        self,
-                    ):
-                        super().__init__()
-
-                    def forward(self, v1: torch.Tensor):
-                        vx = v1.min(dim=1).values
-                        v2 = torch.randn_like(vx)
-                        return v2
-
-                model = Model()
-                x = torch.rand(10, 3, 0)
-                model_f = torch.compile()(model)
-
-                self.assertEqual(model(x), model_f(x))
-
-        def test_redundant_to_node_elimination_bf16(self):
-            def fn(x, y):
-                res = x + y
-                res = torch.mean(res)
-                return (res,)
-
-            x = torch.randn((2, 9), dtype=torch.bfloat16)
-            y = torch.randn((2, 9), dtype=torch.bfloat16)
-
-            for torch_compile_debug in [True, False]:
-                with config.patch(
-                    {"trace.enabled": torch_compile_debug, "cpp.simdlen": None}
-                ):
-                    torch._dynamo.reset()
-                    metrics.reset()
-                    traced = make_fx(fn)(x, y)
-                    compiled = compile_fx_inner(traced, [x, y])
-                    assert same(
-                        fn(x, y)[0], compiled([x, y])[0], equal_nan=True, tol=1e-2
-                    )
-                    if codecache.valid_vec_isa_list():
-                        assert metrics.generated_cpp_vec_kernel_count == 1
-
-        def test_do_not_insert_to_dtype_for_memory_copy_only_kernel(self):
-            def fn(x):
-                res = x.clone()
-                return (res,)
-
-            x = torch.randn((100, 100), dtype=torch.bfloat16)
-
-            torch._dynamo.reset()
-            metrics.reset()
-            traced = make_fx(fn)(x)
-            compiled = compile_fx_inner(traced, [x])
-            assert same(fn(x)[0], compiled([x])[0])
-            assert metrics.cpp_to_dtype_count == 0
-            if codecache.valid_vec_isa_list():
-                assert metrics.generated_cpp_vec_kernel_count == 1
-
-        def test_insert_to_dtype_count(self):
-            def fn(x):
-                res = x.relu()
-                return (res,)
-
-            x = torch.randn((100, 100), dtype=torch.bfloat16)
-
-            torch._dynamo.reset()
-            metrics.reset()
-            traced = make_fx(fn)(x)
-            compiled = compile_fx_inner(traced, [x])
-            assert same(fn(x)[0], compiled([x])[0])
-            assert metrics.cpp_to_dtype_count == 2
-            if codecache.valid_vec_isa_list():
-                assert metrics.generated_cpp_vec_kernel_count == 1
-
-        @unittest.skipIf(
-            not codecache.valid_vec_isa_list(), "Does not support vectorization"
-        )
-        @patch("torch.cuda.is_available", lambda: False)
-        def test_cpp_vec_constant_checker(self):
-            _graph: torch.fx.Graph = torch.fx.Graph()
-            a: torch.fx.Node = _graph.create_node("placeholder", "ops")
-            iv: torch.fx.Node = _graph.create_node("placeholder", "iv")
-            fv: torch.fx.Node = _graph.create_node("placeholder", "fv")
-            b: torch.fx.Node = _graph.create_node(
-                "call_method",
-                "constant",
-                args=(
-                    a,
-                    iv,
-                    torch.int64,
-                ),
-            )
-            c: torch.fx.Node = _graph.create_node(
-                "call_method",
-                "constant",
-                args=(
-                    a,
-                    fv,
-                    torch.double,
-                ),
-            )
-            d: torch.fx.Node = _graph.create_node(
-                "call_method",
-                "ge",
-                args=(
-                    a,
-                    b,
-                    b,
-                ),
-            )
-            _graph.output((d, c))
-
-            def get_index():
-                return ""
-
-            submodules = {"get_index": get_index}
-
-            graph_lowering = GraphLowering(
-                torch.fx.GraphModule(submodules, _graph),
-                shape_env=None,
-                num_static_inputs=0,
-            )
-            with patch.object(graph_lowering, "wrapper_code", ""), V.set_graph_handler(
-                graph_lowering
-            ):
-                # The moset inner loop variable is used in the index_expr
-                tiling_factor = codecache.pick_vec_isa().nelements(dtype=torch.float)
-                with CppVecKernelChecker(
-                    args=None, num_threads=1, tiling_factor=tiling_factor
-                ) as vec_checker:
-                    i32_iinfo = np.iinfo(np.int32)
-                    f32_iinfo = np.finfo(np.float32)
-                    InterpreterShim(_graph, submodules).run(
-                        V.get_ops_handler(), i32_iinfo.max, f32_iinfo.max
-                    )
-                    self.assertTrue(vec_checker.simd_vec)
-
-                    vec_checker.simd_vec = True
-                    InterpreterShim(_graph, submodules).run(
-                        V.get_ops_handler(), i32_iinfo.min, f32_iinfo.min
-                    )
-                    self.assertTrue(vec_checker.simd_vec)
-
-                    vec_checker.simd_vec = True
-                    InterpreterShim(_graph, submodules).run(
-                        V.get_ops_handler(), i32_iinfo.min, np.inf
-                    )
-                    self.assertTrue(vec_checker.simd_vec)
-
-                    vec_checker.simd_vec = True
-                    InterpreterShim(_graph, submodules).run(
-                        V.get_ops_handler(), i32_iinfo.min, -np.inf
-                    )
-                    self.assertTrue(vec_checker.simd_vec)
-
-                    vec_checker.simd_vec = True
-                    InterpreterShim(_graph, submodules).run(
-                        V.get_ops_handler(), i32_iinfo.min - 1, f32_iinfo.min
-                    )
-                    self.assertFalse(vec_checker.simd_vec)
-
-                    vec_checker.simd_vec = True
-                    InterpreterShim(_graph, submodules).run(
-                        V.get_ops_handler(), i32_iinfo.max + 1, f32_iinfo.max
-                    )
-                    self.assertFalse(vec_checker.simd_vec)
-
-                    vec_checker.simd_vec = True
-                    InterpreterShim(_graph, submodules).run(
-                        V.get_ops_handler(), i32_iinfo.min, f32_iinfo.min * (1 + 1e-5)
-                    )
-                    self.assertFalse(vec_checker.simd_vec)
-
-                    vec_checker.simd_vec = True
-                    InterpreterShim(_graph, submodules).run(
-                        V.get_ops_handler(), i32_iinfo.max, f32_iinfo.max * (1 + 1e-5)
-                    )
-                    self.assertFalse(vec_checker.simd_vec)
-
-        @unittest.skipIf(
-            not codecache.valid_vec_isa_list(), "Does not support vectorization"
-        )
-        @patch("torch.cuda.is_available", lambda: False)
-        def test_cpp_vec_index_expr_checker(self):
-            _graph: torch.fx.Graph = torch.fx.Graph()
-            a: torch.fx.Node = _graph.create_node("placeholder", "ops")
-            b: torch.fx.Node = _graph.create_node("call_module", "get_index", args=())
-            c: torch.fx.Node = _graph.create_node(
-                "call_method",
-                "index_expr",
-                args=(
-                    a,
-                    b,
-                    torch.int64,
-                ),
-            )
-            d: torch.fx.Node = _graph.create_node(
-                "call_method",
-                "ge",
-                args=(
-                    a,
-                    c,
-                    c,
-                ),
-            )
-            _graph.output(d)
-
-            def get_index():
-                return ""
-
-            submodules = {"get_index": get_index}
-            graph_lowering = GraphLowering(
-                torch.fx.GraphModule(submodules, _graph),
-                shape_env=None,
-                num_static_inputs=0,
-            )
-            with patch.object(graph_lowering, "wrapper_code", ""), V.set_graph_handler(
-                graph_lowering
-            ):
-                itervars = [sympy.Symbol("i"), sympy.Symbol("j"), sympy.Symbol("k")]
-
-                tiling_factor = codecache.pick_vec_isa().nelements(dtype=torch.float)
-                # The moset inner loop variable is used in the index_expr
-                with CppVecKernelChecker(
-                    args=None, num_threads=1, tiling_factor=tiling_factor
-                ) as vec_checker:
-
-                    def get_index():
-                        return -itervars[0] ** 2 + 2 * itervars[0] + itervars[1]
-
-                    ranges = [0, 100, 200]
-                    vec_checker.itervars = itervars[:2]
-                    vec_checker.ranges = ranges[:2]
-                    submodules = {"get_index": get_index}
-                    InterpreterShim(_graph, submodules).run(V.get_ops_handler())
-                    self.assertFalse(vec_checker.simd_vec)
-
-                # Most inner loop variable irrevalant
-                with CppVecKernelChecker(
-                    args=None, num_threads=1, tiling_factor=tiling_factor
-                ) as vec_checker:
-
-                    def get_index():
-                        return -itervars[0] ** 2 + 2 * itervars[0] + itervars[1]
-
-                    ranges = [0, 100, 200]
-                    vec_checker.itervars = itervars
-                    vec_checker.ranges = ranges
-                    submodules = {"get_index": get_index}
-                    InterpreterShim(_graph, submodules).run(V.get_ops_handler())
-                    self.assertTrue(vec_checker.simd_vec)
-
-                i32_iinfo = np.iinfo(np.int32)
-                _max_value = i32_iinfo.max + 1
-                ranges = [_max_value, _max_value, _max_value]
-                # Most inner loop variable irrevalant but max value is greater than
-                # the max value of INT32
-                with CppVecKernelChecker(
-                    args=None, num_threads=1, tiling_factor=tiling_factor
-                ) as vec_checker:
-
-                    def get_index():
-                        return itervars[0]
-
-                    submodules = {"get_index": get_index}
-                    vec_checker.itervars = itervars
-                    vec_checker.ranges = ranges
-                    InterpreterShim(_graph, submodules).run(V.get_ops_handler())
-                    self.assertFalse(vec_checker.simd_vec)
-
-                # Most inner loop variable irrevalant but min value is greater than
-                # the min value of INT32
-                with CppVecKernelChecker(
-                    args=None, num_threads=1, tiling_factor=tiling_factor
-                ) as vec_checker:
-
-                    def get_index():
-                        return -itervars[0] - 2
-
-                    submodules = {"get_index": get_index}
-                    vec_checker.itervars = itervars
-                    vec_checker.ranges = ranges
-                    InterpreterShim(_graph, submodules).run(V.get_ops_handler())
-                    self.assertFalse(vec_checker.simd_vec)
-
-        @unittest.skipIf(
-            not codecache.valid_vec_isa_list(), "Does not support vectorization"
-        )
-        @patch("torch.cuda.is_available", lambda: False)
-        def test_maxpool2d_cpu_only(self):
-            for dtype in vec_dtypes:
-                input = torch.randn(10, 32, 20, 20, dtype=dtype).to(
-                    memory_format=torch.channels_last
-                )
-                maxpool = torch.nn.MaxPool2d(kernel_size=3, stride=2, padding=1)
-
-                def func(x):
-                    return maxpool(x)
-
-                with patch.object(config.cpp, "simdlen", None):
-                    torch._dynamo.reset()
-                    metrics.reset()
-                    graph = torch.compile(func, backend="inductor")
-                    graph(input)
-                    assert same(graph(input), func(input), equal_nan=True)
-                    assert metrics.generated_cpp_vec_kernel_count == 1
-
-        @unittest.skipIf(
-            not codecache.valid_vec_isa_list(), "Does not support vectorization"
-        )
-        @patch("torch.cuda.is_available", lambda: False)
-        def test_maxpool2d_with_pre_loop_collapse_cpu_only(self):
-            x1 = torch.randn(2, 3, 20, 20).to(memory_format=torch.channels_last)
-            x2 = torch.randn(2, 3, 20, 20).to(memory_format=torch.channels_last)
-            maxpool = torch.nn.MaxPool2d(kernel_size=3, stride=2, ceil_mode=True)
-
-            def func(x1, x2):
-                y = x1 + x2
-                return maxpool(y)
-
-            with patch.object(config.cpp, "simdlen", None):
-                torch._dynamo.reset()
-                metrics.reset()
-                graph = torch.compile(func, backend="inductor")
-                graph(x1, x2)
-                assert same(graph(x1, x2), func(x1, x2), equal_nan=True)
-                assert metrics.generated_cpp_vec_kernel_count == 2
-
-        @unittest.skipIf(
-            not codecache.valid_vec_isa_list(), "Does not support vectorization"
-        )
-        @patch("torch.cuda.is_available", lambda: False)
-        def test_sign_cpu_only(self):
-            def fn(x):
-                return (torch.sign(x),)
-
-            for dtype in vec_dtypes:
-                x = torch.randn((2, 9), dtype=dtype)
-                x[0, 0] = torch.nan
-                x[1, -1] = torch.nan
-
-                with config.patch({"cpp.simdlen": None}):
-                    torch._dynamo.reset()
-                    metrics.reset()
-                    traced = make_fx(fn)(x)
-                    compiled = compile_fx_inner(traced, [x])
-                    assert same(fn(x)[0], compiled([x])[0], equal_nan=True)
-                    assert metrics.generated_cpp_vec_kernel_count == 1
-
-        @unittest.skipIf(
-            not codecache.valid_vec_isa_list(), "Does not support vectorization"
-        )
-        @patch("torch.cuda.is_available", lambda: False)
-        def test_reduction_cpu_only(self):
-            def fn(x):
-                return (torch.argmax(x, -1),)
-
-            for dtype in vec_dtypes:
-                x = torch.randn((10, 10), dtype=dtype)
-
-                with config.patch({"cpp.simdlen": None}):
-                    torch._dynamo.reset()
-                    metrics.reset()
-                    traced = make_fx(fn)(x)
-                    compiled = compile_fx_inner(traced, [x])
-                    assert same(fn(x)[0], compiled([x])[0], equal_nan=True)
-                    assert metrics.generated_cpp_vec_kernel_count == 0
-
-        # Currently, we enabled AVX2 and AVX512 for vectorization. If the platform is not
-        # supported, the vectorization will not work and skip this test case. For ARM or
-        # other platforms support, we just need to add the ISA info to the supported_vector_isa
-        # and include proper aten vectorization head file.
-        @unittest.skipIf(
-            not codecache.valid_vec_isa_list(), "Does not support vectorization"
-        )
-        @patch("torch.cuda.is_available", lambda: False)
-        def test_vec_kernel_cpu_only(self):
-            def fn(x1, x2):
-                # Current, there are some limitations as follows.
-                #   rsqrt:
-                #     assert [both a fallback and a decomp for same kernel: aten.rsqrt.default]
-                #   round:
-                #     couldn't find symbolic meta function/decomposition
-                #   fmod/logical_and/logic_or:
-                #     vec kernel has not support to_type
-                x = torch.abs(x1)
-                x = torch.sin(x)
-                x = torch.neg(x)
-                x = torch.square(x)
-                x = torch.sigmoid(x)
-                x = torch.relu(x)
-                x = torch.cos(x)
-                x = torch.exp(x)
-                x = torch.sqrt(x)
-                x = torch.add(x, x1)
-                x = torch.sub(x, x2)
-                x = torch.mul(x, x1)
-                x = torch.div(x, x1)
-                x = torch.pow(x, 10)
-                x = torch.log(x)
-                x = torch.floor(x)
-                x = torch.ceil(x)
-                x = torch.trunc(x)
-                x = torch.lgamma(x)
-                x = torch.fmod(x, x2)
-                x = torch.sign(x)
-                res = x + x2
-                return (res,)
-
-            for dtype in vec_dtypes:
-                torch.manual_seed(0)
-                x1 = torch.randn((5, 20), dtype=dtype)
-                x2 = torch.randn((5, 20), dtype=dtype)
-
-                tol = 1e-2 if dtype == torch.bfloat16 else 1e-4
-                with config.patch({"cpp.simdlen": 1}):
-                    torch._dynamo.reset()
-                    metrics.reset()
-                    traced = make_fx(fn)(x1, x2)
-                    compiled = compile_fx_inner(traced, [x1, x2])
-                    assert same(
-                        fn(x1, x2)[0], compiled([x1, x2])[0], equal_nan=True, tol=tol
-                    )
-                    assert metrics.generated_cpp_vec_kernel_count == 0
-
-                with config.patch({"cpp.simdlen": None}):
-                    torch._dynamo.reset()
-                    metrics.reset()
-                    traced = make_fx(fn)(x1, x2)
-                    compiled = compile_fx_inner(traced, [x1, x2])
-                    assert same(fn(x1, x2)[0], compiled([x1, x2])[0], equal_nan=True)
-                    assert metrics.generated_cpp_vec_kernel_count == 1
-
-            with config.patch({"cpp.simdlen": None}):
-                torch._dynamo.reset()
-                metrics.reset()
-                x1 = torch.randn(10, 20).permute(1, 0)
-                x2 = torch.randn((20, 10))
-                traced = make_fx(fn)(x1, x2)
-                compiled = compile_fx_inner(traced, [x1, x2])
-                assert same(fn(x1, x2)[0], compiled([x1, x2])[0], equal_nan=True)
-                assert metrics.generated_cpp_vec_kernel_count == 2
-
-                torch._dynamo.reset()
-                metrics.reset()
-                x1 = torch.randn((10, 7))
-                x2 = torch.randn((10, 7))
-                traced = make_fx(fn)(x1, x2)
-                compiled = compile_fx_inner(traced, ([x1, x2]))
-                assert same(fn(x1, x2)[0], compiled([x1, x2])[0], equal_nan=True)
-                assert metrics.generated_cpp_vec_kernel_count == 1
-
-        @unittest.skipIf(
-            sys.platform != "linux", "cpp kernel profile only support linux now"
-        )
-        @patch("torch.cuda.is_available", lambda: False)
-        @config.patch({"cpp.enable_kernel_profile": True})
-        def test_cpp_kernel_profile(self):
-            from torch.profiler import profile
-
-            @torch._dynamo.optimize("inductor", nopython=True)
-            def fn(a, b):
-                return a + b
-
-            a = torch.rand((100,))
-            b = torch.rand((100,))
-            with profile() as prof:
-                fn(a, b)
-
-            kernel_profile_events = []
-            for e in prof.profiler.function_events:
-                if "kernel_cpp_0" in e.name:
-                    kernel_profile_events.append(e.name)
-            assert len(kernel_profile_events) > 0
-
-        @unittest.skipIf(
-            not codecache.valid_vec_isa_list(), "Does not support vectorization"
-        )
-        def test_channel_shuffle_cl_output(self):
-            """code and shape extracted from shufflenet_v2_x1_0"""
-
-            def channel_shuffle(x, groups):
-                batchsize, num_channels, height, width = x.size()
-                channels_per_group = num_channels // groups
-                x = x.view(batchsize, groups, channels_per_group, height, width)
-                x = torch.transpose(x, 1, 2).contiguous()
-                x = x.view(batchsize, -1, height, width)
-                return x.contiguous(memory_format=torch.channels_last)
-
-            for simdlen in (None, 256, 1):
-                with config.patch({"cpp.simdlen": simdlen}):
-                    torch._dynamo.reset()
-                    metrics.reset()
-                    x = torch.randn(64, 58, 28, 28)
-                    opt_fn = torch._dynamo.optimize("inductor")(channel_shuffle)
-                    assert same(channel_shuffle(x, 2), opt_fn(x, 2))
-                    if simdlen != 1:
-                        assert metrics.generated_cpp_vec_kernel_count == 2
-
-        @slow()
-        @unittest.skipIf(
-            not codecache.valid_vec_isa_list(), "Does not support vectorization"
-        )
-        def test_transpose_with_norm(self):
-            """a sub-module from TIMM gmlp_s16_224"""
-
-            class Model(torch.nn.Module):
-                def __init__(self):
-                    super().__init__()
-                    self.linear = torch.nn.Linear(
-                        in_features=256, out_features=1536, bias=True
-                    )
-                    self.act = torch.nn.GELU()
-                    self.norm = torch.nn.LayerNorm(768)
-                    self.proj = torch.nn.Linear(196, 196)
-                    self.fc = torch.nn.Linear(
-                        in_features=768, out_features=256, bias=True
-                    )
-
-                def forward(self, x):
-                    x = self.linear(x)
-                    x = self.act(x)
-                    u, v = x.chunk(2, dim=-1)
-                    v = self.norm(v)
-                    v = self.proj(v.transpose(-1, -2))
-                    y = u * v.transpose(-1, -2)
-                    return self.fc(y)
-
-            x = torch.randn(128, 196, 256)
-            for simdlen in (None, 256, 1):
-                with config.patch({"cpp.simdlen": simdlen}):
-                    for eval_mode in [True, False]:
-                        torch._dynamo.reset()
-                        metrics.reset()
-                        m = Model().eval() if eval_mode else Model()
-                        opt_fn = torch._dynamo.optimize("inductor")(m)
-                        same(m(x), opt_fn(x))
-                        if simdlen != 1:
-                            assert metrics.generated_cpp_vec_kernel_count == 6
-
-        @unittest.skipIf(
-            not codecache.valid_vec_isa_list(), "Does not support vectorization"
-        )
-        def test_transpose_copy(self):
-            def fn(a):
-                return a.t().contiguous()
-
-            for simdlen in (None, 256, 1):
-                with config.patch({"cpp.simdlen": simdlen}):
-                    for dtype in (torch.float, torch.bfloat16):
-                        for shape in (
-                            (7, 7),
-                            (8, 8),
-                            (9, 9),
-                            (16, 16),
-                            (17, 17),
-                            (32, 32),
-                            (33, 33),
-                        ):
-                            torch._dynamo.reset()
-                            metrics.reset()
-                            x = torch.randn(shape, dtype=dtype)
-                            opt_fn = torch._dynamo.optimize("inductor")(fn)
-                            assert same(fn(x), opt_fn(x))
-                            if simdlen != 1:
-                                assert metrics.generated_cpp_vec_kernel_count == 2
-
-        def test_transpose_non_contiguous(self):
-            def fn(a):
-                # From part of timm HaloAttn:
-                # (https://github.com/rwightman/pytorch-image-models/blob/main/timm/layers/halo_attn.py#L97).
-                # Fixed https://github.com/pytorch/pytorch/issues/94269 accuracy issue.
-                as_strided = torch.ops.aten.as_strided.default(
-                    a, [1, 384, 2, 20, 12], [153600, 1, 61440, 384, 7680]
-                )
-                as_strided_1 = torch.ops.aten.as_strided.default(
-                    as_strided,
-                    [1, 384, 2, 2, 12, 12],
-                    [153600, 1, 61440, 3072, 7680, 384],
-                )
-                clone_1 = torch.ops.aten.clone.default(
-                    as_strided_1, memory_format=torch.contiguous_format
-                )
-                _unsafe_view_1 = torch.ops.aten._unsafe_view.default(
-                    clone_1, [8, 48, 4, 144]
-                )
-                permute_2 = torch.ops.aten.permute.default(_unsafe_view_1, [0, 2, 3, 1])
-                split_with_sizes = torch.ops.aten.split_with_sizes.default(
-                    permute_2, [16, 32], -1
-                )
-                getitem = split_with_sizes[0]
-                getitem_1 = split_with_sizes[1]
-                permute_3 = torch.ops.aten.permute.default(getitem, [0, 1, 3, 2])
-                expand_1 = torch.ops.aten.expand.default(permute_3, [8, 4, 16, 144])
-                clone_3 = torch.ops.aten.clone.default(
-                    expand_1, memory_format=torch.contiguous_format
-                )
-                return clone_3
-
-            metrics.reset()
-            x = torch.randn(1, 384, 20, 20).to(memory_format=torch.channels_last)
-            opt_fn = torch._dynamo.optimize("inductor")(fn)
-            self.assertTrue(same(fn(x), opt_fn(x)))
-            assert metrics.generated_cpp_vec_kernel_count == 1
-
-        def test_invalid_index_of_empty_tensor(self):
-            def fn(a):
-                b = a[[0]]
-                return b
-
-            a = torch.tensor([])
-            with self.assertRaises(RuntimeError):
-                torch.compile(fn)(a)
-
-        def test_ir_node_str(self):
-            @torch.compile
-            def fn(x: torch.Tensor) -> torch.Tensor:
-                return x.sin(), torch.nn.Softmax(dim=1)(x.cos())
-
-            def run_node_alt(*args, **kwargs):
-                rv = run_node(*args, **kwargs)
-                strings.append(str(rv))
-                return rv
-
-            strings = []
-            run_node = GraphLowering.run_node
-            with patch.object(GraphLowering, "run_node", run_node_alt):
-                fn(torch.randn([8, 128]))
-            self.assertGreater(len(strings), 3)
-
-        def test_vertical_sum_cpu_only(self):
-            def fn1(a):
-                return a.sum(dim=0)
-
-            def fn2(a):
-                return a.sum(dim=1)
-
-            metrics.reset()
-            x = torch.randn(100, 100)
-            opt_fn1 = torch._dynamo.optimize("inductor")(fn1)
-            self.assertTrue(same(fn1(x), opt_fn1(x)))
-            assert metrics.generated_cpp_vec_kernel_count == 1
-
-            metrics.reset()
-            x = torch.randn(100, 100, 100)
-            opt_fn2 = torch._dynamo.optimize("inductor")(fn2)
-            self.assertTrue(same(fn2(x), opt_fn2(x)))
-            assert metrics.generated_cpp_vec_kernel_count == 1
-
-        def test_transpose_vertical_sum_cpu_only(self):
-            def fn(a, b):
-                c = a * b
-                return c.sum(dim=1)
-
-            metrics.reset()
-            x = torch.randn(100, 50, 50)
-            y = torch.randn(100, 50, 50).transpose(1, 2)
-            opt_fn = torch._dynamo.optimize("inductor")(fn)
-            self.assertTrue(same(fn(x, y), opt_fn(x, y)))
-            assert metrics.generated_cpp_vec_kernel_count == 2
-
-        def test_transpose_sum2d_cpu_only(self):
-            def fn(a, b):
-                c = a * b
-                return c.sum()
-
-            metrics.reset()
-            x = torch.randn(50, 50)
-            y = torch.randn(50, 50).transpose(0, 1)
-            opt_fn = torch._dynamo.optimize("inductor")(fn)
-            self.assertTrue(same(fn(x, y), opt_fn(x, y)))
-            assert metrics.generated_cpp_vec_kernel_count == 2
-
-
-=======
->>>>>>> e6e0918e
 if HAS_CUDA and not TEST_WITH_ASAN:
 
     class SweepInputsCudaTest(SweepInputs2, TestCase):
