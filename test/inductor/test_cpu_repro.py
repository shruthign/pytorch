# Owner(s): ["oncall: cpu inductor"]
import contextlib
import copy
import itertools
import math
import platform
import sys
import unittest
from typing import Callable
from unittest.mock import patch

import numpy as np
import sympy
import torch
from torch._C import FileCheck
from torch._dynamo.testing import rand_strided
from torch._dynamo.utils import same
from torch._inductor import codecache, config, metrics
from torch._inductor.codegen.common import OptimizationContext
from torch._inductor.codegen.cpp import (
    CppOverrides,
    CppVecKernelChecker,
    CppVecOverrides,
)
from torch._inductor.compile_fx import (
    compile_fx,
    compile_fx_inner,
    complex_memory_overlap,
)
from torch._inductor.graph import GraphLowering
from torch._inductor.ir import InterpreterShim
from torch._inductor.utils import timed
from torch._inductor.virtualized import V
from torch.fx.experimental.proxy_tensor import make_fx
from torch.nn import functional as F
from torch.testing._internal.common_utils import (
    instantiate_parametrized_tests,
    IS_MACOS,
    parametrize,
    slowTest,
)
from torch.utils._python_dispatch import TorchDispatchMode

try:
    try:
        from . import test_torchinductor
    except ImportError:
        import test_torchinductor
except unittest.SkipTest:
    if __name__ == "__main__":
        sys.exit(0)
    raise


vec_dtypes = test_torchinductor.vec_dtypes
_lowp_fp_dtypes = (
    torch.bfloat16,
    torch.float16,
)
run_and_get_cpp_code = test_torchinductor.run_and_get_cpp_code
TestCase = test_torchinductor.TestCase
aten = torch.ops.aten
check_model = test_torchinductor.check_model


@contextlib.contextmanager
def set_num_threads(num_threads):
    orig_num_threads = torch.get_num_threads()
    torch.set_num_threads(num_threads)
    yield
    torch.set_num_threads(orig_num_threads)


class LstmModule(torch.nn.Module):
    def __init__(
        self,
        input_size,
        hidden_size,
        num_layers,
        bias=True,
        bidirectional=False,
        batch_first=False,
    ):
        super().__init__()
        self.lstm = torch.nn.LSTM(
            input_size=input_size,
            hidden_size=hidden_size,
            num_layers=num_layers,
            bias=bias,
            bidirectional=bidirectional,
            batch_first=batch_first,
        )

    def forward(self, x, h=None):
        x, h = self.lstm(x, h)
        return x, h


@instantiate_parametrized_tests
class CPUReproTests(TestCase):
    common = check_model

    def test_conv_stride_constraints(self):
        for fmt in [torch.contiguous_format, torch.channels_last]:
            # TorchDispatch doesn't work in our cuda invocation for some reason
            m = torch.nn.Conv2d(5, 6, [3, 3])

            def fn(inp, weight):
                return (
                    F.conv2d(
                        inp, weight, None, m.stride, m.padding, m.dilation, m.groups
                    ),
                )

            inp = torch.randn([2, 5, 16, 16])
            inps = [inp, m.weight.to(memory_format=fmt)]
            fn_fx = make_fx(fn)(*inps)
            fn_compiled = compile_fx_inner(fn_fx, inps)
            test_self = self
            conv_seen = False

            class RecordFunctions(TorchDispatchMode):
                def __torch_dispatch__(self, func, types, args=(), kwargs=None):
                    kwargs = kwargs if kwargs else {}
                    if func == torch.ops.aten.convolution.default:
                        # For CPU and mkldnn enable, we always using channles last
                        nonlocal fmt
                        if (
                            torch.backends.mkldnn.enabled
                            and torch.backends.mkldnn.is_available()
                        ):
                            fmt = torch.channels_last
                        test_self.assertTrue(args[0].is_contiguous(memory_format=fmt))
                        test_self.assertTrue(args[1].is_contiguous(memory_format=fmt))
                        nonlocal conv_seen
                        conv_seen = True

                    return func(*args, **kwargs)

            with RecordFunctions():
                out = fn_compiled(inps)

            self.assertTrue(conv_seen)

    @patch("torch.cuda.is_available", lambda: False)
    def test_conv2d_bn_mixed_dtype(self):
        class Model(torch.nn.Module):
            def __init__(self):
                super().__init__()
                self.conv = torch.nn.Conv2d(
                    3,
                    16,
                    kernel_size=3,
                    stride=1,
                    padding=1,
                    bias=False,
                    dtype=torch.bfloat16,
                )
                self.bn = torch.nn.BatchNorm2d(
                    16, eps=0.001, momentum=0.1, affine=True, track_running_stats=True
                )

            def forward(self, x):
                x = self.conv(x)
                x = self.bn(x)
                return x

        v = torch.randn(1, 3, 64, 64, dtype=torch.bfloat16)
        mod = Model().eval()
        with torch.no_grad():
            self.common(
                mod,
                (v,),
            )

    @unittest.skipIf(not torch.backends.mkldnn.is_available(), "MKLDNN is not enabled")
    @patch("torch.cuda.is_available", lambda: False)
    def test_conv2d_packed(self):
        options = itertools.product([[3, 56, 56]], [True, False], [0, (0,)])
        for x_shape, mode_train, padding in options:
            mod = torch.nn.Sequential(
                torch.nn.Conv2d(3, 64, 3, 3, padding=padding)
            ).train(mode=mode_train)
            v = torch.randn(x_shape, dtype=torch.float32)

            with torch.no_grad():
                self.common(
                    mod,
                    (v,),
                )

    @patch("torch.cuda.is_available", lambda: False)
    def test_conv2d_autocast(self):
        v = torch.randn(1, 3, 28, 18, dtype=torch.float32)
        mod = torch.nn.Sequential(torch.nn.Conv2d(3, 64, 3, 3)).eval()
        with torch.no_grad(), torch.cpu.amp.autocast():
            self.common(
                mod,
                (v,),
            )

    @unittest.skipIf(not torch.backends.mkldnn.is_available(), "MKLDNN is not enabled")
    @patch("torch.cuda.is_available", lambda: False)
    def test_unsupported_conv_transpose(self):
        class Model(torch.nn.Module):
            def __init__(self):
                super().__init__()
                self.conv_transpose = torch.nn.ConvTranspose2d(
                    3, 6, 3, stride=1, padding=1, output_padding=1
                )

            def forward(self, input_tensor):
                x = self.conv_transpose(input_tensor)
                output = torch.tanh(x)
                return output

        input = torch.randn(1, 3, 28, 28)
        m = Model().eval()

        with torch.no_grad():
            compiled_m = torch.compile(m)
            with self.assertRaisesRegex(
                RuntimeError,
                "output padding must be smaller than either stride or dilation",
            ):
                compiled_m(input)

    @unittest.skipIf(not torch.backends.mkldnn.is_available(), "MKLDNN is not enabled")
    @patch("torch.cuda.is_available", lambda: False)
    def test_conv_used_from_multiple_places(self):
        class M(torch.nn.Module):
            def __init__(self, conv_in_channel, conv_out_channel) -> None:
                super().__init__()
                self.conv = torch.nn.Conv2d(conv_in_channel, conv_out_channel, (3, 3))

            def forward(self, x):
                res = self.conv(x)
                res = F.relu(res)
                res = self.conv(res)
                return res

        with torch.no_grad():
            mod = M(3, 3).eval()
            x = torch.randn(1, 3, 224, 224)
            self.common(
                mod,
                (x,),
            )

    @unittest.skipIf(not torch.backends.mkldnn.is_available(), "MKLDNN is not enabled")
    @patch("torch.cuda.is_available", lambda: False)
    def test_linear_used_from_multiple_places(self):
        class M(torch.nn.Module):
            def __init__(self, in_channel, out_channel) -> None:
                super().__init__()
                self.linear = torch.nn.Linear(in_channel, out_channel)

            def forward(self, x):
                res = self.linear(x)
                res = F.relu(res)
                res = self.linear(res)
                return res

        dtypes = []
        if torch.ops.mkldnn._is_mkldnn_bf16_supported():
            dtypes.append(torch.bfloat16)
        if torch.ops.mkldnn._is_mkldnn_fp16_supported():
            dtypes.append(torch.float16)
        for dtype in dtypes:
            with torch.no_grad():
                m = M(224, 224).to(dtype).eval()
                m_opt = torch.compile(m)
                x = torch.randn(224, 224, dtype=dtype)
                m_opt(x)
                self.assertEqual(m(x), m_opt(x))

    @config.patch(implicit_fallbacks=True)
    def test_multihead_attention_cpu(self):
        def fn(
            q,
            k,
            v,
            embed_dim,
            num_heads,
            qkv_weight,
            qkv_bias,
            proj_weight,
            proj_bias,
            mask,
            need_weights,
        ):
            return torch._native_multi_head_attention(
                q,
                k,
                v,
                embed_dim,
                num_heads,
                qkv_weight,
                qkv_bias,
                proj_weight,
                proj_bias,
                mask,
                need_weights,
            )

        B = 1
        T = 3
        embed_dim = 6
        num_heads = 2
        q = torch.randn([B, T, embed_dim])
        k = torch.randn([B, T, embed_dim])
        v = torch.randn([B, T, embed_dim])
        qkv_weight = torch.randn([3 * embed_dim, embed_dim])
        qkv_bias = torch.randn([3 * embed_dim])
        proj_weight = torch.randn([3 * embed_dim, embed_dim])
        proj_bias = torch.randn([3 * embed_dim])
        mask = None
        need_weights = False

        inps = [
            q,
            k,
            v,
            embed_dim,
            num_heads,
            qkv_weight,
            qkv_bias,
            proj_weight,
            proj_bias,
            mask,
            need_weights,
        ]
        self.common(fn, inps)

    @unittest.skipIf(not torch.backends.mkldnn.is_available(), "MKLDNN is not enabled")
    @patch("torch.cuda.is_available", lambda: False)
    def test_linear_packed(self):
        dtypes = []
        if torch.ops.mkldnn._is_mkldnn_bf16_supported():
            dtypes.append(torch.bfloat16)
        if torch.ops.mkldnn._is_mkldnn_fp16_supported():
            dtypes.append(torch.float16)
        options = itertools.product(
            [[2, 3, 10], [2, 10], [10], [2, 0]], [3, 0], [True, False], dtypes
        )
        for input_shape, out_dim, bias, dtype in options:
            mod = torch.nn.Sequential(
                torch.nn.Linear(input_shape[-1], out_dim, bias=bias)
            ).eval()

            v = torch.randn(input_shape)
            with torch.no_grad():
                self.common(
                    mod.to(dtype),
                    (v.to(dtype),),
                )

    @unittest.skipIf(not torch.backends.mkldnn.is_available(), "MKLDNN is not enabled")
    @patch("torch.cuda.is_available", lambda: False)
    def test_conv_transpose2d_packed_cpu(self):
        options = itertools.product([[1, 3, 28, 28], [3, 28, 28]], [0, (0,)])
        for x_shape, padding in options:
            mod = torch.nn.Sequential(
                torch.nn.ConvTranspose2d(3, 64, 3, 3, padding=padding)
            ).eval()
            v = torch.randn(x_shape, dtype=torch.float32)
            with torch.no_grad():
                self.common(
                    mod,
                    (v,),
                )

    @unittest.skipIf(not torch._C._has_mkldnn, "MKLDNN is not enabled")
    @patch("torch.cuda.is_available", lambda: False)
    @torch._dynamo.config.patch(dynamic_shapes=True)
    @torch._dynamo.config.patch(assume_static_by_default=False)
    @torch._dynamo.config.patch(allow_rnn=True)
    @config.patch(freezing=True)
    def _test_lstm_packed(self, params_dict, change_input_sizes=False):
        from torch._dynamo.utils import counters

        for (
            unbatched,
            input_size,
            hidden_size,
            num_layers,
            bidirectional,
            bias,
            empty_state,
            batch_first,
            batch_size,
            seq_len,
        ) in itertools.product(*list(params_dict.values())):
            dtypes = [torch.float]
            if torch.ops.mkldnn._is_mkldnn_bf16_supported():
                dtypes.append(torch.bfloat16)
            if torch.ops.mkldnn._is_mkldnn_fp16_supported():
                dtypes.append(torch.float16)
            for dtype in dtypes:
                counters.clear()
                num_directions = 2 if bidirectional else 1

                seq_len_var = seq_len + 3
                if unbatched:
                    v = torch.randn(seq_len, input_size)
                    v_var = torch.randn(seq_len_var, input_size)
                    h = torch.randn(num_layers * num_directions, hidden_size)
                    c = torch.randn(num_layers * num_directions, hidden_size)
                else:
                    if batch_first:
                        v = torch.randn(batch_size, seq_len, input_size)
                        v_var = torch.randn(batch_size, seq_len_var, input_size)
                    else:
                        v = torch.randn(seq_len, batch_size, input_size)
                        v_var = torch.randn(seq_len_var, batch_size, input_size)
                    h = torch.randn(
                        num_layers * num_directions, batch_size, hidden_size
                    )
                    c = torch.randn(
                        num_layers * num_directions, batch_size, hidden_size
                    )

                mod = LstmModule(
                    input_size,
                    hidden_size,
                    num_layers,
                    bias,
                    bidirectional,
                    batch_first,
                ).eval()
                maybe_autocast = (
                    torch.cpu.amp.autocast()
                    if dtype == torch.bfloat16
                    else contextlib.nullcontext()
                )

                with torch.no_grad(), maybe_autocast:
                    inps = [v]
                    if not empty_state:
                        inps.append((h, c))

                    fn_opt = torch._dynamo.optimize("inductor")(mod)
                    _, code = run_and_get_cpp_code(fn_opt, *inps)

                    # Check that _flat_weights are not functional_tensor, otherwise
                    # deepcopy will fail during recompilation.
                    fn_opt_copy = copy.deepcopy(fn_opt)
                    _flat_weights = fn_opt_copy.lstm._flat_weights
                    for _flat_weight in _flat_weights:
                        self.assertFalse(torch._is_functional_tensor(_flat_weight))

                    self.assertTrue("aten.mkldnn_rnn_layer" in code)
                    self.assertEqual(fn_opt(*inps), mod(*inps))
                    self.assertEqual(
                        counters["inductor"]["pattern_matcher_count"],
                        num_layers * num_directions
                        + 2,  # num of mkldnn_rnn_layer call + 2 view call on the concatenated hy, cy.
                    )

                    # Change input sizes
                    if change_input_sizes:
                        inps_var = [v_var]
                        self.assertEqual(fn_opt(*inps_var), mod(*inps_var))

    @slowTest
    def test_lstm_packed(self):
        params_dict = {
            "unbatched": [True, False],
            "input_size": [1, 2],
            "hidden_size": [2],
            "num_layers": [1, 2],
            "bidirectional": [False, True],
            "bias": [False, True],
            "empty_state": [False, True],
            "batch_first": [True, False],
            "batch_size": [1, 2],
            "seq_len": [1, 2],
        }
        self._test_lstm_packed(params_dict)

    def test_lstm_packed_change_input_sizes_cpu(self):
        params_dict = {
            "unbatched": [False],
            "input_size": [2],
            "hidden_size": [5],
            "num_layers": [3],
            "bidirectional": [True],
            "bias": [True],
            "empty_state": [False],
            "batch_first": [False],
            "batch_size": [2],
            "seq_len": [3],
        }
        self._test_lstm_packed(params_dict, change_input_sizes=True)

    @torch._dynamo.config.patch(dynamic_shapes=True)
    @torch._dynamo.config.patch(assume_static_by_default=False)
    @torch._dynamo.config.patch(allow_rnn=True)
    def test_pack_padded_sequence_lstm(self):
        embedding_dim = 12
        hidden_dim = 10
        batch_size = 24
        num_layers = 1
        bidirectional = True
        num_direc = 2
        max_lens = 96

        sent = torch.randn(batch_size, max_lens, embedding_dim)
        hid_0 = torch.rand(num_layers * num_direc, batch_size, hidden_dim)
        hid_1 = torch.randn(num_layers * num_direc, batch_size, hidden_dim)

        sent_lens = torch.Tensor(
            [1, 2, 3, 4, 5, 1, 3, 2, 96, 5, 3, 1, 1, 2, 1, 2, 3, 6, 1, 2, 4, 6, 2, 1]
        )

        assert sent_lens.shape[0] == batch_size
        assert sent_lens.max().item() == max_lens

        hidden_0 = hid_0.clone().requires_grad_(False)
        hidden_1 = hid_1.clone().requires_grad_(False)
        embeds = torch.nn.utils.rnn.pack_padded_sequence(
            sent, sent_lens, batch_first=True, enforce_sorted=False
        )

        mod = LstmModule(
            embedding_dim,
            hidden_dim,
            num_layers=num_layers,
            bias=True,
            bidirectional=bidirectional,
            batch_first=True,
        ).eval()

        with torch.no_grad():
            inps = [embeds, (hidden_0, hidden_1)]
            fn_opt = torch._dynamo.optimize("inductor")(mod)
            _, code = run_and_get_cpp_code(fn_opt, *inps)
            # This case is unsupported
            self.assertFalse("torch.ops.mkldnn._lstm" in code)
            self.assertEqual(fn_opt(*inps), mod(*inps))

    @patch("torch.cuda.is_available", lambda: False)
    def test_conv_transpose2d_has_output_size_input(self):
        # https://github.com/pytorch/pytorch/issues/100344.
        class M(torch.nn.Module):
            def __init__(self) -> None:
                super().__init__()
                self.conv_transpose = torch.nn.ConvTranspose2d(
                    in_channels=3, out_channels=1, kernel_size=3, stride=1, padding=1
                )

            def forward(self, x):
                return self.conv_transpose(x, output_size=(10, 10))

        mod = M().eval()
        v = torch.randn(1, 3, 10, 10, dtype=torch.float32)
        with torch.no_grad():
            self.common(
                mod,
                (v,),
            )

    def test_pad_with_nan_value(self):
        # https://github.com/pytorch/pytorch/issues/100988.
        class Model(torch.nn.Module):
            def forward(self, x):
                x = F.pad(x, (1, 1, 1, 1), value=float("nan"))
                return x

        mod = Model().eval()
        v = torch.randn(1, 3, 10, 10, dtype=torch.float32)
        with torch.no_grad():
            self.common(
                mod,
                (v,),
            )

    def test_masked_fill_with_inf_or_nan_value(self):
        def fn(value, mask):
            y1 = torch.masked_fill(value, mask, float("inf"))
            y2 = torch.masked_fill(value, mask, float("-inf"))
            y3 = torch.masked_fill(value, mask, float("nan"))
            return y1, y2, y3

        value = torch.randn((2, 17))
        mask = torch.randint(0, 1, size=(2, 17), dtype=torch.uint8).to(torch.bool)
        with torch.no_grad():
            self.common(
                fn,
                (value, mask),
            )

    def test_relu_with_inf_value(self):
        # https://github.com/pytorch/pytorch/issues/117544.

        def fn(out):
            out = torch.sinh(input=out)
            out = torch.relu(input=out)
            return out

        x = torch.Tensor([-572373.5000, 755109.1250, 330995.5625])
        with torch.no_grad():
            self.common(
                fn,
                (x,),
            )

    def test_acosh_with_negative_large_input(self):
        # https://github.com/pytorch/pytorch/issues/118267.

        def fn(input):
            out = torch.acosh(input)
            return out

        x = torch.Tensor(
            [
                [
                    -8493.9854,
                    431654.1250,
                    71741.5859,
                    608234.5000,
                    -103814.7500,
                    -699397.0000,
                    -910685.8125,
                    -832737.1875,
                    875343.5000,
                ]
            ]
        ).repeat(3, 9)

        for dtype in [torch.float32, torch.bfloat16, torch.double]:
            with torch.no_grad():
                torch._dynamo.reset()
                metrics.reset()
                _x = x.to(dtype)
                self.common(
                    fn,
                    (_x,),
                )

    @config.patch(implicit_fallbacks=True)
    def test_repeat_interleave(self):
        def fn(y):
            return torch.repeat_interleave(y, 2, output_size=8)

        a = torch.tensor([[1, 2], [3, 4]])
        self.common(
            fn,
            (a,),
        )

    def test_inplace_squeeze_needed(self):
        mod = torch.nn.Sequential(
            torch.nn.Linear(10, 10),
            torch.nn.LayerNorm(10),
            torch.nn.ReLU(),
        ).eval()

        def fn(x):
            return mod(x)

        v = torch.randn(10)
        # TODO: OMP parallel reduction order is not deterministic.
        # Hence, the accurarcy might vary up and down. For short term,
        # we increase the tolerance and will fix it later by using
        # aten parallel.
        self.common(fn, (v,), atol=5e-1, rtol=5e-1)

    def test_cat_mul(self):
        # https://github.com/pytorch/pytorch/issues/93365
        def fn(p0, p1):
            y1 = torch.cat([p0, p1], dim=0)
            y2 = torch.mul(y1, y1)
            return y1, y2

        p0 = torch.randn(3, 4)
        p1 = torch.randn(3, 4)
        self.common(fn, (p0, p1))

    def test_pow_cos(self):
        # https://github.com/pytorch/pytorch/issues/98149
        def fn(x):
            t = x.pow(5)
            return torch.cos(t)

        x = torch.tensor([4], dtype=torch.uint8)
        self.common(fn, (x,))

    def test_reduce_with_masked(self):
        # https://github.com/pytorch/pytorch/issues/96484
        def fn(a, b):
            a = torch.nn.functional.pad(a, (0, -1))
            c = a + b
            return c.min(0).values

        a = torch.randn([2])
        b = torch.randn([2])
        self.common(fn, (a, b))

    def test_scalar_sign_with_min(self):
        # https://github.com/pytorch/pytorch/issues/101340
        def fn(a):
            t1 = torch.tanh(a)
            t2 = torch.sign(t1)
            return torch.min(t1, t2)

        a = torch.randn(1, 3)
        self.common(fn, (a,))

    def test_index_propagation_issue_102065(self):
        def fn(x):
            x = torch.arange(x.numel())
            return (x.unsqueeze(0) - x.unsqueeze(1)) ** 2

        self.common(
            fn,
            (torch.randn(8),),
        )

    def test_ModularIndexing_range_issue_103133(self):
        def fn(q, k):
            einsum = torch.einsum("bcxd,bcyd->bcxy", (q, k))
            constant_pad_nd = torch.ops.aten.constant_pad_nd.default(
                einsum, [0, 0, 0, 1], 0.0
            )
            view = torch.ops.aten.view.default(constant_pad_nd, [12, 1, 512, 513])
            y = view.new_zeros((12, 2, 256, 513))
            y[:, :-1, :, 256:] = view[:, :, :256, :257]
            return y

        self.common(
            fn,
            (
                torch.empty_strided((12, 1, 512, 64), (64, 196608, 768, 1)),
                torch.empty_strided((12, 1, 512, 64), (64, 196608, 768, 1)),
            ),
        )

    @patch("torch.cuda.is_available", lambda: False)
    def test_max_reduction_lowp_fp(self):
        def fn(x):
            return torch.ops.aten.max(x, 1, keepdim=True)[0].float()

        for dtype in _lowp_fp_dtypes:
            self.common(
                fn,
                (torch.randn(1, 32, 4, 4).to(dtype),),
            )

    @patch("torch.cuda.is_available", lambda: False)
    def test_vec_transpose_lowp_fp(self):
        for dtype in _lowp_fp_dtypes:

            def fn(x):
                return x.to(memory_format=torch.channels_last).to(dtype)

            self.common(
                fn,
                (torch.randn(2, 3, 4, 4),),
            )

    def test_load_inf_bf16(self):
        def fn1(x):
            return torch.where(x > 0, x, math.inf)

        def fn2(x):
            return torch.where(x > 0, x, -math.inf)

        for fn in [fn1, fn2]:
            self.common(
                fn,
                (torch.randn(1, 3, 16, 16),),
            )

    @patch("torch.cuda.is_available", lambda: False)
    def test_fp32_load_with_to_lowp_fp(self):
        # From llama model.
        class Model(torch.nn.Module):
            def __init__(self):
                super().__init__()
                self.cache_k = torch.zeros(8, 4, 2, 2)

            def forward(self, x, xk):
                bsz, seqlen, _ = x.shape
                self.cache_k = self.cache_k.to(x)
                self.cache_k[:bsz, 1 : 1 + seqlen] = xk
                return self.cache_k

        for dtype in _lowp_fp_dtypes:
            ref_model = Model().eval()
            opt_model = torch.compile()(Model().eval())
            x = torch.randn(4, 2, 2).to(dtype)
            xk = torch.randn(4, 2, 2, 2).to(dtype)
            self.assertEqual(opt_model(x, xk), ref_model(x, xk))

    @unittest.skipIf(
        not codecache.valid_vec_isa_list(), "Does not support vectorization"
    )
    @patch("torch.cuda.is_available", lambda: False)
    def test_sigmoid_with_reduction(self):
        def fn(x):
            x = torch.ops.aten.sigmoid.default(x)
            return torch.ops.aten.mean.dim(x, [-1, -2], True)

        x = torch.randn((1, 8, 8, 8))
        with config.patch({"cpp.simdlen": None}):
            torch._dynamo.reset()
            metrics.reset()
            self.common(fn, (x,))

    def test_slice_scatter_default_end_value(self):
        # From HF AllenaiLongformerBase.
        def fn(query, key, window_overlap):
            batch_size, seq_len, num_heads, head_dim = query.size()
            assert (
                seq_len % (window_overlap * 2) == 0
            ), f"Sequence length should be multiple of {window_overlap * 2}. Given {seq_len}"

            chunks_count = torch.div(seq_len, window_overlap, rounding_mode="trunc") - 1
            diagonal_chunked_attention_scores = key
            diagonal_attention_scores = diagonal_chunked_attention_scores.new_zeros(
                (
                    batch_size * num_heads,
                    chunks_count + 1,
                    window_overlap,
                    window_overlap * 2 + 1,
                )
            )
            diagonal_attention_scores[
                :, :3, :, window_overlap:
            ] = diagonal_chunked_attention_scores[
                :, :, :window_overlap, : window_overlap + 1
            ]
            return diagonal_attention_scores

        self.common(
            fn,
            (
                torch.randn(1, 1024, 12, 64),
                torch.randn(12, 3, 512, 513),
                256,
            ),
        )

    @unittest.skipIf(
        not codecache.valid_vec_isa_list(), "Does not support vectorization"
    )
    @patch("torch.cuda.is_available", lambda: False)
    def test_to_uint8_rounding_method(self):
        def fn(x):
            return x.to(torch.uint8)

        numerical_testsuit = [4.4, 4.5, 4.6, 5.5]
        for numerical_number in numerical_testsuit:
            x = torch.ones(17) * numerical_number
            with config.patch({"cpp.simdlen": None}):
                torch._dynamo.reset()
                metrics.reset()
                self.common(fn, (x,))
                assert metrics.generated_cpp_vec_kernel_count == 1

    @unittest.skipIf(
        not codecache.valid_vec_isa_list(), "Does not support vectorization"
    )
    @patch("torch.cuda.is_available", lambda: False)
    def test_decomposed_dequant_relu_quant(self):
        def fn(x, scale, zero_point, use_dequant, use_quant):
            # For quantized_decomposed.dequantize_per_tensor
            # Refer to torch/ao/quantization/fx/_decomposed.py
            if use_dequant:
                x = (x.to(torch.float32) - zero_point) * scale

            x = torch.relu(x)

            # For quantized_decomposed.quantize_per_tensor
            # Refer to torch/ao/quantization/fx/_decomposed.py
            if use_quant:
                inv_scale = 1.0 / scale
                x = torch.clamp(torch.round(x * inv_scale) + zero_point, 0, 255).to(
                    torch.uint8
                )
            return x

        use_dequant_list = [False, True]
        use_quant_list = [False, True]
        for use_dequant, use_quant in itertools.product(
            use_dequant_list, use_quant_list
        ):
            x = torch.clamp(
                torch.randn((1, 7, 7, 9), dtype=torch.float32) * 100, 0, 255
            )
            if use_dequant:
                x = x.to(torch.uint8)
            zero_point = 100
            scale = 0.01
            with config.patch({"cpp.simdlen": None}):
                torch._dynamo.reset()
                metrics.reset()
                self.common(fn, (x, scale, zero_point, use_dequant, use_quant))
                assert metrics.generated_cpp_vec_kernel_count == 1

    @unittest.skipIf(
        not codecache.valid_vec_isa_list(), "Does not support vectorization"
    )
    @patch("torch.cuda.is_available", lambda: False)
    def test_dequant_quant_lowering(self):
        def fn(x, scale, zero_point, use_dequant, use_quant):
            if use_dequant:
                x = torch.ops.quantized_decomposed.dequantize_per_tensor(
                    x, scale, zero_point, 0, 255, torch.uint8
                )

            x = torch.relu(x)

            if use_quant:
                x = torch.ops.quantized_decomposed.quantize_per_tensor(
                    x, scale, zero_point, 0, 255, torch.uint8
                )
            return x

        use_dequant_list = [False, True]
        use_quant_list = [False, True]
        use_tensor_overload_list = [False, True]
        for use_dequant, use_quant, use_tensor_overload in itertools.product(
            use_dequant_list, use_quant_list, use_tensor_overload_list
        ):
            x = torch.clamp(
                torch.randn((1, 7, 7, 9), dtype=torch.float32) * 100, 0, 255
            )
            if use_dequant:
                x = x.to(torch.uint8)
            zero_point = 100
            scale = 0.01
            if use_tensor_overload:
                zero_point = torch.tensor(zero_point, dtype=torch.int64)
                scale = torch.tensor(scale)
            with config.patch({"cpp.simdlen": None}):
                torch._dynamo.reset()
                metrics.reset()
                self.common(fn, (x, scale, zero_point, use_dequant, use_quant))
                assert metrics.generated_cpp_vec_kernel_count == 1

    @unittest.skipIf(
        not codecache.valid_vec_isa_list(), "Does not support vectorization"
    )
    @patch("torch.cuda.is_available", lambda: False)
    def test_dequant_maxpool2d_lowering(self):
        def fn(x, scale, zero_point):
            x = torch.ops.quantized_decomposed.dequantize_per_tensor(
                x, scale, zero_point, 0, 255, torch.uint8
            )
            max_pool2d_with_indices_default = (
                torch.ops.aten.max_pool2d_with_indices.default(
                    x, [2, 2], [2, 2], [1, 1]
                )[0]
            )
            return max_pool2d_with_indices_default

        use_tensor_overload_list = [False, True]
        for use_tensor_overload in use_tensor_overload_list:
            x = (
                torch.clamp(
                    torch.randn((3, 16, 8, 8), dtype=torch.float32) * 100, 0, 255
                )
                .to(torch.uint8)
                .contiguous(memory_format=torch.channels_last)
            )
            zero_point = 100
            scale = 0.01
            if use_tensor_overload:
                zero_point = torch.tensor(zero_point, dtype=torch.int64)
                scale = torch.tensor(scale)
            with config.patch({"cpp.simdlen": None}):
                torch._dynamo.reset()
                metrics.reset()
                self.common(fn, (x, scale, zero_point))
                assert metrics.generated_cpp_vec_kernel_count == 1

    @unittest.skipIf(
        not codecache.valid_vec_isa_list(), "Does not support vectorization"
    )
    @patch("torch.cuda.is_available", lambda: False)
    def test_tile2d_load_decomposed_dequant_add_relu_quant(self):
        def fn(
            x,
            scale,
            zero_point,
            x2,
            scale2,
            zero_point2,
            output_scale,
            output_zero_point,
            use_dequant,
            use_dequant2,
            use_quant,
        ):
            if use_dequant:
                x = torch.ops.quantized_decomposed.dequantize_per_tensor(
                    x, scale, zero_point, 0, 255, torch.uint8
                )
            if use_dequant2:
                x2 = torch.ops.quantized_decomposed.dequantize_per_tensor(
                    x2, scale2, zero_point2, 0, 255, torch.uint8
                )
            temp = x + x2
            y = torch.relu(temp)

            if use_quant:
                y = torch.ops.quantized_decomposed.quantize_per_tensor(
                    y, output_scale, output_zero_point, 0, 255, torch.uint8
                )
            return y.contiguous()

        use_dequant_list = [False, True]
        use_dequant_list2 = [False, True]
        use_quant_list = [False, True]
        for use_dequant, use_dequant2, use_quant in itertools.product(
            use_dequant_list, use_dequant_list2, use_quant_list
        ):
            x = torch.clamp(
                torch.randn((1, 1024, 14, 14), dtype=torch.float32) * 100, 0, 255
            ).contiguous(memory_format=torch.channels_last)
            x2 = torch.clamp(
                torch.randn((1, 1024, 14, 14), dtype=torch.float32) * 100, 0, 255
            ).contiguous(memory_format=torch.channels_last)
            if use_dequant:
                x = x.to(torch.uint8).contiguous(memory_format=torch.channels_last)
            if use_dequant2:
                x2 = x2.to(torch.uint8).contiguous(memory_format=torch.channels_last)
            zero_point = 1
            scale = 0.01
            zero_point2 = 2
            scale2 = 0.02
            output_zero_point = 3
            output_scale = 0.03
            with config.patch({"cpp.simdlen": None}):
                torch._dynamo.reset()
                metrics.reset()
                self.common(
                    fn,
                    (
                        x,
                        scale,
                        zero_point,
                        x2,
                        scale2,
                        zero_point2,
                        output_scale,
                        output_zero_point,
                        use_dequant,
                        use_dequant2,
                        use_quant,
                    ),
                )
                assert metrics.generated_cpp_vec_kernel_count == 2

    @unittest.skipIf(
        not codecache.valid_vec_isa_list(), "Does not support vectorization"
    )
    @patch("torch.cuda.is_available", lambda: False)
    def test_non_contiguous_load_buf_quant(self):
        def fn(
            x1,
            x2,
            groups,
        ):
            x = torch.cat((x1, x2), dim=1)
            batchsize, num_channels, height, width = x.size()
            channels_per_group = num_channels // groups
            x = torch.ops.quantized_decomposed.dequantize_per_tensor(
                x, 1.0, 0, 0, 255, torch.uint8
            )
            x = x.view(batchsize, groups, channels_per_group, height, width)
            x = torch.ops.quantized_decomposed.quantize_per_tensor(
                x, 1.0, 0, 0, 255, torch.uint8
            )
            x = torch.ops.quantized_decomposed.dequantize_per_tensor(
                x, 1.0, 0, 0, 255, torch.uint8
            )
            x = torch.transpose(x, 1, 2).contiguous()
            x = x.view(batchsize, num_channels, height, width)
            return x

        x = torch.randint(0, 8, (1, 116, 28, 28), dtype=torch.uint8).contiguous(
            memory_format=torch.channels_last
        )
        x2 = torch.randint(0, 8, (1, 116, 28, 28), dtype=torch.uint8).contiguous(
            memory_format=torch.channels_last
        )

        with config.patch({"cpp.simdlen": None}):
            torch._dynamo.reset()
            metrics.reset()
            self.common(
                fn,
                (
                    x,
                    x2,
                    2,
                ),
            )
            assert metrics.generated_cpp_vec_kernel_count == 2

    @unittest.skipIf(
        not codecache.valid_vec_isa_list(), "Does not support vectorization"
    )
    @patch("torch.cuda.is_available", lambda: False)
    def test_tile2d_store_channel_shuffle_cl_quant_output(self):
        def channel_shuffle(x, groups, output_scale, output_zero_point):
            batchsize, num_channels, height, width = x.size()
            channels_per_group = num_channels // groups
            x = x.view(batchsize, groups, channels_per_group, height, width)
            x = torch.transpose(x, 1, 2).contiguous()
            x = x.view(batchsize, -1, height, width)
            x = torch.ops.quantized_decomposed.quantize_per_tensor(
                x, output_scale, output_zero_point, 0, 255, torch.uint8
            )
            return x.contiguous(memory_format=torch.channels_last)

        with config.patch({"cpp.simdlen": None}):
            torch._dynamo.reset()
            metrics.reset()
            x = torch.randn(64, 58, 28, 28)
            output_zero_point = 3
            output_scale = 0.03
            self.common(channel_shuffle, (x, 2, output_scale, output_zero_point))
            assert metrics.generated_cpp_vec_kernel_count == 2

    @unittest.skipIf(
        not codecache.valid_vec_isa_list(), "Does not support vectorization"
    )
    @patch("torch.cuda.is_available", lambda: False)
    def test_dequant_relu_quant_dequant_relu_quant_lowering(self):
        def fn(x, scale, zero_point, scale2, zero_point2, scale3, zero_point3):
            x = torch.ops.quantized_decomposed.dequantize_per_tensor(
                x, scale, zero_point, 0, 255, torch.uint8
            )
            x = torch.relu(x)
            x = torch.ops.quantized_decomposed.quantize_per_tensor(
                x, scale2, zero_point2, 0, 255, torch.uint8
            )
            x = torch.ops.quantized_decomposed.dequantize_per_tensor(
                x, scale2, zero_point2, 0, 255, torch.uint8
            )
            x = torch.relu(x)
            x = torch.ops.quantized_decomposed.quantize_per_tensor(
                x, scale3, zero_point3, 0, 255, torch.uint8
            )
            return x

        for use_tensor_overload in [True, False]:
            x = torch.clamp(
                torch.randn((1, 7, 7, 9), dtype=torch.float32) * 100, 0, 255
            ).to(torch.uint8)
            zero_point_list = [100, 101, 102]
            scale_list = [0.01, 0.02, 0.03]
            if use_tensor_overload:
                for i in range(len(zero_point_list)):
                    zero_point_list[i] = torch.tensor(
                        zero_point_list[i], dtype=torch.int64
                    )
                    scale_list[i] = torch.tensor(scale_list[i])
            zero_point, zero_point2, zero_point3 = zero_point_list
            scale, scale2, scale3 = scale_list
            with config.patch({"cpp.simdlen": None}):
                torch._dynamo.reset()
                metrics.reset()
                self.common(
                    fn,
                    (x, scale, zero_point, scale2, zero_point2, scale3, zero_point3),
                    rtol=1e-2,
                    atol=1e-2,
                )
                assert metrics.generated_cpp_vec_kernel_count == 1

    def test_inplace_add_alpha(self):
        def fn(x, y):
            aten.add_.Tensor(x, y, alpha=0.55)
            return (x,)

        x1 = torch.zeros(10)
        x2 = torch.zeros(10)
        x3 = torch.zeros(10)
        y = torch.randn(10)
        fn_fx = make_fx(fn)(x1, y)
        fn_compiled = compile_fx_inner(fn_fx, [x1, y])
        fn(x2, y)
        fn_compiled([x3, y])
        assert same(x2, x3)

    def test_int_div(self):
        def fn(x, y):
            s3 = x.size(1)
            a = torch.zeros((1 + s3) // 2)
            a += y
            return a, s3

        p0 = torch.randint(5, (1, 8))
        p1 = torch.randn(1)
        self.common(fn, (p0, p1))

    def test_no_op_squeeze(self):
        @torch._dynamo.optimize("inductor")
        def forward(arg0_1):
            return torch.ops.aten.squeeze.dim(arg0_1, 1)

        x = torch.randn((10, 20))
        self.common(forward, (x,))

    def test_parallel_num_threads(self):
        @torch._dynamo.optimize("inductor")
        def fn(x1, x2):
            return x1 + x2

        x1 = torch.randn((10, 20))
        x2 = torch.randn((10, 20))
        with set_num_threads(1):
            assert same(x1 + x2, fn(x1, x2))
        with set_num_threads(4):
            assert same(x1 + x2, fn(x1, x2))

    @patch("torch.cuda.is_available", lambda: False)
    def test_timed_cpu_only(self):
        timed(lambda: torch.randn(10), ())

    def test_complex_memory_overlap(self):
        dense = torch.zeros(64, 32)
        self.assertFalse(complex_memory_overlap(dense))
        self.assertFalse(complex_memory_overlap(dense.t()))

        strided = dense.split(4, dim=1)
        self.assertFalse(complex_memory_overlap(strided[0]))
        self.assertFalse(complex_memory_overlap(strided[0].t()))

        unsqueezed = dense.unsqueeze(1)
        self.assertFalse(complex_memory_overlap(unsqueezed))
        self.assertFalse(complex_memory_overlap(unsqueezed.permute(1, 2, 0)))

        gathered = dense.index_select(0, torch.IntTensor([1, 0, 1]))
        self.assertFalse(complex_memory_overlap(gathered))
        self.assertFalse(complex_memory_overlap(gathered.t()))

    @unittest.skipIf(
        not codecache.valid_vec_isa_list(), "Does not support vectorization"
    )
    def test_vec_dynamic_shapes(self):
        def fn(x):
            return torch.softmax(x, -1)

        value = torch.randn((2, 10))
        with config.patch({"cpp.simdlen": None}):
            torch._dynamo.reset()
            metrics.reset()
            self.common(fn, (value,))

    @unittest.skipIf(
        platform.machine() != "x86_64" or not codecache.valid_vec_isa_list(),
        "Does not support vectorization or not x86_64 machine",
    )
    @patch("torch.cuda.is_available", lambda: False)
    def test_auto_simd(self):
        vec_avx512 = codecache.supported_vec_isa_list[0]
        vec_avx2 = codecache.supported_vec_isa_list[1]
        self.assertTrue(vec_avx512.bit_width() == 512)
        self.assertTrue(vec_avx2.bit_width() == 256)
        self.assertTrue(vec_avx512.nelements() == 16)
        self.assertTrue(vec_avx2.nelements() == 8)
        self.assertTrue(vec_avx512.nelements(torch.bfloat16) == 32)
        self.assertTrue(vec_avx2.nelements(torch.bfloat16) == 16)

        with config.patch({"cpp.simdlen": None}):
            isa = codecache.pick_vec_isa()
            if vec_avx512 in codecache.valid_vec_isa_list():
                self.assertTrue(isa == vec_avx512)
            else:
                self.assertTrue(isa == vec_avx2)

        with config.patch({"cpp.simdlen": 0}):
            isa = codecache.pick_vec_isa()
            self.assertFalse(isa)

        with config.patch({"cpp.simdlen": 1}):
            isa = codecache.pick_vec_isa()
            self.assertFalse(isa)

        with config.patch({"cpp.simdlen": 257}):
            isa = codecache.pick_vec_isa()
            self.assertFalse(isa)

        with config.patch({"cpp.simdlen": 513}):
            isa_list = codecache.valid_vec_isa_list()
            if vec_avx512 in isa_list:
                self.assertFalse(isa)

        with config.patch({"cpp.simdlen": 512}):
            isa_list = codecache.valid_vec_isa_list()
            if vec_avx512 in isa_list:
                isa = codecache.pick_vec_isa()
                self.assertTrue(isa == vec_avx512)

        with config.patch({"cpp.simdlen": 256}):
            isa_list = codecache.valid_vec_isa_list()
            if vec_avx2 in isa_list:
                isa = codecache.pick_vec_isa()
                self.assertTrue(isa == vec_avx2)

    @unittest.skipIf(
        not codecache.valid_vec_isa_list(), "Does not support vectorization"
    )
    @patch("torch.cuda.is_available", lambda: False)
    def test_masked_fill_softmax(self):
        def fn(value, mask):
            mask = mask.to(torch.bool)
            x = torch.masked_fill(value, mask, -33.0)
            return torch.softmax(x, -1)

        for dtype in vec_dtypes:
            value = torch.randn((2, 17), dtype=dtype)
            mask = torch.randint(0, 1, size=(2, 17), dtype=torch.uint8)
            with config.patch({"cpp.simdlen": None}):
                for cpp_wrapper_flag in [True, False]:
                    with config.patch({"cpp_wrapper": cpp_wrapper_flag}):
                        torch._dynamo.reset()
                        metrics.reset()
                        self.common(fn, (value, mask))
                        assert metrics.generated_cpp_vec_kernel_count >= 1

    def test_load_same_bool_tensor_twice(self):
        @torch._dynamo.optimize("inductor")
        def fn(a, b):
            x = torch.masked_fill(a, b, -33.0)
            y = torch.masked_fill(a, b, -33.0)
            return x, y

        value = torch.randn((2, 17))
        mask = torch.randint(0, 1, size=(2, 17), dtype=torch.uint8).to(torch.bool)
        fn(value, mask)

    def test_cpu_vec_cosim(self):
        cpp_vec_op_list = []
        cpp_op_list = []

        for k, v in CppVecOverrides.__dict__.items():
            if isinstance(v, staticmethod):
                cpp_vec_op_list.append(k)
        for k, v in CppOverrides.__dict__.items():
            if isinstance(v, staticmethod):
                cpp_op_list.append(k)

        diff = [
            "bessel_j0",
            "constant",
            "index_expr",
            "signbit",
            "isinf",
            "mod",
            "masked",
            "randn",
            "isnan",
            "rand",
            "randint64",
            "logical_and",
            "logical_not",
            "logical_or",
            "logical_xor",
            "bitwise_and",
            "bitwise_left_shift",
            "bitwise_not",
            "bitwise_right_shift",
            "bitwise_or",
            "bitwise_xor",
            "to_dtype_bitcast",
        ]
        union = {*cpp_vec_op_list, *diff}
        self.assertTrue(
            set(cpp_op_list).issubset(union), f"unexpected: {set(cpp_op_list) - union}"
        )

    def test_atomic_add_lowp_fp(self):
        def fn(test_args):
            res = torch.gather(**test_args)
            return res

        for dtype in _lowp_fp_dtypes:
            input_tensor_for_ref = torch.tensor(
                [[3.0, -5.0]], dtype=dtype, requires_grad=True
            )
            input_tensor_for_opt = torch.tensor(
                [[3.0, -5.0]], dtype=dtype, requires_grad=True
            )

            test_args_for_ref = {
                "input": input_tensor_for_ref,
                "dim": 1,
                "index": torch.tensor([[1]]),
            }
            test_args_for_opt = {
                "input": input_tensor_for_opt,
                "dim": 1,
                "index": torch.tensor([[1]]),
            }

            opt_fn = torch.compile(fn)

            ref_fwd = fn(test_args_for_ref)
            res_fwd = opt_fn(test_args_for_opt)
            self.assertEqual(res_fwd, ref_fwd)

            torch.manual_seed(1)
            bwd_tensor_for_ref = torch.randn(ref_fwd.shape, dtype=dtype)
            torch.manual_seed(1)
            bwd_tensor_for_opt = torch.randn(res_fwd.shape, dtype=dtype)
            self.assertEqual(bwd_tensor_for_ref, bwd_tensor_for_opt)

            ref_fwd.backward(bwd_tensor_for_ref)
            res_fwd.backward(bwd_tensor_for_opt)

            ref_grad = test_args_for_ref["input"].grad
            res_grad = test_args_for_opt["input"].grad
            self.assertEqual(ref_grad, res_grad)

    @patch("torch.cuda.is_available", lambda: False)
    def test_scatter_using_atomic_add(self):
        def fn(a, dim, index, b):
            return aten.scatter(a, dim, index, b, reduce="add")

        inps = (
            torch.randn(5, 29, 13),
            2,
            torch.tensor([[[3, 5, 7, 9]]]),
            torch.randn(1, 1, 10),
        )

        def _internal_check(
            _fn,
            _inps,
            _target_code_check=None,
            _target_code_check_not=None,
        ):
            torch._dynamo.reset()
            metrics.reset()
            _fn_opt = torch.compile()(_fn)
            _, code = run_and_get_cpp_code(_fn_opt, *inps)
            if _target_code_check:
                FileCheck().check(_target_code_check).run(code)
            if _target_code_check_not:
                FileCheck().check_not(_target_code_check_not).run(code)

            self.assertEqual(
                _fn(*_inps),
                _fn_opt(*_inps),
            )

        with config.patch({"cpp.fallback_scatter_reduce_sum": False}):
            _internal_check(fn, inps, "atomic_add")

        with config.patch({"cpp.fallback_scatter_reduce_sum": True}):
            _internal_check(fn, inps, "aten.scatter_reduce_")

        with set_num_threads(1):
            _internal_check(fn, inps, _target_code_check_not="aten.scatter_reduce_")

        with config.patch({"cpp.dynamic_threads": True}), set_num_threads(1):
            _internal_check(fn, inps, "aten.scatter_reduce_")

    @unittest.skipIf(
        not codecache.valid_vec_isa_list(), "Does not support vectorization"
    )
    @patch("torch.cuda.is_available", lambda: False)
    def test_new_vec_op_cpu_only(self):
        def fn(x):
            return torch.log1p(torch.expm1(torch.erf(x)))

        for dtype in vec_dtypes:
            torch.manual_seed(0)
            x = torch.randn((2, 9), dtype=dtype)
            x[0, 0] = torch.nan
            x[1, -1] = torch.nan

            tol = 1e-2 if dtype == torch.bfloat16 else 1e-4

            with config.patch({"cpp.simdlen": None}):
                for cpp_wrapper_flag in [True, False]:
                    with config.patch({"cpp_wrapper": cpp_wrapper_flag}):
                        torch._dynamo.reset()
                        metrics.reset()
                        self.common(fn, (x,))
                        assert metrics.generated_cpp_vec_kernel_count == 1

    @unittest.skipIf(
        not codecache.valid_vec_isa_list(), "Does not support vectorization"
    )
    @patch("torch.cuda.is_available", lambda: False)
    def test_vec_cpu_only_for_all_available_isa(self):
        def fn(x):
            return torch.sin(torch.cos(torch.erf(x)))

        x = torch.randn((2, 9))
        x[0, 0] = torch.nan
        x[1, -1] = torch.nan

        bit_widths = [isa._bit_width for isa in codecache.valid_vec_isa_list()] + [None]
        for item in bit_widths:
            with config.patch({"cpp.simdlen": item}):
                torch._dynamo.reset()
                metrics.reset()
                self.common(fn, (x,))
                assert metrics.generated_cpp_vec_kernel_count == 1

    @slowTest
    @unittest.skipIf(
        not codecache.valid_vec_isa_list(), "Does not support vectorization"
    )
    @patch("torch.cuda.is_available", lambda: False)
    def test__adaptive_avg_pool2d(self):
        def wrap_fn(oh, ow):
            def fn(x):
                return torch._adaptive_avg_pool2d(x, (oh, ow))

            return fn

        bit_widths = [isa._bit_width for isa in codecache.valid_vec_isa_list()]
        ih = [16, 65]
        iw = ih
        oh = ih
        ow = ih
        for _ih, _iw, _oh, _ow, _simd_len, dtype in itertools.product(
            ih, iw, oh, ow, bit_widths, vec_dtypes
        ):
            x = torch.randn(2, 3, _ih, _iw, dtype=dtype).to(
                memory_format=torch.channels_last
            )
            _fn = wrap_fn(_oh, _ow)
            with config.patch({"cpp.simdlen": _simd_len}):
                torch._dynamo.reset()
                metrics.reset()
                self.common(_fn, (x,))
                assert metrics.generated_cpp_vec_kernel_count == 1

    @unittest.skipIf(
        not codecache.valid_vec_isa_list(), "Does not support vectorization"
    )
    @patch("torch.cuda.is_available", lambda: False)
    def test_vec_logical(self):
        def wrap_fn1(op: Callable):
            def fn(x: torch.Tensor):
                return torch.where(op(x), 1.0, 0.0)

            return fn

        def wrap_fn2(op: Callable):
            def fn(x: torch.Tensor, y: torch.Tensor):
                return torch.where(op(x, y), 1.0, 0.0)

            return fn

        for dtype in vec_dtypes:
            x = torch.randn(64, dtype=dtype)
            y = torch.randn(64, dtype=dtype)
            logical_fns = [
                torch.logical_and,
                torch.logical_not,
                torch.logical_or,
                torch.logical_xor,
            ]
            for logical_fn in logical_fns:
                torch._dynamo.reset()
                metrics.reset()
                if logical_fn == torch.logical_not:
                    _fn = wrap_fn1(logical_fn)
                    _args = (x,)
                else:
                    _fn = wrap_fn2(logical_fn)
                    _args = (x, y)
                self.common(_fn, _args)
                assert metrics.generated_cpp_vec_kernel_count == 1

    @unittest.skipIf(
        not codecache.valid_vec_isa_list(), "Does not support vectorization"
    )
    @patch("torch.cuda.is_available", lambda: False)
    def test_vec_compare_op_cpu_only(self):
        def fn(x):
            y1 = torch.eq(x, 1.0)
            x = torch.where(y1, x, -x)
            y2 = torch.ne(x, 0.0)
            x = torch.where(y2, x, -x)
            y3 = torch.lt(x, 5.0)
            x = torch.where(y3, x, x - 1.0)
            y4 = torch.gt(x, -2.0)
            x = torch.where(y4, x, x + 1.0)
            y5 = torch.le(x, 8.0)
            x = torch.where(y5, x, x - 1.0)
            y6 = torch.ge(x, -3.0)
            x = torch.where(y6, x, x + 1.0)
            y7 = x == 1.0
            x = torch.where(y7, x, -x)
            y8 = x != 0.0
            x = torch.where(y8, x, -x)
            y9 = x < 5.0
            x = torch.where(y9, x, x - 1.0)
            y10 = x > -2.0
            x = torch.where(y10, x, x + 1.0)
            y11 = x <= 8.0
            x = torch.where(y11, x, x - 1.0)
            y12 = x >= -3.0
            x = torch.where(y12, x, x + 1.0)
            return x

        for dtype in vec_dtypes:
            x = torch.randn((2, 9), dtype=dtype)

            with config.patch({"cpp.simdlen": None}):
                torch._dynamo.reset()
                metrics.reset()
                self.common(fn, (x,))
                assert metrics.generated_cpp_vec_kernel_count == 1
                assert (
                    metrics.generated_kernel_count
                    - metrics.generated_cpp_vec_kernel_count
                ) == 0

    def test_skip_cpp_codegen(self):
        with config.patch({"disable_cpp_codegen": True}):
            inps = torch.ones([20]), torch.rand([20])

            def f(x, y):
                return x + y + torch.tensor(1)

            f_opt = torch.compile()(f)

            _, code = run_and_get_cpp_code(f_opt, inps[0], inps[1])
            FileCheck().check_not("void kernel").run(code)

            self.assertEqual(
                f(*inps),
                f_opt(*inps),
            )

            # constant needs to be propagated on fallback
            def f(x):
                return x[torch.tensor(1) :] * 2

            f_opt = torch.compile()(f)
            _, code = run_and_get_cpp_code(f_opt, inps[0])
            FileCheck().check_not("void kernel").run(code)
            self.assertEqual(f_opt(inps[0]), f(inps[0]))

            class Model(torch.nn.Module):
                def __init__(
                    self,
                ):
                    super().__init__()

                def forward(self, v1: torch.Tensor):
                    vx = v1.min(dim=1).values
                    v2 = torch.randn_like(vx)
                    return v2

            model = Model()
            x = torch.rand(10, 3, 0)
            model_f = torch.compile()(model)

            self.assertEqual(model(x), model_f(x))

    def test_redundant_to_node_elimination_lowp_fp(self):
        def fn(x, y):
            res = x + y
            res = torch.mean(res)
            return res

        for dtype in _lowp_fp_dtypes:
            x = torch.randn((2, 9), dtype=dtype)
            y = torch.randn((2, 9), dtype=dtype)

            for torch_compile_debug in [True, False]:
                with config.patch(
                    {"trace.enabled": torch_compile_debug, "cpp.simdlen": None}
                ):
                    torch._dynamo.reset()
                    metrics.reset()
                    self.common(fn, (x, y))
                    if codecache.valid_vec_isa_list():
                        assert metrics.generated_cpp_vec_kernel_count == 1

    def test_do_not_insert_to_dtype_for_memory_copy_only_kernel(self):
        def fn(x):
            res = x.clone()
            return res

        x = torch.randn((100, 100), dtype=torch.bfloat16)

        torch._dynamo.reset()
        metrics.reset()
        self.common(fn, (x,))
        assert metrics.cpp_to_dtype_count == 0
        if codecache.valid_vec_isa_list():
            assert metrics.generated_cpp_vec_kernel_count == 1

    def test_insert_to_dtype_count(self):
        def fn(x):
            res = x.relu()
            return res

        x = torch.randn((100, 100), dtype=torch.bfloat16)

        torch._dynamo.reset()
        metrics.reset()
        self.common(fn, (x,))
        assert metrics.cpp_to_dtype_count == 2
        if codecache.valid_vec_isa_list():
            assert metrics.generated_cpp_vec_kernel_count == 1

    def test_memory_copy_with_fusion(self):
        def fn(x):
            res = x.relu()
            x.copy_(res)
            return (res,)

        x = torch.randn((100, 100), dtype=torch.bfloat16)

        torch._dynamo.reset()
        metrics.reset()
        self.common(fn, (x,))
        assert metrics.cpp_to_dtype_count == 2
        if codecache.valid_vec_isa_list():
            assert metrics.generated_cpp_vec_kernel_count == 1

    @unittest.skipIf(
        not codecache.valid_vec_isa_list(), "Does not support vectorization"
    )
    @patch("torch.cuda.is_available", lambda: False)
    def test_cpp_vec_constant_checker(self):
        _graph: torch.fx.Graph = torch.fx.Graph()
        a: torch.fx.Node = _graph.create_node("placeholder", "ops")
        iv: torch.fx.Node = _graph.create_node("placeholder", "iv")
        fv: torch.fx.Node = _graph.create_node("placeholder", "fv")
        b: torch.fx.Node = _graph.create_node(
            "call_method",
            "constant",
            args=(
                a,
                iv,
                torch.int64,
            ),
        )
        c: torch.fx.Node = _graph.create_node(
            "call_method",
            "constant",
            args=(
                a,
                fv,
                torch.double,
            ),
        )
        d: torch.fx.Node = _graph.create_node(
            "call_method",
            "ge",
            args=(
                a,
                b,
                b,
            ),
        )
        _graph.output((d, c))

        def get_index():
            return ""

        submodules = {"get_index": get_index}

        graph_lowering = GraphLowering(
            torch.fx.GraphModule(submodules, _graph),
            shape_env=None,
            num_static_inputs=0,
        )

        def set_opt_dtype(graph):
            for node in graph.nodes:
                if node.target == "constant":
                    if OptimizationContext.key in node.meta:
                        opt_ctx = node.meta[OptimizationContext.key]
                    else:
                        opt_ctx = OptimizationContext()
                    opt_ctx.dtype = node.args[-1]
                    node.meta[OptimizationContext.key] = opt_ctx

        with patch.object(graph_lowering, "wrapper_code", ""), V.set_graph_handler(
            graph_lowering
        ):
            # The moset inner loop variable is used in the index_expr
            tiling_factor = codecache.pick_vec_isa().nelements(dtype=torch.float)
            with CppVecKernelChecker(
                args=None, num_threads=1, tiling_factor=tiling_factor
            ) as vec_checker:
                i32_iinfo = np.iinfo(np.int32)
                f32_iinfo = np.finfo(np.float32)
                set_opt_dtype(_graph)
                InterpreterShim(_graph, submodules).run(
                    V.get_ops_handler(), i32_iinfo.max, f32_iinfo.max
                )
                self.assertTrue(vec_checker.simd_vec)

                vec_checker.simd_vec = True
                set_opt_dtype(_graph)
                InterpreterShim(_graph, submodules).run(
                    V.get_ops_handler(), i32_iinfo.min, f32_iinfo.min
                )
                self.assertTrue(vec_checker.simd_vec)

                vec_checker.simd_vec = True
                set_opt_dtype(_graph)
                InterpreterShim(_graph, submodules).run(
                    V.get_ops_handler(), i32_iinfo.min, np.inf
                )
                self.assertTrue(vec_checker.simd_vec)

                vec_checker.simd_vec = True
                set_opt_dtype(_graph)
                InterpreterShim(_graph, submodules).run(
                    V.get_ops_handler(), i32_iinfo.min, -np.inf
                )
                self.assertTrue(vec_checker.simd_vec)

                vec_checker.simd_vec = True
                set_opt_dtype(_graph)
                InterpreterShim(_graph, submodules).run(
                    V.get_ops_handler(), i32_iinfo.min - 1, f32_iinfo.min
                )
                self.assertFalse(vec_checker.simd_vec)

                vec_checker.simd_vec = True
                set_opt_dtype(_graph)
                InterpreterShim(_graph, submodules).run(
                    V.get_ops_handler(), i32_iinfo.max + 1, f32_iinfo.max
                )
                self.assertFalse(vec_checker.simd_vec)

                vec_checker.simd_vec = True
                set_opt_dtype(_graph)
                InterpreterShim(_graph, submodules).run(
                    V.get_ops_handler(), i32_iinfo.min, f32_iinfo.min * (1 + 1e-5)
                )
                self.assertFalse(vec_checker.simd_vec)

                vec_checker.simd_vec = True
                set_opt_dtype(_graph)
                InterpreterShim(_graph, submodules).run(
                    V.get_ops_handler(), i32_iinfo.max, f32_iinfo.max * (1 + 1e-5)
                )
                self.assertFalse(vec_checker.simd_vec)

    @unittest.skipIf(
        not codecache.valid_vec_isa_list(), "Does not support vectorization"
    )
    @patch("torch.cuda.is_available", lambda: False)
    def test_cpp_vec_index_expr_checker(self):
        _graph: torch.fx.Graph = torch.fx.Graph()
        a: torch.fx.Node = _graph.create_node("placeholder", "ops")
        b: torch.fx.Node = _graph.create_node("call_module", "get_index", args=())
        c: torch.fx.Node = _graph.create_node(
            "call_method",
            "index_expr",
            args=(
                a,
                b,
                torch.int64,
            ),
        )
        d: torch.fx.Node = _graph.create_node(
            "call_method",
            "ge",
            args=(
                a,
                c,
                c,
            ),
        )
        _graph.output(d)

        def get_index():
            return ""

        submodules = {"get_index": get_index}
        graph_lowering = GraphLowering(
            torch.fx.GraphModule(submodules, _graph),
            shape_env=None,
            num_static_inputs=0,
        )
        with patch.object(graph_lowering, "wrapper_code", ""), V.set_graph_handler(
            graph_lowering
        ):
            itervars = [sympy.Symbol("i"), sympy.Symbol("j"), sympy.Symbol("k")]

            tiling_factor = codecache.pick_vec_isa().nelements(dtype=torch.float)
            # The most inner loop variable is used in the index_expr
            with CppVecKernelChecker(
                args=None, num_threads=1, tiling_factor=tiling_factor
            ) as vec_checker:

                def get_index():
                    return -itervars[0] ** 2 + 2 * itervars[0] + itervars[1]

                ranges = [0, 100, 200]
                vec_checker.itervars = itervars[:2]
                vec_checker.ranges = ranges[:2]
                submodules = {"get_index": get_index}
                InterpreterShim(_graph, submodules).run(V.get_ops_handler())
                self.assertTrue(vec_checker.simd_vec)

            # Most inner loop variable irrevalant
            with CppVecKernelChecker(
                args=None, num_threads=1, tiling_factor=tiling_factor
            ) as vec_checker:

                def get_index():
                    return -itervars[0] ** 2 + 2 * itervars[0] + itervars[1]

                ranges = [0, 100, 200]
                vec_checker.itervars = itervars
                vec_checker.ranges = ranges
                submodules = {"get_index": get_index}
                InterpreterShim(_graph, submodules).run(V.get_ops_handler())
                self.assertTrue(vec_checker.simd_vec)

            i32_iinfo = np.iinfo(np.int32)
            _max_value = i32_iinfo.max + 1
            ranges = [_max_value, _max_value, _max_value]
            # Most inner loop variable irrevalant but max value is greater than
            # the max value of INT32
            with CppVecKernelChecker(
                args=None, num_threads=1, tiling_factor=tiling_factor
            ) as vec_checker:

                def get_index():
                    return itervars[0]

                submodules = {"get_index": get_index}
                vec_checker.itervars = itervars
                vec_checker.ranges = ranges
                InterpreterShim(_graph, submodules).run(V.get_ops_handler())
                self.assertFalse(vec_checker.simd_vec)

            # Most inner loop variable irrevalant but min value is greater than
            # the min value of INT32
            with CppVecKernelChecker(
                args=None, num_threads=1, tiling_factor=tiling_factor
            ) as vec_checker:

                def get_index():
                    return -itervars[0] - 2

                submodules = {"get_index": get_index}
                vec_checker.itervars = itervars
                vec_checker.ranges = ranges
                InterpreterShim(_graph, submodules).run(V.get_ops_handler())
                self.assertFalse(vec_checker.simd_vec)

    @unittest.skipIf(
        not codecache.valid_vec_isa_list(), "Does not support vectorization"
    )
    @patch("torch.cuda.is_available", lambda: False)
    def test_maxpool2d_cpu_only(self):
        for dtype in vec_dtypes:
            input = torch.randn(26, 32, 112, 112, dtype=dtype).to(
                memory_format=torch.channels_last
            )
            maxpool = torch.nn.MaxPool2d(kernel_size=3, stride=2, padding=1)

            def func(x):
                return maxpool(x)

            with patch.object(config.cpp, "simdlen", None):
                torch._dynamo.reset()
                metrics.reset()
                self.common(func, (input,))
                assert metrics.generated_cpp_vec_kernel_count == 1

    @unittest.skipIf(
        not codecache.valid_vec_isa_list(), "Does not support vectorization"
    )
    @patch("torch.cuda.is_available", lambda: False)
    def test_maxpool2d_with_pre_loop_collapse_cpu_only(self):
        x1 = torch.randn(2, 3, 20, 20).to(memory_format=torch.channels_last)
        x2 = torch.randn(2, 3, 20, 20).to(memory_format=torch.channels_last)
        maxpool = torch.nn.MaxPool2d(kernel_size=3, stride=2, ceil_mode=True)

        def func(x1, x2):
            y = x1 + x2
            return maxpool(y)

        with patch.object(config.cpp, "simdlen", None):
            torch._dynamo.reset()
            metrics.reset()
            self.common(func, (x1, x2))
            assert metrics.generated_cpp_vec_kernel_count == 2

    @unittest.skipIf(
        not codecache.valid_vec_isa_list(), "Does not support vectorization"
    )
    @patch("torch.cuda.is_available", lambda: False)
    def test_sign_cpu_only(self):
        def fn(x):
            return torch.sign(x)

        for dtype in vec_dtypes:
            x = torch.randn((2, 9), dtype=dtype)
            x[0, 0] = torch.nan
            x[1, -1] = torch.nan

            with config.patch({"cpp.simdlen": None}):
                torch._dynamo.reset()
                metrics.reset()
                self.common(fn, (x,))
                assert metrics.generated_cpp_vec_kernel_count == 1

    @unittest.skipIf(
        not codecache.valid_vec_isa_list(), "Does not support vectorization"
    )
    @patch("torch.cuda.is_available", lambda: False)
    def test_reduction_cpu_only(self):
        def fn(x):
            return torch.argmax(x, -1)

        for dtype in vec_dtypes:
            x = torch.randn((10, 10), dtype=dtype)

            with config.patch({"cpp.simdlen": None}):
                torch._dynamo.reset()
                metrics.reset()
                self.common(fn, (x,))
                assert metrics.generated_cpp_vec_kernel_count == 0

    def test_argmin(self):
        def fn(x):
            return torch.argmin(x, -1)

        for dtype in vec_dtypes:
            x = torch.randn((10, 10), dtype=dtype)
            torch._dynamo.reset()
            metrics.reset()
            self.common(fn, (x,))
            assert metrics.generated_cpp_vec_kernel_count == 0

    def test_argmax_argmin_with_nan_value(self):
        def fn(x):
            return torch.argmax(x)

        def fn2(x):
            return torch.argmin(x)

        inputs = [
            torch.Tensor([-755832.1250, 100]),
            torch.Tensor([-755832.1250, 100, 200]),
            torch.Tensor([100, -755832.1250]),
            torch.Tensor([100, 200, -755832.1250]),
        ]

        for x in inputs:
            x = x.repeat(16, 16)
            x = torch.log1p(x)

            # Test argmax
            torch._dynamo.reset()
            metrics.reset()
            self.common(fn, (x,))
            assert metrics.generated_cpp_vec_kernel_count == 0

            # Test argmin
            torch._dynamo.reset()
            metrics.reset()
            self.common(fn2, (x,))
            assert metrics.generated_cpp_vec_kernel_count == 0

    # Currently, we enabled AVX2 and AVX512 for vectorization. If the platform is not
    # supported, the vectorization will not work and skip this test case. For ARM or
    # other platforms support, we just need to add the ISA info to the supported_vector_isa
    # and include proper aten vectorization head file.
    @unittest.skipIf(
        not codecache.valid_vec_isa_list(), "Does not support vectorization"
    )
    @patch("torch.cuda.is_available", lambda: False)
    def test_vec_kernel_cpu_only(self):
        def fn(x1, x2):
            # Current, there are some limitations as follows.
            #   rsqrt:
            #     assert [both a fallback and a decomp for same kernel: aten.rsqrt.default]
            #   round:
            #     couldn't find symbolic meta function/decomposition
            #   fmod/logical_and/logic_or:
            #     vec kernel has not support to_type
            x = torch.abs(x1)
            x = torch.sin(x)
            x = torch.neg(x)
            x = torch.square(x)
            x = torch.sigmoid(x)
            x = torch.relu(x)
            x = torch.cos(x)
            x = torch.exp(x)
            x = torch.sqrt(x)
            x = torch.add(x, x1)
            x = torch.sub(x, x2)
            x = torch.mul(x, x1)
            x = torch.div(x, x1)
            x = torch.pow(x, 10)
            x = torch.log(x)
            x = torch.floor(x)
            x = torch.ceil(x)
            x = torch.trunc(x)
            x = torch.lgamma(x)
            x = torch.fmod(x, x2)
            x = torch.sign(x)
            res = x + x2
            return res

        for dtype in vec_dtypes:
            torch.manual_seed(0)
            x1 = torch.randn((5, 20), dtype=dtype)
            x2 = torch.randn((5, 20), dtype=dtype)

            tol = 1e-2 if dtype == torch.bfloat16 else 1e-4
            with config.patch({"cpp.simdlen": 1}):
                torch._dynamo.reset()
                metrics.reset()
                self.common(fn, (x1, x2))
                assert metrics.generated_cpp_vec_kernel_count == 0

            with config.patch({"cpp.simdlen": None}):
                torch._dynamo.reset()
                metrics.reset()
                self.common(fn, (x1, x2))
                assert metrics.generated_cpp_vec_kernel_count == 1

        with config.patch({"cpp.simdlen": None}):
            torch._dynamo.reset()
            metrics.reset()
            x1 = torch.randn(10, 20).permute(1, 0)
            x2 = torch.randn((20, 10))
            self.common(fn, (x1, x2))
            assert metrics.generated_cpp_vec_kernel_count == 2

            torch._dynamo.reset()
            metrics.reset()
            x1 = torch.randn((10, 7))
            x2 = torch.randn((10, 7))
            self.common(fn, (x1, x2))
            assert metrics.generated_cpp_vec_kernel_count == 1

    @unittest.skipIf(
        sys.platform != "linux", "cpp kernel profile only support linux now"
    )
    @patch("torch.cuda.is_available", lambda: False)
    @config.patch({"cpp.enable_kernel_profile": True})
    @config.patch({"cpp.descriptive_names": "original_aten"})
    def test_cpp_kernel_profile(self):
        from torch.profiler import profile

        @torch._dynamo.optimize("inductor", nopython=True)
        def fn(a, b):
            return a + b

        a = torch.rand((100,))
        b = torch.rand((100,))
        with profile() as prof:
            fn(a, b)

        kernel_profile_events = []
        for e in prof.profiler.function_events:
            if "cpp_fused_add_0" in e.name:
                kernel_profile_events.append(e.name)
        assert len(kernel_profile_events) > 0

    @unittest.skipIf(
        not codecache.valid_vec_isa_list(), "Does not support vectorization"
    )
    def test_channel_shuffle_cl_output(self):
        """code and shape extracted from shufflenet_v2_x1_0"""

        def channel_shuffle(x, groups):
            batchsize, num_channels, height, width = x.size()
            channels_per_group = num_channels // groups
            x = x.view(batchsize, groups, channels_per_group, height, width)
            x = torch.transpose(x, 1, 2).contiguous()
            x = x.view(batchsize, -1, height, width)
            return x.contiguous(memory_format=torch.channels_last)

        for simdlen in (None, 256, 1):
            with config.patch({"cpp.simdlen": simdlen}):
                torch._dynamo.reset()
                metrics.reset()
                x = torch.randn(64, 58, 28, 28)
                self.common(channel_shuffle, (x, 2))
                if simdlen != 1:
                    assert metrics.generated_cpp_vec_kernel_count == 2

    @slowTest
    @unittest.skipIf(
        not codecache.valid_vec_isa_list(), "Does not support vectorization"
    )
    def test_transpose_with_norm(self):
        """a sub-module from TIMM gmlp_s16_224"""

        class Model(torch.nn.Module):
            def __init__(self):
                super().__init__()
                self.linear = torch.nn.Linear(
                    in_features=256, out_features=1536, bias=True
                )
                self.act = torch.nn.GELU()
                self.norm = torch.nn.LayerNorm(768)
                self.proj = torch.nn.Linear(196, 196)
                self.fc = torch.nn.Linear(in_features=768, out_features=256, bias=True)

            def forward(self, x):
                x = self.linear(x)
                x = self.act(x)
                u, v = x.chunk(2, dim=-1)
                v = self.norm(v)
                v = self.proj(v.transpose(-1, -2))
                y = u * v.transpose(-1, -2)
                return self.fc(y)

        x = torch.randn(128, 196, 256)
        for simdlen in (None, 256, 1):
            with config.patch({"cpp.simdlen": simdlen}):
                for eval_mode in [True, False]:
                    torch._dynamo.reset()
                    metrics.reset()
                    m = Model().eval() if eval_mode else Model()
                    self.common(m, (x,))
                    if simdlen != 1:
                        assert metrics.generated_cpp_vec_kernel_count == 8

    @unittest.skipIf(
        not codecache.valid_vec_isa_list(), "Does not support vectorization"
    )
    def test_transpose_copy(self):
        def fn(a):
            return a.t().contiguous()

        for simdlen in (None, 256, 1):
            with config.patch({"cpp.simdlen": simdlen}):
                for dtype in (torch.float, torch.bfloat16):
                    for shape in (
                        (7, 7),
                        (8, 8),
                        (9, 9),
                        (16, 16),
                        (17, 17),
                        (32, 32),
                        (33, 33),
                    ):
                        torch._dynamo.reset()
                        metrics.reset()
                        x = torch.randn(shape, dtype=dtype)
                        self.common(fn, (x,))
                        if simdlen != 1:
                            assert metrics.generated_cpp_vec_kernel_count == 2

    def test_horizontal_fusion(self):
        def fn(a, b, c, idx):
            _a = torch.index_select(a, dim=0, index=idx)
            _b = torch.index_select(b, dim=0, index=idx)
            _c = torch.index_select(c, dim=0, index=idx)
            return _a, _b, _c

        with config.patch({"cpp.max_horizontal_fusion_size": 0}):
            metrics.reset()
            torch._dynamo.reset()
            a = torch.randn(size=(4, 16), dtype=torch.bfloat16)
            b = torch.randn(size=(4, 16), dtype=torch.bfloat16)
            c = torch.randn(size=(4, 16), dtype=torch.bfloat16)
            idx = torch.zeros(size=[4], dtype=torch.int64)
            opt_fn = torch._dynamo.optimize("inductor")(fn)
            opt_fn(a, b, c, idx)
            self.assertEqual(metrics.generated_kernel_count, 3)
            self.assertTrue(same(fn(a, b, c, idx), opt_fn(a, b, c, idx)))

        with config.patch({"cpp.max_horizontal_fusion_size": 1}):
            metrics.reset()
            torch._dynamo.reset()
            a = torch.randn(size=(4, 32), dtype=torch.bfloat16)
            b = torch.randn(size=(4, 32), dtype=torch.bfloat16)
            c = torch.randn(size=(4, 32), dtype=torch.bfloat16)
            idx = torch.zeros(size=[4], dtype=torch.int64)
            opt_fn = torch._dynamo.optimize("inductor")(fn)
            opt_fn(a, b, c, idx)
            self.assertEqual(metrics.generated_kernel_count, 3)
            self.assertTrue(same(fn(a, b, c, idx), opt_fn(a, b, c, idx)))

        with config.patch({"cpp.max_horizontal_fusion_size": 2}):
            metrics.reset()
            torch._dynamo.reset()
            a = torch.randn(size=(4, 64), dtype=torch.bfloat16)
            b = torch.randn(size=(4, 64), dtype=torch.bfloat16)
            c = torch.randn(size=(4, 64), dtype=torch.bfloat16)
            idx = torch.zeros(size=[4], dtype=torch.int64)
            opt_fn = torch._dynamo.optimize("inductor")(fn)
            opt_fn(a, b, c, idx)
            print(metrics.generated_kernel_count)
            self.assertEqual(metrics.generated_kernel_count, 2)
            self.assertTrue(same(fn(a, b, c, idx), opt_fn(a, b, c, idx)))

        with config.patch({"cpp.max_horizontal_fusion_size": 3}):
            metrics.reset()
            torch._dynamo.reset()
            a = torch.randn(size=(4, 128), dtype=torch.bfloat16)
            b = torch.randn(size=(4, 128), dtype=torch.bfloat16)
            c = torch.randn(size=(4, 128), dtype=torch.bfloat16)
            idx = torch.zeros(size=[4], dtype=torch.int64)
            opt_fn = torch._dynamo.optimize("inductor")(fn)
            opt_fn(a, b, c, idx)
            self.assertEqual(metrics.generated_kernel_count, 1)
            self.assertTrue(same(fn(a, b, c, idx), opt_fn(a, b, c, idx)))

    def test_lowp_fp_neg_abs(self):
        def fn(x):
            return x.neg().abs()

        for dtype in _lowp_fp_dtypes:
            metrics.reset()
            x = torch.randn(100, 100).to(dtype)
            opt_fn = torch._dynamo.optimize("inductor")(fn)
            self.assertTrue(same(fn(x), opt_fn(x)))
            assert metrics.cpp_to_dtype_count == 0
            assert metrics.generated_cpp_vec_kernel_count == 1

    def test_transpose_non_contiguous(self):
        def fn(a):
            # From part of timm HaloAttn:
            # (https://github.com/rwightman/pytorch-image-models/blob/main/timm/layers/halo_attn.py#L97).
            # Fixed https://github.com/pytorch/pytorch/issues/94269 accuracy issue.
            as_strided = torch.ops.aten.as_strided.default(
                a, [1, 384, 2, 20, 12], [153600, 1, 61440, 384, 7680]
            )
            as_strided_1 = torch.ops.aten.as_strided.default(
                as_strided,
                [1, 384, 2, 2, 12, 12],
                [153600, 1, 61440, 3072, 7680, 384],
            )
            clone_1 = torch.ops.aten.clone.default(
                as_strided_1, memory_format=torch.contiguous_format
            )
            _unsafe_view_1 = torch.ops.aten._unsafe_view.default(
                clone_1, [8, 48, 4, 144]
            )
            permute_2 = torch.ops.aten.permute.default(_unsafe_view_1, [0, 2, 3, 1])
            split_with_sizes = torch.ops.aten.split_with_sizes.default(
                permute_2, [16, 32], -1
            )
            getitem = split_with_sizes[0]
            getitem_1 = split_with_sizes[1]
            permute_3 = torch.ops.aten.permute.default(getitem, [0, 1, 3, 2])
            expand_1 = torch.ops.aten.expand.default(permute_3, [8, 4, 16, 144])
            clone_3 = torch.ops.aten.clone.default(
                expand_1, memory_format=torch.contiguous_format
            )
            return clone_3

        metrics.reset()
        x = torch.randn(1, 384, 20, 20).to(memory_format=torch.channels_last)
        self.common(fn, (x,))
        assert metrics.generated_cpp_vec_kernel_count == 1

    def test_non_contiguous_index_with_constant_stride(self):
        def fn(x):
            x1 = x[:, :, :, ::2]
            x2 = x[:, :, :, 1::2]
            x = torch.stack((-x2, x1), dim=-1)
            return x.flatten(-2)

        metrics.reset()
        x = torch.randn(1, 32, 16, 68)
        opt_fn = torch._dynamo.optimize("inductor")(fn)
        _, code = run_and_get_cpp_code(opt_fn, x)
        self.assertTrue(same(fn(x), opt_fn(x)))
        # def and use
        FileCheck().check_count("cpp_fused", 2, exactly=True).run(code)

    def test_invalid_index_of_empty_tensor(self):
        def fn(a):
            b = a[[0]]
            return b

        a = torch.tensor([])
        with self.assertRaises(RuntimeError):
            torch.compile(fn)(a)

    def test_ir_node_str(self):
        @torch.compile
        def fn(x: torch.Tensor) -> torch.Tensor:
            return x.sin(), torch.nn.Softmax(dim=1)(x.cos())

        def run_node_alt(*args, **kwargs):
            rv = run_node(*args, **kwargs)
            strings.append(str(rv))
            return rv

        strings = []
        run_node = GraphLowering.run_node
        with patch.object(GraphLowering, "run_node", run_node_alt):
            fn(torch.randn([8, 128]))
        self.assertGreater(len(strings), 3)

    def test_vertical_sum_cpu_only(self):
        def fn1(a):
            return a.sum(dim=0)

        def fn2(a):
            return a.sum(dim=1)

        metrics.reset()
        x = torch.randn(100, 100)
        self.common(fn1, (x,))
        assert metrics.generated_cpp_vec_kernel_count == 1

        metrics.reset()
        x = torch.randn(100, 100, 100)
        self.common(fn2, (x,))
        assert metrics.generated_cpp_vec_kernel_count == 1

    def test_transpose_vertical_sum_cpu_only(self):
        def fn(a, b):
            c = a * b
            return c.sum(dim=1)

        metrics.reset()
        x = torch.randn(100, 50, 50)
        y = torch.randn(100, 50, 50).transpose(1, 2)
        self.common(fn, (x, y))
        assert metrics.generated_cpp_vec_kernel_count == 2

    def test_transpose_mxn_16_16_bf16_fp16(self):
        def fn(a, b):
            c = a * b
            return c.sum(dim=1)

        for dtype in [torch.bfloat16, torch.float16]:
            metrics.reset()
            x = torch.randn(100, 50, 50).to(dtype)
            y = torch.randn(100, 50, 50).to(dtype).transpose(1, 2)
            self.common(fn, (x, y))
            assert metrics.generated_cpp_vec_kernel_count == 2

    def test_transpose_mxn_32_32_bf16_fp16(self):
        def fn(a):
            return a.permute(0, 2, 1).contiguous()

        for dtype in [torch.bfloat16, torch.float16]:
            metrics.reset()
            x = torch.randn(2, 9216, 9216).to(dtype)
            self.common(fn, (x,))
            assert metrics.generated_cpp_vec_kernel_count == 2

    def test_transpose_sum2d_cpu_only(self):
        def fn(a, b):
            c = a * b
            return c.sum()

        metrics.reset()
        x = torch.randn(50, 50)
        y = torch.randn(50, 50).transpose(0, 1)
        self.common(fn, (x, y))
        assert metrics.generated_cpp_vec_kernel_count == 2

    def test_transpose_sum_outer(self):
        # https://github.com/pytorch/pytorch/issues/98573
        def fn(a):
            return a.transpose(2, 3).sum(dim=1).contiguous()

        metrics.reset()
        x = torch.randn(10, 50, 50, 50)
        self.common(fn, (x,))
        assert metrics.generated_cpp_vec_kernel_count == 1

    def test_to_dtype_bool_float(self):
        # https://github.com/pytorch/pytorch/issues/100800
        def f(a):
            return torch.where(
                torch.ones_like(a).to(torch.bool),
                torch.zeros_like(a),
                torch.ones_like(a) * 2,
            )

        self.common(f, (torch.ones(16),))

    def test_to_dtype_float_bool(self):
        # https://github.com/pytorch/pytorch/issues/100466
        def f(a):
            a = a * torch.tensor(a >= 0, dtype=torch.float32)
            return a

        x = torch.rand(16)
        self.common(f, (x,))

    def test_constant_store(self):
        # https://github.com/pytorch/pytorch/issues/104515
        def f(a):
            a[0, [3, 3]] = -float("inf")
            return a

        x = torch.rand(4, 5)
        self.common(f, (x,))

    def test_to_channels_last_lowp_fp(self):
        def f(a):
            return a.to(memory_format=torch.channels_last)

        for dtype in _lowp_fp_dtypes:
            x = torch.rand(2, 3, 14, 14).to(dtype)
            self.common(f, (x,))

    def test_broadcast_mul_lowp_fp(self):
        def f(a, b):
            return a * b

        for dtype in _lowp_fp_dtypes:
            a = torch.randn(2, 16, 16).to(dtype)
            b = torch.randn(2, 1, 1).to(dtype)
            self.common(f, (a, b))

    def test_linear_buffer_reuse(self):
        class M(torch.nn.Module):
            def __init__(self):
                super().__init__()
                self.linear1 = torch.nn.Linear(16, 16)
                self.tanh = torch.nn.Tanh()
                self.linear2 = torch.nn.Linear(16, 16)

            def forward(self, x):
                x = self.linear1(x)
                x = self.tanh(x)
                x = self.linear2(x)
                return x

        mod = M().eval()
        v = torch.randn(1, 16)

        with torch.no_grad():

            def compile_fx_wrapper(model_, example_inputs_):
                return compile_fx(model_, example_inputs_)

            def run(*ex, **kwargs):
                return mod(*ex, **kwargs)

            run = torch._dynamo.optimize(compile_fx_wrapper)(run)
            _, code = run_and_get_cpp_code(run, v)
            self.assertFalse("= as_strided(" in code)
            self.assertEqual(run(*v), mod(*v))

    def test_invalid_dropout_args(self):
        class MyModel(torch.nn.Module):
            def forward(self, x):
                x = x * 2
                x = torch.nn.functional.dropout(x, p=0.5)
                x = torch.relu(x)
                return x

        example_inputs = torch.tensor([[1, 2, 3], [4, 5, 6]])

        func = MyModel()
        jit_func = torch.compile(func)
        self.assertRaises(RuntimeError, lambda: func(example_inputs))
        self.assertRaises(RuntimeError, lambda: jit_func(example_inputs))

    @config.patch(inplace_buffers=True)
    def test_in_out_buffer(self):
        def fn(x, y):
            z = torch.matmul(x, y.transpose(-1, -2)) / 8.0
            return z

        inps = [torch.randn(1, 2, 8, 4), torch.randn(1, 2, 8, 4)]
        fn_opt = torch._dynamo.optimize("inductor")(fn)
        _, code = run_and_get_cpp_code(fn_opt, *inps)
        self.assertTrue("in_out_ptr" in code)
        self.assertEqual(fn_opt(*inps), fn(*inps))

    def test_eliminate_meaningless_copy(self):
        def fn(x1, x2):
            permute = torch.ops.aten.permute.default(x2, [0, 2, 1, 3])
            clone = torch.ops.aten.clone.default(
                permute, memory_format=torch.contiguous_format
            )
            view = torch.ops.aten.view.default(clone, [1024, -1, 32])
            bmm = torch.ops.aten.bmm.default(view, x1)
            permute = torch.ops.aten.permute.default(view, [0, 2, 1])
            return (bmm, permute)

        metrics.reset()
        self.common(
            fn,
            [
                rand_strided(
                    (1024, 32, 128), (4096, 1, 32), device="cpu", dtype=torch.float32
                ),
                rand_strided(
                    (64, 128, 16, 32),
                    (65536, 512, 32, 1),
                    device="cpu",
                    dtype=torch.float32,
                ),
            ],
        )
        self.assertEqual(metrics.generated_kernel_count, 1)

    def test_attention_size_mismatch(self):
        class Attention(torch.nn.Module):
            def __init__(self, hidden_size, num_heads):
                super().__init__()
                self.hidden_size = hidden_size
                self.num_heads = num_heads
                self.head_size = hidden_size // num_heads
                self.query = torch.nn.Linear(hidden_size, hidden_size)
                self.key = torch.nn.Linear(hidden_size, hidden_size)
                self.value = torch.nn.Linear(hidden_size, hidden_size)
                self.inv_scale = torch.nn.Parameter(
                    torch.Tensor([1 / self.head_size**0.5]), requires_grad=False
                )

            def forward(self, x):
                query = self.query(x)
                key = self.key(x)
                value = self.value(x)
                (batch_size, seq_len, hidden_size) = query.size()
                query = query.view(
                    batch_size, seq_len, self.num_heads, self.head_size
                ).permute(0, 2, 1, 3)
                key = key.view(
                    batch_size, seq_len, self.num_heads, self.head_size
                ).permute(0, 2, 3, 1)
                value = value.view(
                    batch_size, seq_len, self.num_heads, self.head_size
                ).permute(0, 2, 1, 3)
                attention_weights = (
                    torch.matmul(query, key).div(self.inv_scale).softmax(dim=-1)
                )
                output = torch.matmul(attention_weights, value)
                return output

        torch.manual_seed(123)
        hidden_size = 16
        num_heads = 1
        seq_len = 4
        batch_size = 1
        x = torch.randn(batch_size, seq_len, hidden_size)

        func = Attention(hidden_size, num_heads).to("cpu")

        with torch.no_grad():
            res1 = func(x)
            jit_func = torch.compile(func)
            res2 = jit_func(x)
        self.assertEqual(res1, res2)

    def test_scalar_mul_bfloat16(self):
        def f(x):
            return torch.ops.aten.mul.Tensor(x, 1.7015043497085571)

        metrics.reset()
        x = torch.randn(4, 5, dtype=torch.bfloat16)
        self.common(f, (x,))
        assert metrics.generated_cpp_vec_kernel_count == 1

    def test_bf16_zeros(self):
        def fn():
            x = torch.zeros(1, 1, 32, dtype=torch.bfloat16)
            return x

        self.common(fn, ())

    def test_select_tiliing_with_index_expr(self):
        def fn(x, y):
            x = torch.ops.aten.view.default(x, [8, 8, 8, 3136])
            x = torch.ops.aten.permute.default(x, [0, 1, 3, 2])
            y = torch.ops.aten.mul.Tensor(y, x)
            return torch.ops.aten.constant_pad_nd.default(y, [0, 0, 1, 0, 0, 0], 0.0)

        x = torch.randn(8, 64, 56, 56)
        y = torch.randn(8, 8, 3136, 8)
        self.common(fn, (x, y))

    @unittest.skipIf(not torch.backends.mkldnn.is_available(), "MKLDNN is not enabled")
    @patch("torch.cuda.is_available", lambda: False)
    @config.patch(freezing=True)
    def test_linear_with_no_default_contiguous_input(self):
        dtypes = [
            torch.float32,
        ]
        if torch.ops.mkldnn._is_mkldnn_bf16_supported():
            dtypes.append(torch.bfloat16)
        if torch.ops.mkldnn._is_mkldnn_fp16_supported():
            dtypes.append(torch.float16)
        mod = torch.nn.Sequential(torch.nn.Linear(16, 16)).eval()
        temp = torch.randn(1, 16, 1, 1)
        v = torch.as_strided(temp, [1, 16], [0, 1], 0)
        self.assertTrue(v.is_contiguous())
        for dtype in dtypes:
            with torch.no_grad():
                self.common(
                    mod.to(dtype),
                    (v.to(dtype),),
                )

    @patch("torch.cuda.is_available", lambda: False)
    @config.patch(freezing=True)
    def test_linear_with_reshape(self):
        class M(torch.nn.Module):
            def __init__(self):
                super().__init__()
                self.linear = torch.nn.Linear(16, 16, bias=False)

            def forward(self, x):
                x = self.linear(x)
                return x.view(4, 4, 4)

        mod = M().eval()
        v = torch.randn(4, 16)
        with torch.no_grad():
            torch._dynamo.reset()
            metrics.reset()
            self.common(
                mod,
                (v,),
            )
            assert metrics.generated_kernel_count == 0

    @config.patch(implicit_fallbacks=True)
    def test_aten_normal_dtype(self):
        for dtype in [torch.float64, torch.float16, None]:

            def fn():
                return torch.normal(2, 3, (10, 10), dtype=dtype, device="cpu")

            self.assertEqual(
                torch.compile(fn, backend="aot_eager_decomp_partition")().dtype,
                dtype if dtype else torch.float32,
            )
            self.assertEqual(
                torch.compile(fn, backend="inductor")().dtype,
                dtype if dtype else torch.float32,
            )

    def test_group_norm_vec(self):
        class M(torch.nn.Module):
            def __init__(self):
                super().__init__()
                self.group_norm = torch.nn.GroupNorm(32, 32)

            def forward(self, x):
                return self.group_norm(x)

        metrics.reset()
        mod = M().eval()
        x = torch.randn(2, 32, 32, 32)
        with torch.no_grad():
            self.common(mod, (x,))
            # 2 generated kernels (one for var_mean, the other for result)
            assert metrics.generated_cpp_vec_kernel_count == 2

    def test_int_div_vec(self):
        def fn(x, y, mode):
            return torch.div(x, y, rounding_mode=mode)

        x = torch.randint(1, 100, (32, 32))
        y = torch.randint(1, 100, (32, 32))
        for mode in [None, "trunc", "floor"]:
            with torch.no_grad():
                metrics.reset()
                self.common(fn, (x, y, mode))
                # TODO: support vectorization for int div
                assert metrics.generated_cpp_vec_kernel_count == 0

    def test_uint8_add(self):
        # https://github.com/pytorch/pytorch/issues/113016
        def fn(x, y):
            return torch.add(x, y).neg().to(torch.int32)

        x = torch.randint(0, 255, (3, 3), dtype=torch.uint8)
        y = torch.randint(0, 255, (3, 3), dtype=torch.uint8)
        self.common(fn, (x, y))

    def test_uint8_sub(self):
        # https://github.com/pytorch/pytorch/issues/113016
        def fn(x, y):
            return torch.sub(x, y).neg().to(torch.int32)

        x = torch.randint(0, 255, (3, 3), dtype=torch.uint8)
        y = torch.randint(0, 255, (3, 3), dtype=torch.uint8)
        self.common(fn, (x, y))

    def test_non_contiguous_reduction_store(self):
        # https://github.com/pytorch/pytorch/issues/113018
        class M(torch.nn.Module):
            def __init__(self):
                super().__init__()
                self.conv = torch.nn.Conv2d(39, 1, kernel_size=(1, 17), stride=(2, 2))

            def forward(self, x):
                return self.conv(x.max(3).values)

        m = M()
        x = torch.randn(1, 39, 1, 18, 17)
        self.common(m, (x,))

    def test_embedding_vec(self):
        class M(torch.nn.Module):
            def __init__(self):
                super().__init__()
                self.emb = torch.nn.Embedding(64, 128)

            def forward(self, idx, x):
                return self.emb(idx) + x

        idx = torch.randint(0, 64, (4, 32))
        x = torch.randn(4, 32, 128)
        m = M().eval()
        with torch.no_grad():
            metrics.reset()
            self.common(m, (idx, x))
            assert metrics.generated_cpp_vec_kernel_count == 1

    def test_embedding_vec_bf16(self):
        class M(torch.nn.Module):
            def __init__(self):
                super().__init__()
                self.emb = torch.nn.Embedding(64, 128)

            def forward(self, idx, x):
                return self.emb(idx)

        idx = torch.randint(0, 64, (4, 32))
        x = torch.randn(4, 32, 128).to(torch.bfloat16)
        m = M().eval()
        with torch.no_grad():
            metrics.reset()
            self.common(m, (idx, x))
            assert metrics.generated_cpp_vec_kernel_count == 1

        # we are doing direct load/store, make sure we do not generate
        # redundant type casts
        m_opt = torch.compile(m)
        _, code = run_and_get_cpp_code(m_opt, idx, x)
        self.assertTrue("Vectorized" in code)
        self.assertTrue("cvt_lowp_fp_to_fp32" not in code)
        self.assertTrue("cvt_fp32_to_lowp_fp" not in code)

    def test_concat_inner_vec(self):
        def fn(x, y):
            return F.relu(torch.cat([x, y], dim=1))

        x = torch.randn(32, 35)
        y = torch.randn(32, 120)
        metrics.reset()
        self.common(fn, (x, y))
        assert metrics.generated_cpp_vec_kernel_count == 3

    def test_expr_vec_non_contiguous(self):
        def fn(x):
            # the pattern from sebotnet33ts_256
            y = torch.nn.functional.pad(x, (0, 31)).reshape(-1, 33, 63)
            y = y[:, :32, 31:].reshape(4, 32, 1, 32, 32).expand(-1, -1, 32, -1, -1)
            y = y.permute(0, 3, 1, 4, 2).clone(memory_format=torch.contiguous_format)
            y = y.view(4, 1024, 1024)
            return y.softmax(dim=-1)

        x = torch.randn(128, 2048)
        opt_fn = torch.compile(fn)
        metrics.reset()
        _, code = run_and_get_cpp_code(opt_fn, x)
        self.assertTrue(same(fn(x), opt_fn(x)))
        # 4 kernels for max, exp, sum and div
        assert metrics.generated_cpp_vec_kernel_count == 4
        FileCheck().check_count(
            "Vectorized<int>::loadu(tmpbuf.data())", 0, exactly=True
        ).run(code)

    def test_vec_contiguous_ModularIndexing(self):
        # https://github.com/pytorch/pytorch/issues/114488
        class M(torch.nn.Module):
            def __init__(self, dim):
                super().__init__()
                self.norm = torch.nn.LayerNorm(dim * 4)

            def forward(self, x):
                # the pattern from swin_base_patch4_window7_224
                B, H, W, C = x.shape
                x = (
                    x.reshape(B, H // 2, 2, W // 2, 2, C)
                    .permute(0, 1, 3, 4, 2, 5)
                    .flatten(3)
                )
                x = self.norm(x)
                return x

        x = torch.randn(1, 56, 56, 128)
        m = M(128)
        opt_m = torch.compile(m)
        with torch.no_grad():
            metrics.reset()
            _, code = run_and_get_cpp_code(opt_m, x)
            self.assertTrue(same(m(x), opt_m(x)))
            # Two kernels: one for reduction, one pointwises
            assert metrics.generated_cpp_vec_kernel_count == 2
            FileCheck().check_count(
                "Vectorized<float>::loadu(tmpbuf.data())", 0, exactly=True
            ).run(code)

<<<<<<< HEAD
    @config.patch({"cpp.dynamic_threads": True})
    def test_reduction_with_dynamic_threads(self):
        def fn(a):
            return a.sum()

        self.common(
            fn,
            (torch.randn(1000),),
        )
=======
    @parametrize("dtype", (torch.float16, torch.bfloat16, torch.float))
    @parametrize("shape", ("15,3,13", "4,2048,4096"))
    def test_fp8_cast(self, dtype: torch.dtype, shape: str):
        def fp8_cast(x):
            y0 = x.to(dtype=torch.float8_e4m3fn).to(dtype)
            y1 = x.to(dtype=torch.float8_e5m2).to(dtype)
            return y0, y1

        shape = [int(dim) for dim in shape.split(",")]
        x = torch.rand(*shape, device="cpu", dtype=dtype)
        self.common(fp8_cast, (x,))

    def test_logical_op_store_to_lowp_data_dtype(self):
        # https://github.com/pytorch/pytorch/issues/117624
        # https://github.com/pytorch/pytorch/issues/117627
        def fn(out1, out2, input, other):
            o1 = torch.logical_or(out=out1, input=input, other=other)
            o2 = torch.logical_xor(out=out2, input=input, other=other)
            return o1, o2

        x = torch.rand([3, 3, 2, 8, 9, 2], dtype=torch.float)
        y = torch.rand([3, 3, 2, 8, 9, 2], dtype=torch.float)
        for dtype in _lowp_fp_dtypes:
            o1 = torch.rand([3, 3, 2, 8, 9, 2], dtype=dtype)
            o2 = torch.rand([3, 3, 2, 8, 9, 2], dtype=dtype)
            with torch.no_grad():
                self.common(fn, (o1, o2, x, y))

    def test_constant_bool_vec(self):
        def fn(x):
            mask = torch.zeros(1, dtype=torch.bool)
            return torch.where(mask, x, -1.0)

        x = torch.rand(1000)
        metrics.reset()
        self.common(fn, (x,))
        assert metrics.generated_cpp_vec_kernel_count == 1

    @torch._dynamo.config.patch(dynamic_shapes=True)
    @torch._dynamo.config.patch(assume_static_by_default=False)
    def test_symbolic_shape_scalar_value_reduction(self):
        def fn(x, y):
            return y + torch.ones(x).sum()

        with torch.no_grad():
            metrics.reset()
            y = torch.randn(100)
            self.common(fn, (100, y))
            assert metrics.generated_cpp_vec_kernel_count == 2
>>>>>>> 243d1267


if __name__ == "__main__":
    from torch._dynamo.test_case import run_tests
    from torch.testing._internal.inductor_utils import HAS_CPU

    if HAS_CPU and not IS_MACOS:
        run_tests(needs="filelock")<|MERGE_RESOLUTION|>--- conflicted
+++ resolved
@@ -2906,17 +2906,6 @@
                 "Vectorized<float>::loadu(tmpbuf.data())", 0, exactly=True
             ).run(code)
 
-<<<<<<< HEAD
-    @config.patch({"cpp.dynamic_threads": True})
-    def test_reduction_with_dynamic_threads(self):
-        def fn(a):
-            return a.sum()
-
-        self.common(
-            fn,
-            (torch.randn(1000),),
-        )
-=======
     @parametrize("dtype", (torch.float16, torch.bfloat16, torch.float))
     @parametrize("shape", ("15,3,13", "4,2048,4096"))
     def test_fp8_cast(self, dtype: torch.dtype, shape: str):
@@ -2966,7 +2955,16 @@
             y = torch.randn(100)
             self.common(fn, (100, y))
             assert metrics.generated_cpp_vec_kernel_count == 2
->>>>>>> 243d1267
+
+    @config.patch({"cpp.dynamic_threads": True})
+    def test_reduction_with_dynamic_threads(self):
+        def fn(a):
+            return a.sum()
+
+        self.common(
+            fn,
+            (torch.randn(1000),),
+        )
 
 
 if __name__ == "__main__":
