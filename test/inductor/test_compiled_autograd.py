--- conflicted
+++ resolved
@@ -636,25 +636,6 @@
 
         self.check_output_and_recompiles(fn, 3)
 
-<<<<<<< HEAD
-    def test_accumulate_grad_accuracy(self):
-        def fn():
-            model = torch.nn.Sequential(
-                torch.nn.Linear(2, 1, bias=False),
-                torch.nn.Linear(1, 2, bias=False),
-            )
-            x = torch.randn(2, 2)
-
-            out = model(x)
-            loss = out.sum()
-            torch.manual_seed(0)
-            loss.backward()
-
-            yield model[0].weight.grad
-            yield model[1].weight.grad
-
-        self.check_output_and_recompiles(fn, 1)
-=======
     def test_mismatch_fake_tensor_mode(self, dynamic_shape=False):
         """
         Repro the failure of training nanogpt with both compiled-autograd
@@ -682,7 +663,24 @@
     def test_mismatch_fake_tensor_mode_dynamic_shape(self):
         self.test_mismatch_fake_tensor_mode(dynamic_shape=True)
 
->>>>>>> f704d28d
+    def test_accumulate_grad_accuracy(self):
+        def fn():
+            model = torch.nn.Sequential(
+                torch.nn.Linear(2, 1, bias=False),
+                torch.nn.Linear(1, 2, bias=False),
+            )
+            x = torch.randn(2, 2)
+
+            out = model(x)
+            loss = out.sum()
+            torch.manual_seed(0)
+            loss.backward()
+
+            yield model[0].weight.grad
+            yield model[1].weight.grad
+
+        self.check_output_and_recompiles(fn, 1)
+
 
 def load_test_module(name):
     testdir = Path(__file__).absolute().parent.parent
