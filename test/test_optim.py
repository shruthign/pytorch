--- conflicted
+++ resolved
@@ -56,8 +56,6 @@
                 raise NotImplementedError(f"Unknown error type {error_input.error_on}")
 
 
-<<<<<<< HEAD
-=======
     @parametrize("contiguous", [True, False])
     @optims(optim_db, dtypes=[torch.float32])
     def test_forloop_goes_right_direction(self, device, dtype, optim_info, contiguous):
@@ -154,7 +152,6 @@
                     self.assertEqual(torch.view_as_real(c), r)
 
 
->>>>>>> e1f9eca1
     def _test_derived_optimizers(self, device, dtype, optim_info, flag, reduced_precision=False, assert_step_dtype=None):
         """
         Given a flag 'fused' or 'foreach', test for parity of optimizer state
@@ -459,6 +456,90 @@
 
 
     @optims(optim_db, dtypes=[torch.float32])
+    def test_param_groups_weight_decay(self, device, dtype, optim_info):
+        optim_cls = optim_info.optim_cls
+        # Skip differentiable testing for now, see https://github.com/pytorch/pytorch/issues/116490
+        all_optim_inputs = _get_optim_inputs_including_global_cliquey_kwargs(device, dtype, optim_info, skip=("differentiable",))
+        for optim_input in all_optim_inputs:
+            weight_kwargs = optim_input.kwargs
+            bias_kwargs = deepcopy(optim_input.kwargs)
+            bias_kwargs["weight_decay"] = 0.0
+
+            weight = Parameter(torch.randn((10, 5), device=device, dtype=dtype))
+            bias = Parameter(torch.randn((10), device=device, dtype=dtype))
+            input = torch.randn(5, device=device, dtype=dtype)
+
+            optimizer = optim_cls([dict(params=[weight], **weight_kwargs), dict(params=[bias], **bias_kwargs)])
+
+            loss = (weight.mv(input) + bias).pow(2).sum()
+            initial_value = loss.item()
+            for _ in range(20):
+                optimizer.zero_grad()
+                loss = (weight.mv(input) + bias).pow(2).sum()
+                loss.backward()
+                if optim_cls.__name__ == "SparseAdam":
+                    # SparseAdam requires sparse gradients. For this test, we convert the Tensor layout,
+                    # which we know does NOT represent the expected use case!
+                    weight.grad = weight.grad.to_sparse()
+                    bias.grad = bias.grad.to_sparse()
+                optimizer.step()
+
+            # Test that the direction of loss moved appropriately
+            if optim_input.kwargs.get("maximize", False):
+                self.assertGreater(loss.item(), initial_value)
+            else:
+                self.assertLess(loss.item(), initial_value)
+
+
+    @optims(optim_db, dtypes=[torch.float32])
+    def test_param_groups_lr(self, device, dtype, optim_info):
+        optim_cls = optim_info.optim_cls
+        # Skip differentiable testing for now, see https://github.com/pytorch/pytorch/issues/116490
+        all_optim_inputs = _get_optim_inputs_including_global_cliquey_kwargs(device, dtype, optim_info, skip=("differentiable",))
+        for optim_input in all_optim_inputs:
+            # optim_input.kwargs will be the param group kwargs, which should have >0 lr
+            if "lr" not in optim_input.kwargs or optim_input.kwargs["lr"] == 0:
+                optim_input.kwargs["lr"] = 1e-3
+            outer_kwargs = {"lr": 1e-28}
+            if optim_cls.__name__ == "Rprop":
+                # Allow min step size to be 0
+                outer_kwargs["step_sizes"] = (0, 50)
+
+            weight = Parameter(torch.randn((10, 5), device=device, dtype=dtype))
+            bias = Parameter(torch.randn((10), device=device, dtype=dtype))
+            irrelevant = Parameter(torch.randn(2, device=device, dtype=dtype))
+            irrelevant_clone = irrelevant.clone()
+            input = torch.randn(5, device=device, dtype=dtype)
+            optimizer = optim_cls(
+                [dict(params=[weight, bias], **optim_input.kwargs), dict(params=[irrelevant])],
+                **outer_kwargs)
+
+            loss = (weight.mv(input) + bias).pow(2).sum()
+            initial_value = loss.item()
+            for _ in range(20):
+                optimizer.zero_grad()
+                loss = (weight.mv(input) + bias).pow(2).sum()
+                loss.backward()
+                irrelevant.grad = torch.rand_like(irrelevant)
+                if optim_cls.__name__ == "SparseAdam":
+                    # SparseAdam requires sparse gradients. For this test, we convert the Tensor layout,
+                    # which we know does NOT represent the expected use case!
+                    weight.grad = weight.grad.to_sparse()
+                    bias.grad = bias.grad.to_sparse()
+                    irrelevant.grad = irrelevant.grad.to_sparse()
+                optimizer.step()
+
+            # Test that the direction of loss moved appropriately
+            if optim_input.kwargs.get("maximize", False):
+                self.assertGreater(loss.item(), initial_value)
+            else:
+                self.assertLess(loss.item(), initial_value)
+
+            # Test that irrelevant parameters were not updated since lr was almost 0
+            self.assertEqual(irrelevant, irrelevant_clone)
+
+
+    @optims(optim_db, dtypes=[torch.float32])
     def test_step_is_noop_when_params_have_no_grad(self, device, dtype, optim_info):
         optim_cls = optim_info.optim_cls
         all_optim_inputs = _get_optim_inputs_including_global_cliquey_kwargs(device, dtype, optim_info)
