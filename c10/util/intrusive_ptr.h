--- conflicted
+++ resolved
@@ -236,10 +236,9 @@
       "NullType must have a constexpr singleton() method");
 #endif
   static_assert(
-      std::is_base_of<
+      std::is_base_of_v<
           TTarget,
-          typename std::remove_pointer<decltype(NullType::singleton())>::type>::
-          value,
+          std::remove_pointer_t<decltype(NullType::singleton())>>,
       "NullType::singleton() must return a element_type* pointer");
 
   TTarget* target_;
@@ -371,12 +370,8 @@
   }
 
   intrusive_ptr& operator=(intrusive_ptr&& rhs) & noexcept {
-<<<<<<< HEAD
-    return operator=<TTarget, NullType>(std::move(rhs));
-=======
     // NOLINTNEXTLINE(*assign*)
     return operator= <TTarget, NullType>(std::move(rhs));
->>>>>>> c05dd2aa
   }
 
   template <class From, class FromNullType>
@@ -393,13 +388,9 @@
     if (this == &rhs) {
       return *this;
     }
-<<<<<<< HEAD
-    return operator=<TTarget, NullType>(rhs);
-=======
     // NOLINTNEXTLINE(misc-unconventional-assign-operator,
     // cppcoreguidelines-c-copy-assignment-signature)
     return operator= <TTarget, NullType>(rhs);
->>>>>>> c05dd2aa
   }
 
   template <class From, class FromNullType>
@@ -683,7 +674,7 @@
 class weak_intrusive_ptr final {
  private:
   static_assert(
-      std::is_base_of<intrusive_ptr_target, TTarget>::value,
+      std::is_base_of_v<intrusive_ptr_target, TTarget>,
       "intrusive_ptr can only be used for classes that inherit from intrusive_ptr_target.");
 #ifndef _WIN32
   // This static_assert triggers on MSVC
@@ -693,10 +684,9 @@
       "NullType must have a constexpr singleton() method");
 #endif
   static_assert(
-      std::is_base_of<
+      std::is_base_of_v<
           TTarget,
-          typename std::remove_pointer<decltype(NullType::singleton())>::type>::
-          value,
+          std::remove_pointer_t<decltype(NullType::singleton())>>,
       "NullType::singleton() must return a element_type* pointer");
 
   TTarget* target_;
@@ -769,12 +759,8 @@
   }
 
   weak_intrusive_ptr& operator=(weak_intrusive_ptr&& rhs) & noexcept {
-<<<<<<< HEAD
-    return operator=<TTarget, NullType>(std::move(rhs));
-=======
     // NOLINTNEXTLINE(*assign*)
     return operator= <TTarget, NullType>(std::move(rhs));
->>>>>>> c05dd2aa
   }
 
   template <class From, class FromNullType>
@@ -792,12 +778,8 @@
     if (this == &rhs) {
       return *this;
     }
-<<<<<<< HEAD
-    return operator=<TTarget, NullType>(rhs);
-=======
     // NOLINTNEXTLINE(*assign*)
     return operator= <TTarget, NullType>(rhs);
->>>>>>> c05dd2aa
   }
 
   weak_intrusive_ptr& operator=(
