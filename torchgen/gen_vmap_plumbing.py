import textwrap
from dataclasses import dataclass
from typing import List, Optional, Sequence, Tuple

from torchgen.api.translate import translate
from torchgen.api.types import DispatcherSignature
from torchgen.context import method_with_native_function
from torchgen.model import (
    Argument,
    BaseTy,
    BaseType,
    FunctionSchema,
    ListType,
    NativeFunction,
    OptionalType,
    Return,
    SchemaKind,
    Type,
)
from torchgen.utils import mapMaybe


def is_tensor(typ: Type) -> bool:
    return isinstance(typ, BaseType) and typ.name == BaseTy.Tensor


def is_optional_tensor(typ: Type) -> bool:
    return isinstance(typ, OptionalType) and is_tensor(typ.elem)


def is_tensor_list(typ: Type) -> bool:
    return isinstance(typ, ListType) and is_tensor(typ.elem)


def unwrap_tensor(name: str, cur_level_var: str) -> List[str]:
    result = f"""\
    Tensor {name}_value;
    optional<int64_t> {name}_bdim;
    std::tie({name}_value, {name}_bdim) = unwrapTensorAtLevel({name}, {cur_level_var});"""
    return textwrap.dedent(result).split("\n")


def unwrap_optional_tensor(name: str, cur_level_var: str) -> List[str]:
    result = f"""\
    optional<Tensor> {name}_value;
    optional<int64_t> {name}_bdim;
    if ({name}) {{
        std::tie({name}_value, {name}_bdim) = unwrapTensorAtLevel({name}.value(), {cur_level_var});
    }}"""
    return textwrap.dedent(result).split("\n")


def gen_unwraps(
    flat_arguments: Sequence[Argument], cur_level_var: str
) -> Tuple[str, List[str]]:
    arg_names = [a.name for a in flat_arguments]
    arg_types = [a.type for a in flat_arguments]

    tensors = [name for typ, name in zip(arg_types, arg_names) if is_tensor(typ)]
    optional_tensors = [
        name for typ, name in zip(arg_types, arg_names) if is_optional_tensor(typ)
    ]

    unwraps = []
    for tensor in tensors:
        unwraps += unwrap_tensor(tensor, cur_level_var)

    for opt_tensor in optional_tensors:
        unwraps += unwrap_optional_tensor(opt_tensor, cur_level_var)
    unwrap_code = "\n".join(unwraps)

    unwrapped_arg_list = []
    for arg in arg_names:
        if arg in tensors or arg in optional_tensors:
            unwrapped_arg_list += [f"{arg}_value", f"{arg}_bdim"]
        else:
            unwrapped_arg_list.append(arg)
    return unwrap_code, unwrapped_arg_list


def gen_case_where_all_bdims_are_none(
    schema: FunctionSchema, cur_level_var: str
) -> str:
    conditions = []
    flat_args = schema.arguments.flat_all
    for arg in flat_args:
        if not arg.type.is_tensor_like():
            continue
        conditions.append(f"!isBatchedAtLevel({arg.name}, {cur_level_var})")

    sig = DispatcherSignature.from_schema(schema)
    translated_args = ", ".join(
        e.expr for e in translate(sig.arguments(), sig.arguments())
    )
    return f"""\
if ({' && '.join(conditions)}) {{
  return at::_ops::{sig.func.name.unambiguous_name()}::call({translated_args});
}}"""


def gen_returns(
    returns: Tuple[Return, ...], cur_level_var: str, results_var: str
) -> str:
    idx = 0
    wrapped_returns = []
    for ret in returns:
        if is_tensor(ret.type):
            wrapped_returns.append(
                f"makeBatched(std::get<{idx}>({results_var}), std::get<{idx + 1}>({results_var}), {cur_level_var})"
            )
            idx += 2
        elif is_tensor_list(ret.type):
            wrapped_returns.append(
                f"makeBatchedVector(std::get<{idx}>({results_var}), std::get<{idx+1}>({results_var}), {cur_level_var})"
            )
            idx += 2
        else:
            wrapped_returns.append(f"std::get<{idx}>({results_var})")
            idx += 1
    if len(wrapped_returns) == 1:
        result = f"return {wrapped_returns[0]};"
    else:
        result = f'return std::make_tuple({", ".join(wrapped_returns)});'
    return result


def accepts_at_least_one_tensor_input(schema: FunctionSchema) -> bool:
    return any(a.type.is_tensor_like() for a in schema.arguments.flat_all)


def is_mutated_arg(argument: Argument) -> bool:
    return argument.annotation is not None and argument.annotation.is_write


def gen_vmap_inplace_plumbing(native_function: NativeFunction) -> Optional[str]:
    # Assumptions:
    # - only one argument is being modified in-place
    # - the argument that is being modified in-place is the first argument
    # - all returns are either Tensor, tuple of Tensor, or TensorList
    schema = native_function.func
    sig = DispatcherSignature.from_schema(schema)
    returns = schema.returns

    # Check assumptions. If these are invalid we return None
    # and punt the work to handle them to the future.
    assert schema.kind() == SchemaKind.inplace
    if not is_mutated_arg(schema.arguments.flat_all[0]):
        return None
    if not len([arg for arg in schema.arguments.flat_all if is_mutated_arg(arg)]) == 1:
        return None

    # Only support cases where all returns are Tensors or vector<Tensor>
    if len(returns) == 0:
        return None
    if not all(is_tensor(ret.type) or is_tensor_list(ret.type) for ret in returns):
        return None
    if not accepts_at_least_one_tensor_input(schema):
        return None

    cur_level_var = "cur_level"

    unwraps, unwrapped_arg_list = gen_unwraps(schema.arguments.flat_all, cur_level_var)
    bdims_all_none_case = gen_case_where_all_bdims_are_none(schema, cur_level_var)

    return f"""\
template <typename batch_rule_t, batch_rule_t batch_rule>
{sig.decl(name=schema.name.unambiguous_name() + '_generated_plumbing')} {{
  c10::impl::ExcludeDispatchKeyGuard guard(kBatchedKey);
  auto maybe_layer = maybeCurrentDynamicLayer();
  TORCH_INTERNAL_ASSERT(maybe_layer.has_value());
  int64_t {cur_level_var} = maybe_layer->layerId();
{textwrap.indent(bdims_all_none_case, "  ")}
{textwrap.indent(unwraps, "  ")}
  batch_rule({', '.join(unwrapped_arg_list)});
  return {schema.arguments.flat_all[0].name};
}}"""


def gen_vmap_plumbing_no_returns(native_function: NativeFunction) -> str:
    schema = native_function.func
    sig = DispatcherSignature.from_schema(schema)
    cur_level_var = "cur_level"

    unwraps, unwrapped_arg_list = gen_unwraps(schema.arguments.flat_all, cur_level_var)
    bdims_all_none_case = gen_case_where_all_bdims_are_none(schema, cur_level_var)

    return f"""\
template <typename batch_rule_t, batch_rule_t batch_rule>
{sig.decl(name=schema.name.unambiguous_name() + '_generated_plumbing')} {{
  c10::impl::ExcludeDispatchKeyGuard guard(kBatchedKey);
  auto maybe_layer = maybeCurrentDynamicLayer();
  TORCH_INTERNAL_ASSERT(maybe_layer.has_value());
  int64_t {cur_level_var} = maybe_layer->layerId();
{textwrap.indent(bdims_all_none_case, "  ")}
{textwrap.indent(unwraps, "  ")}
  batch_rule({', '.join(unwrapped_arg_list)});
}}"""


def gen_vmap_plumbing(native_function: NativeFunction) -> Optional[str]:
    schema = native_function.func
    sig = DispatcherSignature.from_schema(schema)
    returns = schema.returns

    # Only support cases where all returns are Tensors or vector<Tensor>
    if not accepts_at_least_one_tensor_input(schema):
        return None
    if len(returns) == 0:
        return gen_vmap_plumbing_no_returns(native_function)
    if not all(ret.type.is_tensor_like() for ret in returns):
        return None
    # in-place views need special handling
    if "inplace_view" in native_function.tags:
        return None

    if schema.kind() == SchemaKind.inplace:
        return gen_vmap_inplace_plumbing(native_function)

    # Don't support these (mutable, out, scratch)
    if schema.kind() != SchemaKind.functional:
        return None

    results_var = "results"
    cur_level_var = "cur_level"

    unwraps, unwrapped_arg_list = gen_unwraps(schema.arguments.flat_all, cur_level_var)
    bdims_all_none_case = gen_case_where_all_bdims_are_none(schema, cur_level_var)

    wrapped_returns = gen_returns(returns, cur_level_var, results_var)
    return f"""\
template <typename batch_rule_t, batch_rule_t batch_rule>
{sig.decl(name=schema.name.unambiguous_name() + '_generated_plumbing')} {{
  c10::impl::ExcludeDispatchKeyGuard guard(kBatchedKey);
  auto maybe_layer = maybeCurrentDynamicLayer();
  TORCH_INTERNAL_ASSERT(maybe_layer.has_value());
  int64_t {cur_level_var} = maybe_layer->layerId();
{textwrap.indent(bdims_all_none_case, "  ")}
{textwrap.indent(unwraps, "  ")}
  auto {results_var} = batch_rule({', '.join(unwrapped_arg_list)});
  {wrapped_returns}
}}"""


@dataclass(frozen=True)
class ComputeBatchRulePlumbing:
    @method_with_native_function
    def __call__(self, f: NativeFunction) -> Optional[str]:
        opname = str(f.func.name)
        result = gen_vmap_plumbing(f)
        return result


def gen_all_vmap_plumbing(native_functions: Sequence[NativeFunction]) -> str:
    body = "\n".join(list(mapMaybe(ComputeBatchRulePlumbing(), native_functions)))
    return f"""
#pragma once
#include <ATen/Operators.h>
<<<<<<< HEAD
#include <functorch/csrc/PlumbingHelper.h>
#include <functorch/csrc/Constants.h>
=======
#include <ATen/functorch/PlumbingHelper.h>
>>>>>>> 4a2d2e5e

namespace at {{ namespace functorch {{

{body}

}}}} // namespace at::functorch
"""<|MERGE_RESOLUTION|>--- conflicted
+++ resolved
@@ -79,7 +79,7 @@
 
 
 def gen_case_where_all_bdims_are_none(
-    schema: FunctionSchema, cur_level_var: str
+    outer_sig: DispatcherSignature, schema: FunctionSchema, cur_level_var: str
 ) -> str:
     conditions = []
     flat_args = schema.arguments.flat_all
@@ -90,7 +90,7 @@
 
     sig = DispatcherSignature.from_schema(schema)
     translated_args = ", ".join(
-        e.expr for e in translate(sig.arguments(), sig.arguments())
+        e.expr for e in translate(outer_sig.arguments(), sig.arguments())
     )
     return f"""\
 if ({' && '.join(conditions)}) {{
@@ -160,12 +160,12 @@
     cur_level_var = "cur_level"
 
     unwraps, unwrapped_arg_list = gen_unwraps(schema.arguments.flat_all, cur_level_var)
-    bdims_all_none_case = gen_case_where_all_bdims_are_none(schema, cur_level_var)
+    bdims_all_none_case = gen_case_where_all_bdims_are_none(sig, schema, cur_level_var)
 
     return f"""\
 template <typename batch_rule_t, batch_rule_t batch_rule>
 {sig.decl(name=schema.name.unambiguous_name() + '_generated_plumbing')} {{
-  c10::impl::ExcludeDispatchKeyGuard guard(kBatchedKey);
+  c10::impl::ExcludeDispatchKeyGuard guard(DispatchKey::FuncTorchBatched);
   auto maybe_layer = maybeCurrentDynamicLayer();
   TORCH_INTERNAL_ASSERT(maybe_layer.has_value());
   int64_t {cur_level_var} = maybe_layer->layerId();
@@ -182,12 +182,12 @@
     cur_level_var = "cur_level"
 
     unwraps, unwrapped_arg_list = gen_unwraps(schema.arguments.flat_all, cur_level_var)
-    bdims_all_none_case = gen_case_where_all_bdims_are_none(schema, cur_level_var)
+    bdims_all_none_case = gen_case_where_all_bdims_are_none(sig, schema, cur_level_var)
 
     return f"""\
 template <typename batch_rule_t, batch_rule_t batch_rule>
 {sig.decl(name=schema.name.unambiguous_name() + '_generated_plumbing')} {{
-  c10::impl::ExcludeDispatchKeyGuard guard(kBatchedKey);
+  c10::impl::ExcludeDispatchKeyGuard guard(DispatchKey::FuncTorchBatched);
   auto maybe_layer = maybeCurrentDynamicLayer();
   TORCH_INTERNAL_ASSERT(maybe_layer.has_value());
   int64_t {cur_level_var} = maybe_layer->layerId();
@@ -224,13 +224,13 @@
     cur_level_var = "cur_level"
 
     unwraps, unwrapped_arg_list = gen_unwraps(schema.arguments.flat_all, cur_level_var)
-    bdims_all_none_case = gen_case_where_all_bdims_are_none(schema, cur_level_var)
+    bdims_all_none_case = gen_case_where_all_bdims_are_none(sig, schema, cur_level_var)
 
     wrapped_returns = gen_returns(returns, cur_level_var, results_var)
     return f"""\
 template <typename batch_rule_t, batch_rule_t batch_rule>
 {sig.decl(name=schema.name.unambiguous_name() + '_generated_plumbing')} {{
-  c10::impl::ExcludeDispatchKeyGuard guard(kBatchedKey);
+  c10::impl::ExcludeDispatchKeyGuard guard(DispatchKey::FuncTorchBatched);
   auto maybe_layer = maybeCurrentDynamicLayer();
   TORCH_INTERNAL_ASSERT(maybe_layer.has_value());
   int64_t {cur_level_var} = maybe_layer->layerId();
@@ -255,12 +255,7 @@
     return f"""
 #pragma once
 #include <ATen/Operators.h>
-<<<<<<< HEAD
-#include <functorch/csrc/PlumbingHelper.h>
-#include <functorch/csrc/Constants.h>
-=======
 #include <ATen/functorch/PlumbingHelper.h>
->>>>>>> 4a2d2e5e
 
 namespace at {{ namespace functorch {{
 
