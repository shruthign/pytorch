--- conflicted
+++ resolved
@@ -306,8 +306,6 @@
       std::move(version_counter), allow_tensor_metadata_change);
 }
 
-<<<<<<< HEAD
-=======
 at::IntArrayRef FunctionalTensorWrapper::sizes_custom() const {
   return value_.unsafeGetTensorImpl()->sizes();
 }
@@ -327,7 +325,6 @@
   return value_.unsafeGetTensorImpl()->sym_sizes();
 }
 
->>>>>>> 92a1dcd5
 namespace functionalization {
 namespace impl {
 
@@ -621,6 +618,13 @@
 } // namespace impl
 
 
+// Given an **out-of-place** op that might internally call view/inplace ops,
+// This function will "functionalize" it.
+// That is, it will call the operator, but removing any intermediate views/mutations
+// that are performed inside of it.
+// This is useful for LTC/XLA, which would like to re-use some of our composite kernels
+// from pytorch core but not have to worry about the view ops that they might call.
+// e.g. at::block_diag
 void functionalize_op_helper(const c10::OperatorHandle& op, torch::jit::Stack* stack) {
   const auto& schema = op.schema();
   const auto num_arguments = schema.arguments().size();
