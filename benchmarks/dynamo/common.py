#!/usr/bin/env python3
from __future__ import annotations

import abc

import argparse
import collections
import contextlib
import copy
import csv
import dataclasses
import functools
import importlib
import itertools
import logging
import os
import pathlib
import shutil
import signal
import subprocess
import sys
import time
import weakref
from contextlib import contextmanager

from typing import (
    Any,
    Callable,
    Generator,
    List,
    Mapping,
    NamedTuple,
    Optional,
    Sequence,
    Tuple,
    Type,
    TYPE_CHECKING,
)
from unittest.mock import MagicMock

from typing_extensions import Self

if TYPE_CHECKING:
    from torch.onnx._internal.fx import diagnostics

import numpy as np
import pandas as pd
import psutil
import torch
import torch._dynamo
import torch._dynamo.utils
import torch._export
import torch.distributed
import torch.fx._pytree as fx_pytree
import torch.multiprocessing as mp
from scipy.stats import gmean, ttest_ind
from torch._dynamo.profiler import fx_insert_profiling, Profiler
from torch._dynamo.testing import (
    dummy_fx_compile,
    format_speedup,
    reset_rng_state,
    same,
)

try:
    from torch._dynamo.utils import clone_inputs, graph_break_reasons
    from torch._inductor.utils import aot_inductor_launcher, fresh_inductor_cache
except ImportError:
    from _dynamo.utils import clone_inputs, graph_break_reasons
from torch._functorch._aot_autograd.logging_utils import set_model_name
from torch._inductor import config as inductor_config, metrics
from torch._subclasses.fake_tensor import FakeTensorMode

from torch.utils import _pytree as pytree
from torch.utils._pytree import tree_map, tree_map_only

from tqdm.auto import tqdm, trange

try:
    import torch_xla
    import torch_xla.core.xla_model as xm

    # This is to woraround the backward issue https://github.com/pytorch/xla/issues/4174
    torch_xla._XLAC._init_computation_client()
except ImportError:
    # ignore the error if torch_xla is not installed
    pass

log = logging.getLogger(__name__)

# We are primarily interested in TF32
torch.backends.cuda.matmul.allow_tf32 = True

# Suppress torch.profiler spam
os.environ["KINETO_LOG_LEVEL"] = "5"

current_name = ""
current_device = ""
current_onnx_compiler = ""
current_batch_size = None
output_filename = None

MAX_DOWNLOAD_ATTEMPTS = 5


class CI(NamedTuple):
    backend: str  # aot_eager or inductor
    training: bool
    dynamic: bool = False
    device: str = "cuda"


CI_SKIP_OPTIMIZER = {
    # TIMM
    "convmixer_768_32",  # accuracy
    "hrnet_w18",  # Stack issue in fx
    # HF
    "pnasnet5large",  # Stack issue in fx
    "MobileBertForMaskedLM",  # Stack issue in fx
    "MobileBertForQuestionAnswering",  # Stack issue in fx
    "PegasusForConditionalGeneration",  # OOM
}

CI_SKIP_DYNAMIC_BATCH_ONLY = {
    "sam",
    # See https://github.com/mindee/doctr/blob/f2114758d529ed8d3d0030581638f0520b6b98d8/doctr/models/detection/core.py#L89
    # It iterates over the batch, which is dynamic, and dynamo chokes
    # We should be able to graphbreak there.
    "doctr_det_predictor",
    "dlrm",
}

DO_NOT_CAST_INPUTS = {"stable_diffusion"}


def model_specified_by_path(path_and_class_str):
    return ":" in path_and_class_str


def load_model_from_path(path_and_class_str):
    configs = {}
    for kvstr in path_and_class_str.split(","):
        k, v = kvstr.split(":")
        configs[k] = v

    for name in ["path", "class"]:
        if name not in configs:
            raise RuntimeError(
                "Invalid --only arguments. Check help message for the correct format"
            )

    path = configs["path"]
    class_name = configs["class"]

    if path[:1] != "/":
        raise RuntimeError(
            "Use absolute path since dynamo may change the current working directory which makes using relative path tricky"
        )

    spec = importlib.util.spec_from_file_location("module_name", path)
    module = importlib.util.module_from_spec(spec)
    spec.loader.exec_module(module)

    model_class = getattr(module, class_name)
    assert issubclass(model_class, torch.nn.Module)
    model = model_class()
    assert hasattr(model, "get_example_inputs")
    inputs = model.get_example_inputs()
    return model, inputs


def output_csv(filename, headers, row):
    if os.path.exists(filename):
        with open(filename) as fd:
            lines = list(csv.reader(fd)) or [[]]
            if headers and len(headers) > len(lines[0]):
                # if prior results failed the header might not be filled in yet
                lines[0] = headers
            else:
                headers = lines[0]
    else:
        lines = [headers]
    lines.append([(f"{x:.6f}" if isinstance(x, float) else x) for x in row])
    with open(filename, "w") as fd:
        writer = csv.writer(fd, lineterminator="\n")
        for line in lines:
            writer.writerow(list(line) + ["0"] * (len(headers) - len(line)))


def nothing(f):
    return f


@functools.lru_cache(None)
def patch_torch_manual_seed():
    """Make torch manual seed deterministic. Helps with accuracy testing."""

    def deterministic_torch_manual_seed(*args, **kwargs):
        from torch._C import default_generator

        seed = 1337
        import torch.cuda

        if not torch.cuda._is_in_bad_fork():
            torch.cuda.manual_seed_all(seed)
        return default_generator.manual_seed(seed)

    torch.manual_seed = deterministic_torch_manual_seed


def synchronize():
    pass


def summarize_graph_break(filename):
    """
    Sorts and de-dupes the graphs breaks on the reason string. Note that this
    function is just a best effort to reduce the logging information. We could
    miss some graph breaks because of de-duping. We can further refine this
    function as need arises.
    """
    log_file = f"{filename.rstrip('.csv')}_graph_breaks.csv"
    if os.path.exists(log_file):
        df = pd.read_csv(log_file)
        df = df.sort_values("reason").drop_duplicates(subset="reason")

        # Specialize for multi tensor sgd as reason is not identical
        multi_tensor_sgd_row = df.loc[df["reason"].str.contains("_multi_tensor_sgd")]
        if len(multi_tensor_sgd_row):
            df = df[
                ~df["reason"].str.contains("_multi_tensor_sgd")
            ]  # Drop all sgd rows
            df = pd.concat(
                [df, pd.DataFrame([multi_tensor_sgd_row.iloc[0]])], axis=0
            )  # Add back a single row
        df.to_csv(f"{log_file.rstrip('.csv')}_deduped.csv", index=False)


def print_summary(filename, print_dataframe=False):
    if not (filename and os.path.exists(filename)):
        return
    data = pd.read_csv(filename)
    if "tag" in data.columns:
        for tag in data.tag.unique():
            if tag == "0.0000":
                continue  # This happens for failed runs
            print(f"\nSummary for tag={tag}:")
            print_summary_table(data[data.tag == tag], print_dataframe=print_dataframe)
    else:
        print_summary_table(data, print_dataframe=print_dataframe)
    summarize_graph_break(filename)


def print_summary_table(data, print_dataframe=False):
    if print_dataframe:
        pd.options.display.max_rows = 1000
        pd.options.display.max_columns = 1000
        pd.options.display.width = 2000
        print(data)
    width = max(map(len, data.columns))
    for col in data.columns:
        try:
            if col in ("dev", "name", "batch_size", "tag"):
                continue
            elif col in ("pct_ops", "pct_time"):
                print(col.ljust(width), f"{data[col].mean():.3%}")
            elif col in ("graphs", "graph_calls", "captured_ops", "total_ops"):
                print(col.ljust(width), f"{data[col].mean():.3f}")
            elif col in ("compilation_latency"):
                print(col.ljust(width), f"mean={data[col].mean():.3f} seconds")
            elif col in ("compression_ratio"):
                print(col.ljust(width), f"mean={data[col].mean():.3f}x")
            elif col in ("accuracy"):
                pass_rate = (data[col] == "pass").mean()
                print(col.ljust(width), f"pass_rate={100*pass_rate:.2f}%")
            else:
                cdata = data[col]
                print(
                    col.ljust(width),
                    f"gmean={gmean(cdata):.2f}x mean={cdata.mean():.3f}x",
                )
        except Exception as e:
            pass


def tensor_is_on_xla(tensors):
    def visit(x: torch.Tensor):
        nonlocal result
        if x.device.type == "xla":
            result = True

    result = False
    tree_map_only(torch.Tensor, visit, tensors)
    return result


def timed(
    model,
    model_iter_fn,
    example_inputs,
    times=1,
    return_result=False,
    collect_outputs=False,
):
    use_xla = tensor_is_on_xla(example_inputs)
    synchronize()

    if use_xla:
        xm.mark_step()
        xm.wait_device_ops()

    time_total = 0
    # Dont collect outputs to correctly measure timing
    for _ in range(times):
        # Put this call inside the loop to reset the seed for each iteration.
        # Don't include reset_rng_state() to correctly measure timing
        reset_rng_state(use_xla)
        t_iter_begin = time.perf_counter()
        result = model_iter_fn(model, example_inputs, collect_outputs=collect_outputs)

        # instead of calling sync on result_list, we should call mark_step.
        # In training case, result_list may be empty, but we want to
        # send all the pending graphs for compilation.
        if use_xla:
            # For the model running on regular torchxla (baseline), we need the
            # mark step to send the accumulated graph for compilation.
            #
            # For the model running with dynamo/torchxla bridge, in training case,
            # we need the mark step to send the optimizer graph out for
            # compilation.
            xm.mark_step()
        t_iter_end = time.perf_counter()
        time_total += t_iter_end - t_iter_begin

    t_0 = time.perf_counter()
    if use_xla:
        xm.wait_device_ops()
    synchronize()
    t_1 = time.perf_counter()
    time_total += t_1 - t_0
    return (time_total, result) if return_result else time_total


def _normalize_bench_inputs(example_inputs) -> Tuple[Tuple[Any], Mapping[str, Any]]:
    # NOTE(bowbao): For huggingface benchmark, example_inputs are formatted as dictionary,
    # and consumed like `model(**example_inputs)`.
    # For other benchmarks, example_inputs are formatted as tuple and consumed
    # like `model(*example_inputs)`.
    if isinstance(example_inputs, dict):
        return (), example_inputs
    else:
        return tuple(example_inputs), {}


def _register_dataclass_output_as_pytree(example_outputs) -> None:
    # NOTE(angelayi): For huggingface benchmark, some example outputs are
    # formatted as a dataclass which pytree cannot consume. So we want
    # to register the pytree implementation here
    example_outputs_flat = pytree.tree_leaves(example_outputs)
    output_dataclass_types = [
        type(out) for out in example_outputs_flat if dataclasses.is_dataclass(type(out))
    ]
    for output_type in output_dataclass_types:
        from torch._export.utils import register_dataclass_as_pytree_node

        register_dataclass_as_pytree_node(
            output_type,
            serialized_type_name=f"{output_type.__module__}.{output_type.__name__}",
        )


class Stats:
    totals = collections.defaultdict(collections.Counter)

    @classmethod
    def reset_counters(cls):
        for k, v in torch._dynamo.utils.counters.items():
            cls.totals[k].update(v)
        ok = torch._dynamo.utils.counters["frames"]["ok"]
        total = torch._dynamo.utils.counters["frames"]["total"]
        torch._dynamo.utils.counters.clear()
        return ok, total

    @classmethod
    def print_summary(cls):
        for k, v in sorted(cls.totals.items()):
            lines = "\n  ".join(map(str, v.most_common(50)))
            print(f"STATS {k}\n  {lines}")

    @classmethod
    def aot_summary(cls):
        return [cls.totals["aot_autograd"]["total"], cls.totals["aot_autograd"]["ok"]]


def coverage_experiment(args, model_iter_fn, model, example_inputs):
    """
    Test operator/model coverage of TorchDynamo and record statistics
    taken from a profiler.  This target is mainly intended to check
    correctness.

    Writes to ./coverage.csv
    """
    profiler = Profiler()
    frozen_model_iter_fn = torch._dynamo.run(model_iter_fn)
    with profiler.prof:
        frozen_model_iter_fn(model, example_inputs)
    coverage_result = profiler.results()
    output_csv(
        output_filename,
        (
            "dev",
            "name",
            "batch_size",
            "graphs",
            "graph_calls",
            "captured_ops",
            "total_ops",
            "pct_ops",
            "pct_time",
        ),
        [
            current_device,
            current_name,
            current_batch_size,
        ]
        + coverage_result.tocsv(),
    )
    return coverage_result


def speedup_experiment_fx2trt(args, model_iter_fn, model, example_inputs):
    """
    Measure speedups over eager using the trt inference backend. TRT backend is based fx graph
    generated by torch._dynamo.
    Writes to ./speedups_fx2trt.csv
    """
    return speedup_experiment(args, model_iter_fn, model, example_inputs)


def recompile_profiler_experiment(args, model_iter_fn, model, example_inputs):
    prof = torch._dynamo.utils.CompilerProfiler()
    opt_model_iter_fn = torch._dynamo.optimize(prof, nopython=args.nopython)(
        model_iter_fn
    )
    opt_model_iter_fn(model, example_inputs)
    output_csv(
        output_filename, ["model", "profiler report"], [current_name, prof.report()]
    )
    met = prof.get_metrics()
    guard_failures = len(met["guard_failures"])
    return [guard_failures]


def randomize_input(inputs):
    if isinstance(inputs, (list, tuple)):
        return type(inputs)([randomize_input(x) for x in inputs])
    elif isinstance(inputs, torch.Tensor):
        if inputs.dtype in (torch.float32, torch.float64):
            torch._dynamo.utils.counters["randomize_input"]["times"] += 1
            return torch.randn_like(inputs)
        elif inputs.dtype == torch.int64:
            # Note: we can not simply tune integer tensors as follows
            #   `return torch.randint_like(inputs, high=inputs.max().item())`
            # This may break some invariants between tensors.
            # E.g. in embedding lookup case, one tensor is the length
            # and another is an indices tensor.
            return inputs
        else:
            raise RuntimeError(
                f"randomize_input need support tensor of type {inputs.dtype}"
            )
    else:
        raise RuntimeError(
            f"randomize_input can not handle input of type {type(inputs)}"
        )


def maybe_mark_step(args):
    if args.trace_on_xla:
        xm.mark_step()


def speedup_experiment(args, model_iter_fn, model, example_inputs, **kwargs):
    """
    Measure speedups over eager.

    Writes to ./speedups.csv
    """
    # if args.dynamic_shapes:
    #     return speedup_experiment_ds(args, model_iter_fn, model, example_inputs)

    timings = np.zeros((args.repeat, 2), np.float64)
    # if we randomize the input, we should also check the result is correct
    should_randomize_input = args.randomize_input

    import contextlib

    from torch._inductor.utils import maybe_profile

    @contextlib.contextmanager
    def maybe_mark_profile(*args, **kwargs):
        prof: torch.profiler.profile = kwargs.pop("p", None)
        mark = kwargs.pop("mark", None)
        if prof:
            with torch.profiler.record_function(mark):
                yield
        else:
            yield

    times = args.iterations_per_run

    # Use higher tolerance for XLA since XLA cause numerical unstability when
    # graph size changes
    tolerance = args.xla_tolerance if args.trace_on_xla else 1e-4
    torch._dynamo.config.repro_tolerance = tolerance

    with maybe_profile(args.export_profiler_trace) as p:
        if args.export_aot_inductor:
            frozen_model_iter_fn = export_aot_inductor(
                model, example_inputs, args.devices[0]
            )
        else:
            frozen_model_iter_fn = torch._dynamo.run(model_iter_fn)

        for rep in trange(args.repeat, desc="running benchmark"):
            inputs = (
                randomize_input(copy.deepcopy(example_inputs))
                if should_randomize_input
                else example_inputs
            )
            # need call mark_step to perform the computation
            # on randomize_input. Otherwise the first call using the
            # inputs will incur high penalty then the next one.
            maybe_mark_step(args)

            # interleave the runs to handle frequency scaling and load changes
            with maybe_mark_profile(p=p, mark="expected"):
                timings[rep, 0], expected_output = timed(
                    model,
                    model_iter_fn,
                    inputs,
                    return_result=True,
                    times=times,
                    collect_outputs=args.collect_outputs,
                )

            # call mark_step between the 2 calls to make the comparison fair.
            maybe_mark_step(args)

            with maybe_mark_profile(p=p, mark="actual"):
                timings[rep, 1], actual_output = timed(
                    model,
                    frozen_model_iter_fn,
                    inputs,
                    return_result=True,
                    times=times,
                    collect_outputs=args.collect_outputs,
                )

    if args.export_profiler_trace:
        name = args.profiler_trace_name + "_" + model.name + ".json"
        name = os.path.join(torch._dynamo.config.base_dir, name)
        p.export_chrome_trace(name)
    median = np.median(timings, axis=0)
    speedup = median[0] / median[1]
    if args.dump_raw_metrics:
        np.save(
            f"{output_filename[:-4]}-raw_timings-{current_name}-{current_device}.npy",
            timings,
        )

    first_headers = ["dev", "name", "batch_size"]
    first_fields = [current_device, current_name, current_batch_size]
    if "tag" in kwargs:
        first_headers.append("tag")
        first_fields.append(kwargs["tag"])
    headers = first_headers + ["speedup", "abs_latency"]
    row = first_fields + [float(speedup), median[1] * 1000]
    msg = f"{speedup:.3f}x"
    if args.baseline:
        headers.extend(
            [
                "baseline",
                "speedup_vs_baseline",
            ]
        )
        df = pd.read_csv(args.baseline)
        try:
            baseline_speedup = df[df["name"] == current_name]["speedup"].item()
            row.extend([baseline_speedup, speedup / baseline_speedup])
            msg = f"{baseline_speedup:.3f}x -> {speedup:.3f}x [{speedup / baseline_speedup:.3f}x]"
        except (KeyError, ZeroDivisionError):
            row.extend(
                [
                    0.0,
                    0.0,
                ]
            )
    if "compilation_latency" in kwargs:
        headers += [
            "compilation_latency",
            "compression_ratio",
            "eager_peak_mem",
            "dynamo_peak_mem",
        ]
        row.append(kwargs["compilation_latency"])
        row.append(kwargs["compression_ratio"])
        row.append(kwargs["eager_peak_mem"])
        row.append(kwargs["dynamo_peak_mem"])
    if "dynamo_stats" in kwargs:
        for k, v in kwargs["dynamo_stats"].items():
            headers.append(k)
            row.append(v)
    output_csv(
        output_filename,
        headers,
        row,
    )
    headers, data = torch._dynamo.utils.compile_times(repr="csv", aggregate=True)
    assert (
        output_filename.find(".csv") > 0
    ), f"expected output_filename to be a .csv, but got {output_filename}"
    output_csv(
        output_filename[:-4] + "_compilation_metrics.csv",
        first_headers + headers,
        first_fields + data,
    )
    return msg


def speedup_experiment_ds(args, model_iter_fn, model, example_inputs):
    """
    Run dynamic shapes benchmarks.

    Requires dynamic shape compatible models, which provide a list of example inputs.

    Warms up using the first input example and then iterates the inputs,
    measuring (and expecting minimal) variance between the runtime for different examples.

    """
    timings = np.zeros((args.repeat, len(example_inputs), 2), np.float64)

    if args.repeat > 5:
        print(
            f"\ndynamic shapes experiments are slow, consider setting --repeat less than {args.repeat}\n"
        )

    nwarmup = 4
    for rep in range(args.repeat):
        # Start each rep fresh, e.g. only warmup on example 0
        torch._dynamo.reset()
        optimized_model_iter_fn = optimize_ctx(model_iter_fn)
        for _ in range(nwarmup):
            optimized_model_iter_fn(model, example_inputs[0])

        for input_idx, inputs in enumerate(example_inputs):
            # interleave the runs to handle frequency scaling and load changes
            timings[rep, input_idx, 0] = timed(
                model, model_iter_fn, inputs, return_result=False
            )
            # different from regular speedup_experiment, we _DO_ want to allow recompilation
            timings[rep, input_idx, 1] = timed(
                model, optimized_model_iter_fn, inputs, return_result=False
            )
    medians = np.median(timings, axis=0)
    speedups = list(medians[:, 0] / medians[:, 1])
    speedups_mean = np.mean(speedups)
    speedups_median = np.median(speedups)
    speedups_var = np.var(speedups)

    # TODO this x[0] is not going to work in general but bert only has 1 input
    shapes = [x[0].shape for x in example_inputs]
    shape_keys = sorted(set(shapes))
    shape_speedups = {
        shape: [
            it[1] for it in filter(lambda it: it[0] == shape, zip(shapes, speedups))
        ]
        for shape in shape_keys
    }
    output_str = (
        f"mean: {speedups_mean:.3f}, median: {speedups_median:.3f}, var: {speedups_var:.3f}"
        + "\nSpeedups by shape: "
        + "\n".join(
            [
                f"{shape}: "
                + ", ".join([f"{speedup: .3g}" for speedup in shape_speedups[shape]])
                for shape in shape_keys
            ]
        )
    )
    output_csv(
        output_filename,
        ("dev", "name", "batch_size", "speedup mean", "speedup median", "speedup var"),
        [
            current_device,
            current_name,
            current_batch_size,
            speedups_mean,
            speedups_median,
            speedups_var,
        ],
    )
    return output_str


def speedup_experiment_onnx(
    args,
    model_iter_fn,
    onnx_model: OnnxModel,
    model,
    example_inputs,
    **kwargs,
):
    """
    Measure speedups over eager.

    This function is responsible for the following:
        1. Creating iobinding with OnnxModel if device is CUDA, which is essential for perf measurement.
        2. Running ORT with OnnxModel.

    Writes to ./{output_filename}, which should be
        `pathlib.Path(self.output_dir) / f"{self.compiler}_{suite}_{self.dtype}_{self.mode}_{self.device}_{self.testing}.csv".

    TODO(bowbao): Record export time and export peak memory usage.
    """
    timings = np.zeros((args.repeat, 2), np.float64)
    is_correct = True
    should_randomize_input = args.randomize_input
    times = args.iterations_per_run

    def create_onnx_input_binded_fn(onnx_model: OnnxModel, pt_inputs, example_outputs):
        # Goal is to move the iobinding creation outside of the timer function.
        iobinding, outputs = onnx_model.create_iobinding(pt_inputs, example_outputs)

        def onnxrt_model_iter_fn(model, inputs, collect_outputs=True):
            onnx_model.run_with_iobinding(iobinding, outputs)
            if collect_outputs:
                return outputs

        return onnxrt_model_iter_fn

    def create_onnx_fn(onnx_model: OnnxModel, pt_inputs):
        # NOTE: Making perf comparison fair by moving out the i/o adapting part.
        # 1. Pre-adapt `pt_inputs` to `onnx_inputs` here.
        # 2. Drop `onnx_outputs` to `pt_outputs` adapting. Output comparison is not part of perf measurement.
        onnx_inputs = onnx_model.adapt_pt_inputs_to_onnx(pt_inputs)

        def onnxrt_model_iter_fn(model, inputs, collect_outputs=True):
            return onnx_model.run_with_onnx_inputs(onnx_inputs)

        return onnxrt_model_iter_fn

    def timed_onnx(model, onnx_model: OnnxModel, inputs):
        if current_device == "cpu" or onnx_model.is_cpu():
            onnxrt_model_iter_fn = create_onnx_fn(onnx_model, inputs)
        else:
            onnxrt_model_iter_fn = create_onnx_input_binded_fn(
                onnx_model, inputs, expected_output
            )
        return timed(
            model,
            onnxrt_model_iter_fn,
            inputs,
            return_result=True,
            times=times,
            collect_outputs=args.collect_outputs,
        )

    # Insert ONNX warm-up
    inputs = (
        randomize_input(copy.deepcopy(example_inputs))
        if should_randomize_input
        else example_inputs
    )
    _, expected_output = timed(
        model,
        model_iter_fn,
        inputs,
        return_result=True,
        times=times,
        collect_outputs=args.collect_outputs,
    )
    for _ in range(2):
        timed_onnx(model, onnx_model, inputs)

    for rep in range(args.repeat):
        inputs = (
            randomize_input(copy.deepcopy(example_inputs))
            if should_randomize_input
            else example_inputs
        )
        timings[rep, 0], expected_output = timed(
            model,
            model_iter_fn,
            inputs,
            return_result=True,
            times=times,
            collect_outputs=args.collect_outputs,
        )

        timings[rep, 1], actual_output = timed_onnx(model, onnx_model, inputs)

    pvalue = ttest_ind(timings[:, 0], timings[:, 1]).pvalue
    median = np.median(timings, axis=0)
    speedup = median[0] / median[1]
    if args.dump_raw_metrics:
        np.save(
            f"{output_filename[:-4]}-raw_timings-{current_name}-{current_device}.npy",
            timings,
        )

    headers = ["dev", "name", "batch_size", "speedup", "abs_latency"]
    row = [
        current_device,
        current_name,
        current_batch_size,
        float(speedup),
        median[1] * 1000,
    ]
    if "compilation_latency" in kwargs:
        headers = headers + ["compilation_latency", "compression_ratio"]
        row.append(kwargs["compilation_latency"])
        row.append(kwargs["compression_ratio"])

    output_csv(
        output_filename,
        headers,
        row,
    )
    headers, data = torch._dynamo.utils.compile_times(repr="csv", aggregate=True)
    assert (
        output_filename.find(".csv") > 0
    ), f"expected output_filename to be a .csv, but got {output_filename}"
    output_csv(
        output_filename[:-4] + "_compilation_metrics.csv",
        ["dev", "name", "batch_size"] + headers,
        [current_device, current_name, current_batch_size] + data,
    )
    return format_speedup(speedup, pvalue, is_correct=is_correct)


def overhead_experiment(*args, model_iter_fn):
    """
    Measure overheads of TorchDynamo by running with no backend (only
    eager+FX), and reporting speedup/slowdown over eager.

    Writes to ./overheads.csv
    """
    return speedup_experiment(*args, model_iter_fn)


def print_fx(gm, example_inputs):
    print(gm.graph)
    return gm


def print_aten_ops(gm, example_inputs):
    from functorch.compile import aot_module

    def trace_printer(gm, _):
        print(gm.graph)
        return gm

    return aot_module(gm, fw_compiler=trace_printer, bw_compiler=trace_printer)


def baselines(models, model_iter_fn, example_inputs, args):
    """
    Common measurement code across all baseline experiments.
    """
    models = list(models)
    for idx, (name, model) in enumerate(models):
        if idx == 0:
            result0 = model_iter_fn(model, example_inputs)
        elif model is not None:
            try:
                result = model_iter_fn(model, example_inputs)
                if same(result0, result):
                    continue
                print(name, "is INCORRECT")
            except Exception:
                log.exception("error checking %s", name)
            models[idx] = (name, None)
    timings = np.zeros((args.repeat, len(models)), np.float64)
    timings.fill(1.0e10)
    for rep in range(args.repeat):
        for idx, (name, model) in enumerate(models):
            if model is not None:
                try:
                    timings[rep, idx] = timed(model, model_iter_fn, example_inputs)
                except Exception:
                    pass
    pvalue = [
        ttest_ind(timings[:, 0], timings[:, i]).pvalue
        for i in range(1, timings.shape[1])
    ]
    median = np.median(timings, axis=0)
    speedup = median[0] / median[1:]
    for idx, (name, model) in enumerate(models[1:]):
        if model is None:
            speedup[idx] = 0.0
    result = " ".join(
        [
            format_speedup(s, p, m is not None)
            for s, p, m in zip(speedup, pvalue, [m for n, m in models[1:]])
        ]
    )
    output_csv(
        output_filename,
        ("dev", "name", "batch_size") + tuple(n for n, m in models[1:]),
        [current_device, current_name, current_batch_size]
        + [f"{x:.4f}" for x in speedup],
    )
    return result


def xla(args, model_iter_fn, model, example_inputs):
    xla_dev = xm.xla_device(devkind=current_device)
    model_xla = copy.deepcopy(model).to("cpu").to(device=xla_dev)
    example_inputs_xla = tree_map_only(
        torch.Tensor, lambda x: x.to("cpu").to(device=xla_dev), example_inputs
    )
    for _ in range(3):  # warmup
        timed(model, model_iter_fn, example_inputs)
        timed(model_xla, model_iter_fn, example_inputs_xla)
    timings = np.zeros((args.repeat, 2), np.float64)
    timings.fill(1.0e10)
    for rep in range(args.repeat):
        timings[rep, 0] = timed(model, model_iter_fn, example_inputs)
        timings[rep, 1] = timed(model_xla, model_iter_fn, example_inputs_xla)

    pvalue = ttest_ind(timings[:, 0], timings[:, 1]).pvalue
    time_baseline, time_xla = np.median(timings, axis=0)
    speedup = time_baseline / time_xla
    output_csv(
        output_filename,
        ("dev", "name", "batch_size", "speedup", "time_baseline", "time_xla"),
        [
            current_device,
            current_name,
            current_batch_size,
            speedup,
            time_baseline,
            time_xla,
        ],
    )
    return format_speedup(speedup, pvalue)


def try_script(model, example_inputs):
    try:
        return torch.jit.script(model)
    except Exception:
        return None


class AOTInductorModelCache:
    cache = dict()

    @classmethod
    def load(cls, model, example_inputs, device):
        key = weakref.ref(model)
        if key not in cls.cache:
            # Register the output dataclass to pytree
            example_args, example_kwargs = _normalize_bench_inputs(example_inputs)
            with torch.no_grad():
                # copy.deepcopy is required to prevent any surprising side-effect,
                # see https://github.com/pytorch/pytorch/issues/113029
                example_outputs = copy.deepcopy(model)(*example_args, **example_kwargs)
            _register_dataclass_output_as_pytree(example_outputs)

            so_path = torch._export.aot_compile(model, example_args, example_kwargs)

            module = torch.utils.cpp_extension.load_inline(
                name="aot_inductor",
                cpp_sources=[aot_inductor_launcher(so_path, device)],
                functions=["run", "get_call_spec"],
                with_cuda=(device == "cuda"),
            )

            cls.cache[key] = module

        return cls.cache[key]


def export(model, example_inputs):
    example_args, example_kwargs = _normalize_bench_inputs(example_inputs)
    example_outputs = model(*example_args, **example_kwargs)
    _register_dataclass_output_as_pytree(example_outputs)

    ep = torch.export.export(model, example_args, example_kwargs)

    def opt_export(_, example_inputs):
        example_args, example_kwargs = _normalize_bench_inputs(example_inputs)
        return ep(*example_args, **example_kwargs)

    return opt_export


def export_aot_inductor(model, example_inputs, device):
    module = AOTInductorModelCache.load(model, example_inputs, device)
    call_spec = module.get_call_spec()
    in_spec = pytree.treespec_loads(call_spec[0])
    out_spec = pytree.treespec_loads(call_spec[1])

    def opt_aot_inductor(_, example_inputs, collect_outputs=False):
        example_args, example_kwargs = _normalize_bench_inputs(example_inputs)

        flat_inputs = fx_pytree.tree_flatten_spec(
            (example_args, example_kwargs), in_spec
        )
        flat_outputs = module.run(flat_inputs)
        return pytree.tree_unflatten(flat_outputs, out_spec)

    return opt_aot_inductor


def download_retry_decorator(download_fn):
    """
    Decorator function for applying retry logic to a download function.

    The wrapped function will be called up to 5 times and raises an exception if the function fails each time.
    After each unsuccessful attempt, there is a delay before the next attempt, which is increased linearly with the number of tries.

    Usage:
    @download_retry_decorator
    def download_function(model_name: str):
        # download logic goes here
    """

    @functools.wraps(download_fn)
    def wrapper(self, *args, **kwargs) -> Any:
        tries = 0
        total_allowed_tries = MAX_DOWNLOAD_ATTEMPTS
        while tries <= total_allowed_tries:
            try:
                model = download_fn(self, *args, **kwargs)
                return model
            except Exception as e:
                tries += 1
                if tries <= total_allowed_tries:
                    wait = tries * 30
                    print(
                        f"Failed to load model: {e}. Trying again ({tries}/{total_allowed_tries}) after {wait}s"
                    )
                    time.sleep(wait)
                else:
                    raise RuntimeError(  # noqa: TRY200
                        f"Failed to load model '{args}' with following error(s): {str(e)}."
                    )

    return wrapper


class OnnxModel(abc.ABC):
    TORCH_TO_NUMPY_DTYPE = {
        torch.float16: np.float16,
        torch.float32: np.float32,
        torch.float64: np.float64,
        torch.uint8: np.uint8,
        torch.int8: np.int8,
        torch.int16: np.int16,
        torch.int32: np.int32,
        torch.int64: np.longlong,
        torch.bool: np.bool_,
    }

    _COMPILER_NAME: str

    def __init__(self, output_directory, model, example_inputs, dynamic_shapes: bool):
<<<<<<< HEAD
        # Hack to get model name.
        from torch._functorch import _aot_autograd

        model_name = _aot_autograd.logging_utils.model_name
=======
        model_name = current_name
>>>>>>> b54db2ca
        self.model_dir = self._generate_onnx_model_directory(
            output_directory, self._COMPILER_NAME, model_name
        )
        self.model_path = str(
            self.model_dir / f"{model_name}_{self._COMPILER_NAME}.onnx"
        )

    @classmethod
    def _generate_onnx_model_directory(
        cls, output_directory: str, compiler_name: str, model_name: str
    ) -> pathlib.Path:
        model_path = pathlib.Path(
            output_directory,
            ".onnx_models",
            model_name,
            compiler_name,
        )
        if model_path.exists() and model_path.is_dir():
            shutil.rmtree(model_path)
        model_path.mkdir(parents=True, exist_ok=True)
        return model_path

    @abc.abstractmethod
    def format_pt_inputs(self, pt_inputs: Any) -> Sequence[torch.Tensor]:
        ...

    @abc.abstractmethod
    def format_pt_outputs(self, pt_outputs: Any) -> Sequence[torch.Tensor]:
        ...

    def adapt_pt_inputs_to_onnx(self, pt_inputs) -> Mapping[str, np.ndarray]:
        pt_inputs = self.format_pt_inputs(pt_inputs)
        return {
            ort_input.name: pt_input.cpu().numpy()
            for ort_input, pt_input in zip(self.onnx_session.get_inputs(), pt_inputs)
        }

    def adapt_onnx_outputs_to_pt(self, onnx_outputs: List[np.ndarray]) -> Any:
        pt_outputs = [
            torch.from_numpy(onnx_output).to(current_device)
            for onnx_output in onnx_outputs
        ]
        if len(pt_outputs) == 1:
            return pt_outputs[0]
        return pt_outputs

    def _init_ort_session(self, model_path: str):
        import onnxruntime

        if current_device == "cpu":
            ort_providers = ["CPUExecutionProvider"]
        else:
            # NOTE(bowbao): Reduce OOM by running ORT on another gpu.
            # TODO(bowbao): This works to avoid OOM, but performance is surprisingly very bad.
            cuda_provider_options = {
                "device_id": 1 if torch.cuda.device_count() > 1 else 0,
            }
            ort_providers = [("CUDAExecutionProvider", cuda_provider_options)]
        session_options = onnxruntime.SessionOptions()
        session_options.log_severity_level = 3  # Error

        ort_session = onnxruntime.InferenceSession(
            self.model_path,
            providers=ort_providers,
            sess_options=session_options,
        )
        return ort_session

    def is_cpu(self) -> bool:
        return self.onnx_session.get_providers()[0] == "CPUExecutionProvider"

    def cpu(self) -> Self:
        self.onnx_session.set_providers(["CPUExecutionProvider"])
        return self

    def create_outputs(self, *example_outputs):
        return tuple(torch.empty_like(x) for x in example_outputs)

    def create_iobinding(self, pt_inputs, example_outputs):
        pt_inputs = self.format_pt_inputs(pt_inputs)
        example_outputs = self.format_pt_outputs(example_outputs)

        iobinding = self.onnx_session.io_binding()
        args = [arg.contiguous() for arg in pt_inputs]
        for ort_input, arg in zip(self.onnx_session.get_inputs(), args):
            # NOTE: Run ORT on another cuda device to reduce OOM.
            if torch.cuda.device_count() > 1:
                arg = arg.detach().to("cuda:1")
            device = arg.device
            iobinding.bind_input(
                ort_input.name,
                device.type,
                device.index or 0,
                self.TORCH_TO_NUMPY_DTYPE[arg.dtype],
                arg.size(),
                arg.data_ptr(),
            )

        outputs = self.create_outputs(*example_outputs)
        for ort_output, output in zip(self.onnx_session.get_outputs(), outputs):
            if torch.cuda.device_count() > 1:
                output = output.detach().to("cuda:1")
            device = output.device
            iobinding.bind_output(
                ort_output.name,
                device.type,
                device.index or 0,
                self.TORCH_TO_NUMPY_DTYPE[output.dtype],
                output.size(),
                output.data_ptr(),
            )
        return iobinding, outputs

    def run_with_iobinding(self, iobinding, outputs):
        # 'outputs' are torch empty tensors binded to 'iobinding'.
        self.onnx_session.run_with_iobinding(iobinding)
        return outputs

    def run_with_onnx_inputs(self, onnx_inputs):
        return self.onnx_session.run(None, onnx_inputs)

    @classmethod
    def save_tensor_data(cls, numpy_tensor, output_path):
        from onnx import numpy_helper

        proto_tensor = numpy_helper.from_array(numpy_tensor)
        with open(output_path, "wb") as f:
            f.write(proto_tensor.SerializeToString())

    def run_and_serialize_inputs_outputs(self, pt_inputs):
        test_data_dir = self.model_dir / "test_data_set_0"
        test_data_dir.mkdir(parents=True, exist_ok=True)

        onnx_inputs = self.adapt_pt_inputs_to_onnx(pt_inputs)
        for i, onnx_input in enumerate(onnx_inputs.values()):
            self.save_tensor_data(onnx_input, str(test_data_dir / f"input_{i}.pb"))

        onnx_outputs = self.run_with_onnx_inputs(onnx_inputs)

        for i, onnx_output in enumerate(onnx_outputs):
            self.save_tensor_data(onnx_output, str(test_data_dir / f"output_{i}.pb"))

        return self.adapt_onnx_outputs_to_pt(onnx_outputs)

    def run(self, pt_inputs):
        # NOTE: For CUDA performance testing, use `run_with_iobinding` to exclude memory
        # copying overhead for inputs/outputs between cpu and gpu.
        # Otherwise perf number is inaccurate.
        onnx_inputs = self.adapt_pt_inputs_to_onnx(pt_inputs)
        onnx_outputs = self.run_with_onnx_inputs(onnx_inputs)
        return self.adapt_onnx_outputs_to_pt(onnx_outputs)


class OnnxModelFromTorchScript(OnnxModel):
    """TorchScript based onnx export. `torch.onnx.export`

    TODO(bowbao):
    * large model export failed.
          Onnx Model is larger than 2GB, but exporter makes decision based pt model size, which is
          smaller than 2GB.
    * OOM on slightly larger model.
          Both pt model and ort inference session are on gpu. Attempt has been made to move ORT to
          cuda:1, however ORT perf drop significantly.
          For now running everything with batch_size 1 set in launch script.
    """

    _COMPILER_NAME = "torchscript"

    def __init__(self, output_directory, model, example_inputs, dynamic_shapes: bool):
        if dynamic_shapes:
            raise NotImplementedError("NYI dynamic shapes for OnnxModelFromTorchScript")
        super().__init__(output_directory, model, example_inputs, dynamic_shapes)
        self._export(
            model,
            example_inputs,
            self.model_path,
            opset_version=17,
            do_constant_folding=False,
            verbose=False,
        )
        self.onnx_session = self._init_ort_session(self.model_path)

    def _export(self, model, example_inputs, output_path: str, /, **kwargs) -> None:
        # Hack for huggingface models (kwargs only).
        if isinstance(example_inputs, dict):

            class WrapperModel(torch.nn.Module):
                def __init__(self, model, keys):
                    super().__init__()
                    self.model = model
                    self.keys = keys

                def forward(self, *args):
                    return self.model(**dict(zip(self.keys, args)))

            model = WrapperModel(model, list(example_inputs.keys()))

        torch.onnx.export(
            model,
            self.format_pt_inputs(example_inputs),
            output_path,
            **kwargs,
        )

    def format_pt_inputs(self, pt_inputs):
        # NOTE(bowbao): For huggingface benchmark, pt_inputs are formatted as dictionary,
        # and consumed like `model(**pt_inputs)`.
        # For other benchmarks, pt_inputs are formatted as tuple and consumed
        # like `model(*pt_inputs)`.
        if isinstance(pt_inputs, dict):
            pt_inputs = list(pt_inputs.values())
        if isinstance(pt_inputs, torch.Tensor):
            pt_inputs = (pt_inputs,)
        return tuple(arg.contiguous() for arg in pt_inputs)

    def format_pt_outputs(self, pt_outputs):
        if isinstance(pt_outputs, torch.Tensor):
            pt_outputs = (pt_outputs,)

        pt_outputs = pytree.tree_leaves(pt_outputs)

        # Hack for huggingface model outputs
        try:
            from transformers import modeling_outputs
        except ImportError:
            pass
        else:

            def _to_tuple(x):
                if isinstance(x, modeling_outputs.ModelOutput):
                    return x.to_tuple()
                return x

            pt_outputs = pytree.tree_map(_to_tuple, pt_outputs)
            pt_outputs = pytree.tree_leaves(pt_outputs)

        return pt_outputs


class OnnxModelFromDynamo(OnnxModel):
    """Dynamo and Fx based export. `torch.onnx.dynamo_export`."""

    _COMPILER_NAME = "dynamo"

    def __init__(self, output_directory, model, example_inputs, dynamic_shapes: bool):
        super().__init__(output_directory, model, example_inputs, dynamic_shapes)
        self._dynamic_shapes = dynamic_shapes
        self._onnx_program = self._export(model, example_inputs, self.model_path)
        # Clear the model proto to save memory.
        # The model proto is saved to disk and no longer needed from `onnx_program`.
        # `onnx_program` is kept for i/o adapter usage.
        self._onnx_program.model_proto.Clear()
        self.onnx_session = self._init_ort_session(self.model_path)

    def _export(
        self, model, example_inputs, output_path: str
    ) -> torch.onnx.ONNXProgram:
        example_args, example_kwargs = _normalize_bench_inputs(example_inputs)
        options = torch.onnx.ExportOptions(dynamic_shapes=self._dynamic_shapes)
        onnx_program = torch.onnx.dynamo_export(
            model, *example_args, **example_kwargs, export_options=options
        )

        onnx_program.save(output_path)
        return onnx_program

    def format_pt_inputs(self, pt_inputs):
        pt_args, pt_kwargs = _normalize_bench_inputs(pt_inputs)
        return self._onnx_program.adapt_torch_inputs_to_onnx(*pt_args, **pt_kwargs)

    def format_pt_outputs(self, pt_outputs):
        return self._onnx_program.adapt_torch_outputs_to_onnx(pt_outputs)


class OnnxModelFromDynamoAotInline(OnnxModelFromDynamo):
    """Dynamo and Fx based export, with AOT inline post export. `torch.onnx.dynamo_export`."""

    _COMPILER_NAME = "dynamo_aot_inline"

    def _export(
        self, model, example_inputs, output_path: str
    ) -> torch.onnx.ONNXProgram:
        example_args, example_kwargs = _normalize_bench_inputs(example_inputs)
        options = torch.onnx.ExportOptions(dynamic_shapes=self._dynamic_shapes)
        onnx_program = torch.onnx.dynamo_export(
            model, *example_args, **example_kwargs, export_options=options
        )
        # Apply AOT inline post export.
        # Requires onnx >= 1.15
        import onnx
        import onnx.inliner

        # Workaround for inliner not supporting with models larger than 2GB.
        # Save model to disk first separating out external data,
        # and load back without external data for inliner to work on.
        model_proto = onnx_program.model_proto
        onnx.save_model(model_proto, output_path, save_as_external_data=True)
        model_proto = onnx.load(output_path, load_external_data=False)
        model_proto = onnx.inliner.inline_local_functions(model_proto)
        onnx.save_model(model_proto, output_path)
        return onnx_program


class _OnnxPatch:
    @classmethod
    def patch_non_tensor_outputs(cls, correct_result, new_result, fp64_outputs):
        """Patch non-tensor outputs to make them comparable with the correct result.

        ONNX model always returns a flat tuple of tensors, but the PyTorch model outputs
        `correct_result` and `fp64_outputs` can be arbitrary types. This function normalizes
        the outputs to make them comparable with the ONNX model output.
        """
        try:
            from transformers import modeling_outputs
        except ImportError:
            has_transformers = False
        else:
            has_transformers = True

        if has_transformers and isinstance(
            correct_result, modeling_outputs.ModelOutput
        ):
            correct_result = correct_result.to_tuple()
            fp64_outputs = fp64_outputs.to_tuple() if fp64_outputs is not None else None
        elif type(correct_result).__name__ in (
            "MaskedLMOutput",
            "Seq2SeqLMOutput",
            "CausalLMOutputWithCrossAttentions",
            "LongformerMaskedLMOutput",
            "Instances",
            "SquashedNormal",
            "Boxes",
            "Normal",
            "TanhTransform",
            "Foo",
            "Variable",
        ):
            # Copied from `same` function in `torch._dynamo.utils`
            correct_result = [
                value
                for key in correct_result.__dict__.keys()
                if (value := getattr(correct_result, key)) is not None
            ]
            fp64_outputs = (
                [
                    value
                    for key in fp64_outputs.__dict__.keys()
                    if (value := getattr(fp64_outputs, key)) is not None
                ]
                if fp64_outputs is not None
                else None
            )

        # Flatten nested tuple of tensors, i.e. past_key_values
        correct_result = pytree.tree_leaves(correct_result)
        # Hack to put results from different runs on same device.
        # This is needed for ONNX CPU fallback benchmark, where PyTorch eager is run on GPU.
        # Assuming outputs from a single run are always on same device!
        devices = [x.device for x in correct_result if isinstance(x, torch.Tensor)]
        assert devices and all(
            x == devices[0] for x in devices
        ), "All tensors must be on same device!"
        device = devices[0]
        new_result = pytree.tree_leaves(new_result)
        new_result = pytree.tree_map(
            lambda x: x.to(device=device) if isinstance(x, torch.Tensor) else x,
            new_result,
        )
        fp64_outputs = pytree.tree_leaves(fp64_outputs)

        return correct_result, new_result, fp64_outputs


@dataclasses.dataclass
class OnnxExportErrorRow:
    device: str
    model_name: str
    batch_size: int
    rule_id: Optional[str] = None
    rule_name: Optional[str] = None
    diagnostic_level: Optional[str] = None
    diagnostic_message: Optional[str] = None
    exception_type_name: Optional[str] = None
    exception_message: Optional[str] = None

    def __post_init__(self):
        assert (
            self.rule_id is not None
            and self.rule_name is not None
            and self.diagnostic_level is not None
            and self.diagnostic_message is not None
        ) or self.exception_type_name, (
            "Either rule_id, rule_name, diagnostic_level and diagnostic_message "
            "must be set or exception_type_name must be set"
        )

    @property
    def headers(self) -> List[str]:
        return [field.name for field in dataclasses.fields(self)]

    @property
    def row(self) -> List[str]:
        return [getattr(self, field.name) for field in dataclasses.fields(self)]


class OnnxExportErrorParser:
    def __init__(self, device: str, model_name: str, batch_size: int):
        self.device = device
        self.model_name = model_name
        self.batch_size = batch_size

    def _qualified_exception_class_name(self, exception: Exception) -> str:
        if exception.__class__.__module__ == "builtins":
            return exception.__class__.__name__
        return f"{exception.__class__.__module__}.{exception.__class__.__name__}"

    def parse_diagnostic_context(
        self,
        diagnostic_context: diagnostics.DiagnosticContext,
    ) -> Generator[OnnxExportErrorRow, Any, Any]:
        from torch.onnx._internal.fx import diagnostics

        for diagnostic in diagnostic_context.diagnostics:
            if diagnostic.level >= diagnostics.levels.ERROR:
                yield OnnxExportErrorRow(
                    device=self.device,
                    model_name=self.model_name,
                    batch_size=self.batch_size,
                    rule_id=diagnostic.rule.id,
                    rule_name=diagnostic.rule.name,
                    diagnostic_level=diagnostic.level.name,
                    diagnostic_message=diagnostic.message,
                )

    def parse_exception(self, exception: Exception) -> OnnxExportErrorRow:
        return OnnxExportErrorRow(
            device=self.device,
            model_name=self.model_name,
            batch_size=self.batch_size,
            exception_type_name=self._qualified_exception_class_name(exception),
            exception_message=str(exception),
        )


@dataclasses.dataclass
class OnnxContext:
    onnx_model: Optional[OnnxModel] = None


def optimize_onnx_ctx(
    output_directory: str,
    onnx_model_cls: Type[OnnxModel],
    run_n_iterations: Callable,
    dynamic_shapes: bool = False,
) -> Callable:
    # NOTE(bowbao): This function creates and returns the onnx version of 'run_n_iterations',
    # which does the following:
    #   1. Export and cache model.
    #   2. Create iobinding for ORT.
    #   3. Run ORT for n iterations.
    # The cached model is stored in 'context' under the returned callable.
    context = OnnxContext()
    test_data_dumped = False

    def run_n_iterations_onnx(model, inputs, n=2):
        from torch.onnx._internal import exporter
        from torch.onnx._internal.fx import diagnostics

        # NOTE(bowbao): Capture all export & ort errors and diagnostics.
        # Serialize to csv, to be parsed and summarized later by '._onnx/reporter.py'.
        # TODO: Accuracy mismatch is not reported here in csv.
        assert (
            output_filename.find(".csv") > 0
        ), f"expected output_filename to be a .csv, but got {output_filename}"
        output_error_filename = output_filename[:-4] + "_export_error.csv"
        parser = OnnxExportErrorParser(current_device, current_name, current_batch_size)
        try:
            nonlocal context
            if context.onnx_model is None:
                context.onnx_model = onnx_model_cls(
                    output_directory,
                    model,
                    copy.deepcopy(inputs),
                    dynamic_shapes=dynamic_shapes,
                )
            onnx_model = context.onnx_model

            for _ in range(n):
                nonlocal test_data_dumped
                if not test_data_dumped:
                    # Serializes inputs and outputs to .pb files for further offline analysis.
                    # Due to this, this function is not and should not be used for perf measurement.
                    outputs = onnx_model.run_and_serialize_inputs_outputs(inputs)
                    test_data_dumped = True
                else:
                    outputs = onnx_model.run(inputs)
            return outputs
        except exporter.OnnxExporterError as e:
            # `torch.onnx.dynamo_export` raises error that encloses diagnostics.
            diagnostic_context = e.onnx_program.diagnostic_context
            for parsed_error in parser.parse_diagnostic_context(diagnostic_context):
                output_csv(
                    output_error_filename, parsed_error.headers, parsed_error.row
                )

            # Check also the raw exception that caused export failure.
            # Skip if it is already analyzed by diagnostics.
            cause_of_exception = e.__cause__
            if not isinstance(
                cause_of_exception, diagnostics.RuntimeErrorWithDiagnostic
            ):
                parsed_error = parser.parse_exception(cause_of_exception)
                output_csv(
                    output_error_filename, parsed_error.headers, parsed_error.row
                )
            raise
        except Exception as e:
            # `torch.onnx.export` errors.
            # ORT errors.
            parsed_error = parser.parse_exception(e)
            output_csv(output_error_filename, parsed_error.headers, parsed_error.row)
            raise

    run_n_iterations_onnx.context = context

    return run_n_iterations_onnx


def read_batch_size_from_file(args, filename, model_name):
    batch_size = None
    if os.path.exists("benchmarks"):
        filename = os.path.join("benchmarks", filename)
    assert os.path.exists(filename), filename
    with open(filename) as f:
        lines = f.readlines()
        lines = [i.split(",") for i in lines if len(i.strip()) > 0]
        for val in lines:
            cur_name, b = val
            if model_name == cur_name:
                batch_size = int(b)
    if batch_size is None:
        log.warning("Could not find batch size for %s", model_name)
    elif batch_size == -1:
        raise RuntimeError(
            f"Batch size is unset for {model_name} in {args.batch_size_file}"
        )
    print(f"batch size: {batch_size}")
    return batch_size


class TimeOutException(Exception):
    pass


def alarm_handler(signum, frame):
    raise TimeOutException()


def exit_after(s):
    """
    Decorator to raise TimeoutException if the fn is taking more than s seconds
    to run.
    """

    def outer(fn):
        def inner(*args, **kwargs):
            signal.signal(signal.SIGALRM, alarm_handler)
            signal.alarm(s)
            try:
                result = fn(*args, **kwargs)
            finally:
                signal.alarm(0)
            return result

        return inner

    return outer


def get_peak_memory():
    return torch.cuda.max_memory_allocated() / 10**9


def null_experiment(args, model_iter_fn, model, example_inputs):
    """
    A no-op experiment useful for making sure TorchBenchark alone works properly.
    """

    return []


def cast_to(dtype, model, inputs):
    # cast model and inputs to fp16
    if dtype == torch.float16:
        model = model.half()
    else:
        model = model.to(dtype)

    inputs = tree_map(
        lambda x: x.to(dtype)
        if isinstance(x, torch.Tensor) and x.is_floating_point()
        else x,
        inputs,
    )
    return model, inputs


def cast_to_bf16(model, inputs):
    return cast_to(torch.bfloat16, model, inputs)


def cast_to_fp16(model, inputs):
    return cast_to(torch.float16, model, inputs)


def cast_to_fp64(model, inputs):
    return cast_to(torch.float64, model, inputs)


def cast_to_fp32(model, inputs):
    return cast_to(torch.float32, model, inputs)


class DummyGradScaler:
    def scale(self, loss):
        return loss


def get_dynamo_stats():
    # TODO: consider deepcopy'ing the entire counters struct and
    # adding a helper to do subtraction on it
    return collections.Counter(
        {
            "calls_captured": torch._dynamo.utils.counters["stats"]["calls_captured"],
            "unique_graphs": torch._dynamo.utils.counters["stats"]["unique_graphs"],
            "graph_breaks": sum(torch._dynamo.utils.counters["graph_break"].values()),
            # NB: The plus removes zero counts
            "unique_graph_breaks": len(+torch._dynamo.utils.counters["graph_break"]),
        }
    )


def maybe_fresh_cache(fn, is_cold_start):
    def inner(*args, **kwargs):
        cache_minder = contextlib.nullcontext()
        if is_cold_start:
            cache_entries = {}
            cache_minder = fresh_inductor_cache(cache_entries)

        try:
            with cache_minder:
                return fn(*args, **kwargs)
        finally:
            dump_cache = False
            if dump_cache and is_cold_start:
                output_csv(
                    output_filename[:-4] + "_triton_cache.csv",
                    ["dev", "name", "batch_size", "triton_cache"],
                    [
                        current_device,
                        current_name,
                        current_batch_size,
                        cache_entries,
                    ],
                )

    return inner


@contextmanager
def maybe_init_distributed(should_init_distributed, rank, world_size, port="6789"):
    try:
        if should_init_distributed:
            torch.cuda.set_device(rank)
            os.environ["MASTER_ADDR"] = "localhost"
            os.environ["MASTER_PORT"] = port
            torch.distributed.init_process_group(
                "nccl", rank=rank, world_size=world_size
            )
        yield
    finally:
        if should_init_distributed:
            torch.distributed.destroy_process_group()


class BenchmarkRunner:
    def __init__(self):
        self.model_iter_fn = None
        self.grad_scaler = DummyGradScaler()
        self.autocast = contextlib.nullcontext
        self.optimizer = None
        self._args = None

    def setup_amp(self):
        if self.args.only in self.fp32_only_models:
            return

        if self.args.amp and self.args.devices == ["cuda"]:
            # AMP training can lead to small loss values which can undeflow
            # gradient values returning in zero gradients. To solve this
            # problem, PyTorch introduces GradScaler. GradScaler is a stateful
            # structure, that scales the loss values to prevent underflow. Loss
            # values are big at the beginning of training (therefore not
            # requiring scaling), while loss value tends to be small as network
            # starts getting better (requiring scaling). GradScaler manages all
            # of this fine tuning, checking the gradients are turning to inf,
            # discarding such batches.

            # Since we are not running a long iteration, default value of
            # init_scale 65536 is going to turn all gradients to inf. Therefore,
            # we just use a init_scale of 2.0 for benchmarking purpose.

            # Disabling Gradscaler because
            #  1) Benchmark setup runs 2 iterations of fwd-bwd. So, not useful.
            #  2) Current setup shares grad_scaler for eager and dynamo model,
            #  which is bad as Gradscaler has state and can adjust the scaling
            #  factor between eager and dynamo run, making accuracy check
            #  harder.
            # self.grad_scaler = torch.cuda.amp.GradScaler(init_scale=2.0)
            self.autocast = torch.cuda.amp.autocast
        elif (self.args.bfloat16 or self.args.amp) and self.args.devices == ["cpu"]:
            self.autocast = torch.cpu.amp.autocast

    def init_optimizer(self, name, device, params):
        if device == "cuda" and self.args.training and name not in CI_SKIP_OPTIMIZER:
            self.optimizer = torch.optim.SGD(params, lr=0.01, foreach=True)
        else:
            self.optimizer = None

    @property
    def args(self):
        return self._args

    @args.setter
    def args(self, args):
        self._args = args

    @property
    def skip_models(self):
        return set()

    @property
    def skip_models_for_cuda(self):
        return set()

    @property
    def skip_models_for_cpu(self):
        return set()

    @property
    def slow_models(self):
        return set()

    @property
    def very_slow_models(self):
        return set()

    @property
    def non_deterministic_models(self):
        return set()

    @property
    def fp32_only_models(self):
        return set()

    @property
    def force_amp_for_fp16_bf16_models(self):
        return set()

    @property
    def force_fp16_for_bf16_models(self):
        return set()

    @property
    def skip_not_suitable_for_training_models(self):
        return set()

    @property
    def failing_torchinductor_models(self):
        return set()

    @property
    def failing_fx2trt_models(self):
        return set()

    @property
    def skip_accuracy_checks_large_models_dashboard(self):
        return set()

    @property
    def skip_accuracy_check_as_eager_non_deterministic(self):
        return set()

    @property
    def skip_multiprocess_models(self):
        return set()

    @property
    def skip_models_due_to_control_flow(self):
        return set()

    def get_tolerance_and_cosine_flag(self, is_training, current_device, name):
        raise NotImplementedError()

    @property
    def equal_nan(self):
        equal_nan = True
        if self.args.float32:
            equal_nan = False
        return equal_nan

    def iter_models(self, args):
        for model_name in self.iter_model_names(args):
            for device in args.devices:
                try:
                    yield self.load_model(
                        device,
                        model_name,
                        batch_size=args.batch_size,
                    )
                except NotImplementedError:
                    continue  # bad benchmark implementation

    def deepcopy_model(self, model):
        return copy.deepcopy(model)

    def cast_based_on_args(self, model, example_inputs):
        if self.args.float32 or self.args.only in self.fp32_only_models:
            if not self.args.float32:
                log.warning("Model %s supports float32 only", self.args.only)
            model, example_inputs = cast_to_fp32(model, example_inputs)
        elif self.args.float16:
            if self.args.only in self.force_amp_for_fp16_bf16_models:
                log.warning(
                    "Model %s does not support float16, running with amp instead",
                    self.args.only,
                )
                self.args.amp = True
                self.setup_amp()
            else:
                model, example_inputs = cast_to_fp16(model, example_inputs)
        elif self.args.bfloat16:
            if self.args.only in self.force_amp_for_fp16_bf16_models:
                log.warning(
                    "Model %s does not support bfloat16, running with amp instead",
                    self.args.only,
                )
                self.args.amp = True
                self.setup_amp()
            elif self.args.only in self.force_fp16_for_bf16_models:
                log.warning(
                    "Model %s does not support bfloat16, running with float16 instead",
                    self.args.only,
                )
                model, example_inputs = cast_to_fp16(model, example_inputs)
            else:
                model, example_inputs = cast_to_bf16(model, example_inputs)

        return model, example_inputs

    def validate_model(self, model, example_inputs):
        """
        Runs the eager model with example inputs to ensure that eager passes.
        """
        model = self.deepcopy_model(model)
        example_inputs = clone_inputs(example_inputs)
        model, example_inputs = self.cast_based_on_args(model, example_inputs)
        try:
            self.model_iter_fn(model, example_inputs)
        except Exception as e:
            raise RuntimeError("Eager run failed") from e

    def maybe_cast(self, model, example_inputs):
        model, example_inputs = self.cast_based_on_args(model, example_inputs)
        return model, example_inputs

    def decay_batch_exp(self, batch_size, factor=0.5, divisor=2):
        out_batch_size = batch_size * factor
        if out_batch_size > divisor:
            out_batch_size = (out_batch_size + 1) // divisor * divisor
        else:
            out_batch_size = batch_size - 1
        return max(0, int(out_batch_size))

    def batch_size_finder(self, device, model_name, initial_batch_size=1024):
        batch_size = initial_batch_size
        while batch_size >= 1:
            torch.cuda.empty_cache()
            try:
                device, name, model, example_inputs, _ = self.load_model(
                    device,
                    model_name,
                    batch_size,
                )
                self.model_iter_fn(model, example_inputs)
                return batch_size
            except RuntimeError as e:
                error_str = str(e)
                if "channels_last" in error_str:
                    break
            batch_size = self.decay_batch_exp(batch_size)
        return 1

    def run_n_iterations(self, mod, inputs):
        n = self.args.iterations
        for _ in range(n - 1):
            self.model_iter_fn(mod, inputs, collect_outputs=False)
        return self.model_iter_fn(mod, inputs, collect_outputs=True)

    def optimizer_zero_grad(self, mod):
        if self.optimizer is not None:
            self.optimizer.zero_grad(True)
        else:
            mod.zero_grad(True)

    def optimizer_step(self):
        if self.optimizer is not None:
            self.optimizer.step()

    def get_benchmark_indices(self, length):
        start = self._args.partition_id * (length // self._args.total_partitions)
        end = (
            (self._args.partition_id + 1) * (length // self._args.total_partitions)
            if self._args.partition_id < self._args.total_partitions - 1
            else length
        )
        return start, end

    def get_fsdp_auto_wrap_policy(self, model_name: str) -> Optional[ModuleWrapPolicy]:
        from diffusers.models.transformer_2d import Transformer2DModel

        from torch.distributed.fsdp.wrap import (
            ModuleWrapPolicy,
            size_based_auto_wrap_policy,
        )
        from torchbenchmark.models.nanogpt.model import Block
        from transformers.models.llama.modeling_llama import LlamaDecoderLayer

        from transformers.models.t5.modeling_t5 import T5Block
        from transformers.models.whisper.modeling_whisper import WhisperEncoderLayer

        # handcrafted wrap policy
        MODEL_FSDP_WRAP = {
            "stable_diffusion_unet": (Transformer2DModel,),
            "hf_T5": (T5Block,),
            "hf_T5_base": (T5Block,),
            "hf_T5_large": (T5Block,),
            "hf_Whisper": (WhisperEncoderLayer,),
            "llama_v2_7b_16h": (LlamaDecoderLayer,),
            "nanogpt": (Block,),
        }

        if model_name not in MODEL_FSDP_WRAP:
            # default to using wrap policy based on module size
            return functools.partial(
                size_based_auto_wrap_policy, recurse=True, min_num_params=int(1e5)
            )

        return ModuleWrapPolicy(MODEL_FSDP_WRAP[model_name])

    def deepcopy_and_maybe_ddp(self, model):
        model = self.deepcopy_model(model)
        if self.args.ddp:
            assert (
                torch.distributed.is_available()
            ), "Can't use DDP without a distributed enabled build"
            from torch.nn.parallel import DistributedDataParallel as DDP

            model = DDP(model, find_unused_parameters=True)
        elif self.args.fsdp:
            assert (
                torch.distributed.is_available()
            ), "Can't use FSDP without a distributed enabled build"
            from torch.distributed.fsdp import (
                FullyShardedDataParallel as FSDP,
                MixedPrecision,
            )

            if self.args.float16:
                dtype = torch.float16
            elif self.args.bfloat16:
                dtype = torch.bfloat16
            else:
                dtype = torch.float32

            mp_policy = MixedPrecision(
                param_dtype=dtype,
                # Gradient communication precision.
                reduce_dtype=dtype,
                # Buffer precision.
                buffer_dtype=dtype,
            )

            model = FSDP(
                model,
                use_orig_params=True,
                device_id=torch.cuda.current_device()
                if self.args.devices[-1] == "cuda"
                else None,
                mixed_precision=mp_policy,
                limit_all_gathers=True,
                auto_wrap_policy=self.get_fsdp_auto_wrap_policy(self.args.only),
            )
            if torch._inductor.config.triton.cudagraphs:
                log.warning("Disabling cudagraphs for FSDP compatibility")
                torch._inductor.config.triton.cudagraphs = False
        return model

    def check_accuracy(
        self, name, model, example_inputs, optimize_ctx, experiment, tag
    ):
        """
        Checks accuracy.
        1) Collect the outputs with fp64 datatype. This is useful for error checking.
        2) Checks if eager itself has variations.
        """
        start_stats = get_dynamo_stats()

        def record_status(accuracy_status, dynamo_start_stats):
            """
            Records the status in the csv file
            """
            if current_name in self.non_deterministic_models:
                if accuracy_status in (
                    "pass",
                    "eager_two_runs_differ",
                    "fail_accuracy",
                ):
                    accuracy_status = "pass"

            headers = ["dev", "name", "batch_size", "accuracy"]
            fields = [current_device, current_name, current_batch_size, accuracy_status]

            if tag is not None:
                headers.insert(3, "tag")
                fields.insert(3, tag)

            dynamo_stats = get_dynamo_stats()
            dynamo_stats.subtract(dynamo_start_stats)
            for k, v in dynamo_stats.items():
                headers.append(k)
                fields.append(v)

            output_csv(output_filename, headers, fields)
            return accuracy_status

        if name in self.skip_accuracy_checks_large_models_dashboard:
            return record_status("pass_due_to_skip", dynamo_start_stats=start_stats)

        with self.pick_grad(name, self.args.training):
            # Collect the fp64 reference outputs to be used later for accuracy checking.
            fp64_outputs = None
            model_fp64 = None
            try:
                model_fp64, inputs_fp64 = cast_to_fp64(
                    self.deepcopy_and_maybe_ddp(model),
                    clone_inputs(example_inputs),
                )
                self.init_optimizer(name, current_device, model_fp64.parameters())
                fp64_outputs = self.run_n_iterations(model_fp64, inputs_fp64)
                fp64_outputs = tree_map(
                    lambda x: x.to(torch.float64)
                    if isinstance(x, torch.Tensor) and x.is_floating_point()
                    else x,
                    fp64_outputs,
                )
            except Exception:
                log.warning(
                    "fp64 golden ref were not generated for %s. Setting accuracy check to cosine",
                    name,
                )
                self.args.cosine = True
                fp64_outputs = None
            finally:
                del model_fp64, inputs_fp64
                torch.cuda.empty_cache()

            tolerance, cos_similarity = self.get_tolerance_and_cosine_flag(
                self.args.training, current_device, name
            )

            # Cast the model to float16/float32 as necessary
            model, example_inputs = self.maybe_cast(model, example_inputs)
            accuracy_status = "pass"

            # Get results of native pytorch
            reset_rng_state()
            model_copy = None
            try:
                model_copy = self.deepcopy_and_maybe_ddp(model)
                self.init_optimizer(name, current_device, model_copy.parameters())
                correct_result = self.run_n_iterations(
                    model_copy, clone_inputs(example_inputs)
                )
            except Exception as e:
                accuracy_status = (
                    "eager_1st_run_OOM"
                    if isinstance(e, torch.cuda.OutOfMemoryError)
                    else "eager_1st_run_fail"
                )
                log.exception(e)
                return record_status(accuracy_status, dynamo_start_stats=start_stats)
            finally:
                del model_copy
                torch.cuda.empty_cache()

            # Rerun native pytorch
            reset_rng_state()
            model_copy = None
            try:
                model_copy = self.deepcopy_and_maybe_ddp(model)
                self.init_optimizer(name, current_device, model_copy.parameters())
                correct_rerun_result = self.run_n_iterations(
                    model_copy, clone_inputs(example_inputs)
                )
            except Exception as e:
                accuracy_status = (
                    "eager_2nd_run_OOM"
                    if isinstance(e, torch.cuda.OutOfMemoryError)
                    else "eager_2nd_run_fail"
                )
                log.exception(e)
                return record_status(accuracy_status, dynamo_start_stats=start_stats)
            finally:
                del model_copy
                torch.cuda.empty_cache()

            # Two eager runs should have exactly same result
            is_same = True
            try:
                if (
                    name not in self.skip_accuracy_check_as_eager_non_deterministic
                    and not same(
                        correct_result,
                        correct_rerun_result,
                        fp64_ref=None,
                        cos_similarity=False,
                        tol=0,
                        equal_nan=self.equal_nan,
                    )
                ):
                    is_same = False
            except Exception as e:
                # Sometimes torch.allclose may throw RuntimeError
                is_same = False

            if not is_same:
                accuracy_status = "eager_two_runs_differ"
                return record_status(accuracy_status, dynamo_start_stats=start_stats)

            correct_rerun_result = None

            # Run with Dynamo
            reset_rng_state()
            torch._dynamo.reset()
            model_copy = None
            try:
                model_copy = self.deepcopy_and_maybe_ddp(model)
                self.init_optimizer(name, current_device, model_copy.parameters())
                if self.args.export or self.args.export_aot_inductor:
                    # apply export on module directly
                    # no need for n iterations
                    # the logic should be the same to self.model_iter_fn (forward_pass)
                    with self.autocast():
                        optimized_model_iter_fn = optimize_ctx(
                            model_copy, example_inputs
                        )
                        new_result = optimized_model_iter_fn(model_copy, example_inputs)
                else:
                    optimized_model_iter_fn = optimize_ctx(self.run_n_iterations)
                    new_result = optimized_model_iter_fn(model_copy, example_inputs)
            except Exception as e:
                log.exception(e)
                print(
                    "TorchDynamo optimized model failed to run because of following error"
                )
                accuracy_status = (
                    "OOM"
                    if isinstance(e, torch.cuda.OutOfMemoryError)
                    else "fail_to_run"
                )
                return record_status(accuracy_status, dynamo_start_stats=start_stats)
            finally:
                del model_copy

            if name in self.skip_accuracy_check_as_eager_non_deterministic:
                return record_status("pass_due_to_skip", dynamo_start_stats=start_stats)

            if (
                current_onnx_compiler == "torchscript"
                or current_onnx_compiler == "dynamo"
            ):
                # Workaround for ONNX for non-tensor outputs
                (
                    correct_result,
                    new_result,
                    fp64_outputs,
                ) = _OnnxPatch.patch_non_tensor_outputs(
                    correct_result, new_result, fp64_outputs
                )
                # Relax tolerance for ONNX cuda
                if current_device == "cuda":
                    tolerance = 1e-2

                # TODO: store correct_result into the dumped file for offline onnx model validation.
                # The downside and potential problem, is that the output formats may be different.
                # E.g., the output order might not match, None might be part of output, etc.

            try:
                if not same(
                    correct_result,
                    new_result,
                    fp64_outputs,
                    equal_nan=self.equal_nan,
                    cos_similarity=cos_similarity,
                    tol=tolerance,
                ):
                    is_same = False
            except Exception as e:
                # Sometimes torch.allclose may throw RuntimeError
                is_same = False

            if not is_same:
                if self.args.skip_accuracy_check:
                    accuracy_status = "pass_due_to_skip"
                else:
                    accuracy_status = "fail_accuracy"
                return record_status(accuracy_status, dynamo_start_stats=start_stats)

        return record_status(accuracy_status, dynamo_start_stats=start_stats)

    def check_tolerance(
        self, name, model, example_inputs, optimize_ctx, base_device="cpu"
    ):
        """
        Checks tolerance based on https://pytorch.org/docs/stable/generated/torch.allclose.html.
        """
        tolerance_status = "pass"
        if name in self.skip_accuracy_checks_large_models_dashboard:
            tolerance_status = "pass_due_to_skip"
            return tolerance_status
        # Cast the model to float16/float32 as necessary
        model, example_inputs = self.maybe_cast(model, example_inputs)

        with self.pick_grad(name, self.args.training):
            # Get results of native pytorch
            reset_rng_state()
            model_copy = copy.deepcopy(model)
            model_copy = model_copy.to(base_device)
            example_inputs_copy = copy.deepcopy(example_inputs)
            example_inputs_copy = tree_map(
                lambda x: x.to(base_device), example_inputs_copy
            )
            self.init_optimizer(name, base_device, model_copy.parameters())
            correct_result = self.run_n_iterations(model_copy, example_inputs_copy)

            # Run with Dynamo
            # Sometime CI fails with random triton compilation failure which will be skipped for now
            # TODO: revisit this after switching to new Triton runtime
            reset_rng_state()
            torch._dynamo.reset()
            try:
                self.init_optimizer(name, current_device, model.parameters())
                optimized_model_iter_fn = optimize_ctx(self.run_n_iterations)
                new_result = optimized_model_iter_fn(model, example_inputs)
            except Exception as e:
                log.exception(e)
                print(
                    "TorchDynamo optimized model failed to run because of following error"
                )
                return "fail_to_run"

            def dump_max_mean_values(tol, ref, res):
                if isinstance(ref, (list, tuple, torch.nn.ParameterList, torch.Size)):
                    for refi, resi in zip(ref, res):
                        dump_max_mean_values(tol, refi, resi)
                elif isinstance(ref, dict):
                    for k in ref.keys():
                        dump_max_mean_values(tol, ref[k], res[k])
                elif isinstance(ref, torch.Tensor):
                    res = res.to(base_device)
                    t = torch.abs(ref - res) / (1 + torch.abs(ref))
                    tol.append(t.flatten().to(torch.float32))
                return tol

            tol = []
            dump_max_mean_values(tol, correct_result, new_result)
            tol = torch.cat(tol)
            tol = torch.tensor(tol)
            max = torch.max(tol)
            mean = torch.mean(tol)
            div = torch.std(tol)
            headers = ["dev", "name", "batch_size", "max", "mean", "std"]
            fields = [
                current_device,
                current_name,
                current_batch_size,
                max.item(),
                mean.item(),
                div.item(),
            ]
            output_csv(output_filename, headers, fields)
        return tolerance_status

    def run_performance_test(
        self, name, model, example_inputs, optimize_ctx, experiment, tag=None
    ):
        if self.args.xla:
            with self.pick_grad(name, self.args.training):
                return experiment(*self.maybe_cast(model, example_inputs))

        def warmup(fn, model, example_inputs, mode, niters=5):
            peak_mem = 0
            start_stats = get_dynamo_stats()
            try:
                if current_device == "cuda":
                    torch.cuda.reset_peak_memory_stats()
                    torch.cuda.empty_cache()
                t0 = time.perf_counter()
                for _ in range(niters):
                    fn(model, example_inputs)
                t1 = time.perf_counter()
                latency = t1 - t0
                if current_device == "cuda":
                    peak_mem = get_peak_memory()
                elif current_device == "cpu":
                    total = psutil.virtual_memory().total
                    percentage = psutil.Process(os.getpid()).memory_percent()
                    peak_mem = percentage * total / 10**9
            except Exception:
                log.exception("Backend %s failed in warmup()", mode)
                return sys.exit(-1)
            dynamo_stats = get_dynamo_stats()
            dynamo_stats.subtract(start_stats)
            return latency, peak_mem, dynamo_stats

        # Cast the model to float16/float32 as necessary
        model, example_inputs = self.maybe_cast(model, example_inputs)

        # Use distributed wrapping as necessary
        model = self.deepcopy_and_maybe_ddp(model)

        self.init_optimizer(name, current_device, model.parameters())
        with self.pick_grad(name, self.args.training):
            ok, total = Stats.reset_counters()
            experiment_kwargs = {}
            if tag is not None:
                experiment_kwargs["tag"] = tag
            results = []
            eager_latency, eager_peak_mem, _ = warmup(
                self.model_iter_fn, model, example_inputs, "eager"
            )

            if self.args.export_aot_inductor:
                t_0 = time.perf_counter()
                optimized_model_iter_fn = optimize_ctx
                t_1 = time.perf_counter()
                aot_compilation_time = t_1 - t_0
            else:
                optimized_model_iter_fn = optimize_ctx(self.model_iter_fn)
                aot_compilation_time = 0

            dynamo_latency, dynamo_peak_mem, dynamo_stats = warmup(
                optimized_model_iter_fn, model, example_inputs, "dynamo"
            )

            compilation_time = dynamo_latency - eager_latency + aot_compilation_time
            compression_ratio = (
                eager_peak_mem / dynamo_peak_mem if dynamo_peak_mem else 0.0
            )
            if self.args.print_memory:
                print(
                    f"memory: eager: {eager_peak_mem:.2f} GB, "
                    f"dynamo: {dynamo_peak_mem:.2f} GB, "
                    f"ratio: {compression_ratio:.2f}"
                )

            if experiment.func is speedup_experiment:
                experiment_kwargs["compilation_latency"] = compilation_time
                experiment_kwargs["compression_ratio"] = compression_ratio
                experiment_kwargs["eager_peak_mem"] = eager_peak_mem
                experiment_kwargs["dynamo_peak_mem"] = dynamo_peak_mem
                experiment_kwargs["dynamo_stats"] = dynamo_stats

            if experiment.func is coverage_experiment:
                ok, total = Stats.reset_counters()
                results = []
                # run with torch._dynamo few times to populate the cache
                for _ in range(3):
                    optimized_model_iter_fn(model, example_inputs)
                _, frames_second_pass = Stats.reset_counters()  # should be 0
                if frames_second_pass > 0:
                    optimized_model_iter_fn(model, example_inputs)
                    _, frames_third_pass = Stats.reset_counters()  # should be 0
                else:
                    frames_third_pass = 0

                results.append(
                    f"{ok:3}/{total:3} +{frames_third_pass} frames {compilation_time:3.0f}s"
                )

            if experiment.func is speedup_experiment_onnx:
                experiment = functools.partial(
                    experiment, optimized_model_iter_fn.context.onnx_model
                )

            if not hasattr(model, name):
                model.name = name
            results.append(experiment(model, example_inputs, **experiment_kwargs))
            return " ".join(map(str, results))

    def minify_model(
        self,
        name,
        model,
        example_inputs,
        optimize_ctx,
        experiment,
        tag,
    ):
        logging.info("Minifying %s...", name)
        os.environ["TORCH_COMPILE_DEBUG"] = "1"
        os.environ["TORCHDYNAMO_REPRO_AFTER"] = "dynamo"
        os.environ["TORCHDYNAMO_REPRO_LEVEL"] = "4"

        self.check_accuracy(name, model, example_inputs, optimize_ctx, experiment, tag)

        if self.args.output_directory:
            repro_dir = self.args.output_directory
        else:
            repro_dir = torch._dynamo.config.base_dir

        try:
            shutil.move("repro.py", f"{repro_dir}/{name}_repro.py")
        except OSError as e:
            logging.error("Could not find repro script for model %s", name)
        else:
            logging.info(
                "Repro script for model %s with minified graph saved to %s",
                name,
                repro_dir,
            )

    def run_one_model(
        self,
        name,
        model,
        example_inputs,
        optimize_ctx,
        experiment,
        explain=False,
        tag=None,
    ):
        mode = "train" if self.args.training else "eval"
        msg = f"{current_device:4} {mode:5} {current_name:34} "
        if tag:
            msg += f" {tag:26}"
        print(msg, flush=True)

        start_stats = get_dynamo_stats()

        if self.args.accuracy:
            status = self.check_accuracy(
                name, model, example_inputs, optimize_ctx, experiment, tag
            )
            print(status)
            if status == "fail_accuracy" and self.args.minify:
                self.minify_model(
                    name, model, example_inputs, optimize_ctx, experiment, tag
                )
        elif self.args.tolerance:
            status = self.check_tolerance(name, model, example_inputs, optimize_ctx)
            print(status)
        elif self.args.performance:
            status = self.run_performance_test(
                name, model, example_inputs, optimize_ctx, experiment, tag
            )
            print(status)
        torch.cuda.empty_cache()

        if self.args.timing:
            from torch._dynamo.utils import op_count, print_time_report
            from torch.utils._stats import simple_call_counter

            print_time_report()
            stats = "STATS: "
            stats = stats + " | ".join(
                itertools.chain(
                    [f"call_* op count: {op_count}"],
                    (f"{key}:{value}" for key, value in simple_call_counter.items()),
                )
            )
            print(stats)
        stats = get_dynamo_stats()
        stats.subtract(start_stats)

        if explain:
            print(
                f"Dynamo produced {stats['unique_graphs']} graphs "
                f"covering {stats['calls_captured']} ops with "
                f"{stats['graph_breaks']} graph breaks ({stats['unique_graph_breaks']} unique)"
            )

        if explain or self.args.log_graph_breaks or self.args.print_graph_breaks:
            filename = f"{output_filename.rstrip('.csv')}_graph_breaks.csv"

            def add_double_quotes(x):
                # Delimiter because reason could have comma
                return f'"{x}"'

            for graph_break in graph_break_reasons:
                reason = add_double_quotes(graph_break.reason)
                user_stack = add_double_quotes(
                    ", ".join([str(x) for x in graph_break.user_stack])
                )
                output_csv(
                    filename,
                    ["model", "reason", "user_stack"],
                    [current_name, reason, user_stack],
                )

        if self.args.stats:
            Stats.print_summary()


def help(fn):
    return fn.__doc__


diff_branch_default = "DIFF-BRANCH-DEFAULT"


def should_diff_branch(args):
    return args.diff_branch != diff_branch_default


def parse_args(args=None):
    parser = argparse.ArgumentParser()
    parser.add_argument(
        "--filter", "-k", action="append", help="filter benchmarks with regexp"
    )
    parser.add_argument(
        "--exclude", "-x", action="append", help="filter benchmarks with regexp"
    )
    parser.add_argument(
        "--exclude-exact", action="append", help="filter benchmarks with exact match"
    )
    parser.add_argument(
        "--total-partitions",
        type=int,
        default=1,
        choices=range(1, 10),
        help="Total number of partitions we want to divide the benchmark suite into",
    )
    parser.add_argument(
        "--partition-id",
        type=int,
        default=0,
        help="ID of the benchmark suite partition to be run. Used to divide CI tasks",
    )
    parser.add_argument(
        "--devices", "--device", "-d", action="append", help="cpu or cuda"
    )
    parser.add_argument("--device-index", help="CUDA device index")
    parser.add_argument(
        "--repeat", "-n", type=int, default=30, help="number of timing runs"
    )
    iterations_per_run_help = """
        Run this may iterations for each time measurement. This is mainly used for
        XLA training. We want to run multiple iterations per measurement so the
        tracing and computation for different iteartions can overlap with each
        other. This makes sure we have an accurate xla baseline.
    """
    parser.add_argument(
        "--iterations-per-run", type=int, default=1, help=iterations_per_run_help
    )
    parser.add_argument(
        "--randomize-input",
        action="store_true",
        help="Whether to randomize the input values. Dimensions will be kept the same.",
    )
    parser.add_argument(
        "--threads",
        "-t",
        type=int,
        help="number of threads to use for eager and inductor",
    )
    parser.add_argument(
        "--nopython", action="store_true", help="Turn graph breaks into errors"
    )
    parser.add_argument(
        "--no-skip",
        action="store_true",
        help="run models that are in the global SKIP list",
    )
    parser.add_argument(
        "--prims-nvfuser", action="store_true", help="user prims + nvfuser backend"
    )
    parser.add_argument(
        "--dump-raw-metrics",
        action="store_true",
        help="dump raw timing metrics from speedup experiment",
    )
    parser.add_argument(
        "--log-operator-inputs",
        action="store_true",
        default=False,
    )
    parser.add_argument(
        "--channels-last",
        action="store_true",
        default=False,
        help="use channels last format",
    )
    parser.add_argument(
        "--batch-size", "--batch_size", type=int, help="batch size for benchmarking"
    )
    parser.add_argument(
        "--iterations", type=int, default=2, help="how many iterations to run"
    )
    parser.add_argument(
        "--batch-size-file", type=str, help="String to load batch size from"
    )
    parser.add_argument("--cosine", action="store_true", help="use cosine similarity")
    parser.add_argument(
        "--cpp-wrapper", action="store_true", help="turn on cpp/cuda wrapper codegen"
    )
    parser.add_argument(
        "--freezing", action="store_true", help="turn on freezing", default=False
    )
    parser.add_argument(
        "--ci", action="store_true", help="Flag to tell that its a CI run"
    )
    parser.add_argument(
        "--dashboard", action="store_true", help="Flag to tell that its a Dashboard run"
    )
    parser.add_argument(
        "--skip-fp64-check", action="store_true", help="skip accuracy check using fp64"
    )
    parser.add_argument(
        "--fast", "-f", action="store_true", help="skip slow benchmarks"
    )
    parser.add_argument(
        "--only",
        help="""Run just one model from torchbench. Or
        specify the path and class name of the model in format like:
        --only=path:<MODEL_FILE_PATH>,class:<CLASS_NAME>

        Due to the fact that dynamo changes current working directory,
        the path should be an absolute path.

        The class should have a method get_example_inputs to return the inputs
        for the model. An example looks like
        ```
        class LinearModel(nn.Module):
            def __init__(self):
                super().__init__()
                self.linear = nn.Linear(10, 10)

            def forward(self, x):
                return self.linear(x)

            def get_example_inputs(self):
                return (torch.randn(2, 10),)
        ```
    """,
    )
    parser.add_argument(
        "--multiprocess",
        action="store_true",
        help="Create n processes based on the number of devices (distributed use case).",
    )
    parser.add_argument(
        "--ddp",
        action="store_true",
        help="Wraps model in DDP before running it, and uses dynamo DDPOptmizer (graph breaks) by default.",
    )
    parser.add_argument(
        "--fsdp",
        action="store_true",
        help="""Wraps model in FSDP before running it. Disables cudagraphs by default.
        Doesn't recursively wrap, mainly useful for checking dynamo UnspecNNModule compatibility
    """,
    )
    parser.add_argument(
        "--no-optimize-ddp",
        action="store_true",
        help="Disables dynamo DDPOptimizer (graph breaks). (Applies only when using --ddp benchmark mode).",
    )
    parser.add_argument(
        "--distributed-master-port",
        default="6789",
        help="Port to bind for for torch.distributed.  Use the default unless it's conflicting with another user",
    )
    parser.add_argument(
        "--dynamic-shapes",
        action="store_true",
        help="Runs a dynamic shapes version of the benchmark, if available.",
    )
    parser.add_argument(
        "--dynamic-batch-only",
        action="store_true",
        help="Only assume batch dimension is dynamic.  Implies --dynamic-shapes",
    )
    parser.add_argument(
        "--specialize-int", action="store_true", help="Run with specialize_int=True."
    )
    parser.add_argument(
        "--use-eval-mode",
        action="store_true",
        help="sets model.eval() to reduce randomness",
    )
    parser.add_argument(
        "--skip-accuracy-check",
        action="store_true",
        help="keeps running even when accuracy fails",
    )
    parser.add_argument(
        "--generate-aot-autograd-stats",
        action="store_true",
        help="Generates AOT Autograd stats like how mnay graphs are sent to AOT",
    )
    parser.add_argument(
        "--inductor-settings",
        action="store_true",
        help="Use same settings as --inductor for baseline comparisons",
    )
    parser.add_argument(
        "--suppress-errors",
        action="store_true",
        help="Suppress errors instead of raising them",
    )
    parser.add_argument(
        "--output",
        help="Overrides the output filename",
    )
    parser.add_argument(
        "--output-directory",
        help="Overrides the directory to place output files.",
    )
    parser.add_argument(
        "--baseline",
        help="Compare with a prior --output",
    )
    parser.add_argument(
        "--part",
        default=None,
        help="Specify the part of the model to run.",
    )
    parser.add_argument(
        "--export-profiler-trace",
        action="store_true",
        help="exports trace of kineto profiler",
    )
    parser.add_argument(
        "--profiler-trace-name",
        "--profiler_trace_name",
        help="Overwrites exported trace name",
    )
    parser.add_argument(
        "--diff-branch",
        default=diff_branch_default,
        help="delta current branch against given branch.",
    )
    parser.add_argument(
        "--tag", default=None, help="Specify a tag to be included in csv files."
    )
    parser.add_argument(
        "--explain",
        action="store_true",
        help="print some graph/op statistics during the run, similar to .explain()",
    )
    parser.add_argument(
        "--stats",
        action="store_true",
        help="print graph counter stats",
    )
    parser.add_argument(
        "--print-memory",
        action="store_true",
        help="print extra memory statistics",
    )
    parser.add_argument(
        "--print-dataframe-summary",
        action="store_true",
        help="print dataframe result used for calculating accuracy",
    )
    parser.add_argument(
        "--cold-start-latency",
        "--cold_start_latency",
        action="store_true",
        help="Use a fresh triton cachedir when running each model, to force cold-start compile.",
    )
    parser.add_argument(
        "--disable-cudagraphs",
        action="store_true",
        help="Disables cudagraphs for Inductor",
    )
    parser.add_argument(
        "--disable-split-reductions",
        action="store_true",
        help="Disables split reductions for Inductor",
    )
    parser.add_argument(
        "--disable-persistent-reductions",
        action="store_true",
        help="Disables split reductions for Inductor",
    )
    parser.add_argument(
        "--disable-divisible-by-16",
        action="store_true",
        help="Disables divisible by 16 hint to Triton for Inductor",
    )
    parser.add_argument(
        "--inductor-compile-mode",
        default=None,
        help="torch.compile mode argument for inductor runs.",
    )
    parser.add_argument(
        "--print-graph-breaks",
        action="store_true",
        help="Show a warning whenever graph break",
    )
    parser.add_argument(
        "--log-graph-breaks",
        action="store_true",
        help="log graph breaks in a file",
    )
    parser.add_argument(
        "--trace-on-xla",
        action="store_true",
        help="Whether to trace the model on XLA or on eager device",
    )
    parser.add_argument(
        "--xla-tolerance",
        type=float,
        default=1e-2,
        help="XLA needs a loose tolerance to pass the correctness check",
    )
    parser.add_argument(
        "--collect-outputs",
        action="store_true",
        help="""Whether to collect outputs for training. Set this to true if we
        want to verify the numerical correctness of graidents. But that may
        cause time measurement not accurate""",
    )
    parser.add_argument(
        "--enable-activation-checkpointing",
        action="store_true",
        help="Enables activation checkpointing for HF models",
    )
    parser.add_argument("--timing", action="store_true", help="Emits phase timing")

    parser.add_argument(
        "--progress",
        action="store_true",
        help="Print n/k models message between each model run.",
    )

    parser.add_argument(
        "--timeout",
        type=int,
        default=2000,
        help="timeout (second) for benchmarking.",
    )

    parser.add_argument(
        "--per_process_memory_fraction",
        type=float,
        default=1,
        help="Set per-process GPU memory fraction (limit) for reducing usable size and reproducing OOMs",
    )

    parser.add_argument(
        "--no-translation-validation",
        action="store_true",
        help="Disable translation validation for accuracy builds.",
    )

    parser.add_argument(
        "--minify",
        action="store_true",
        help="Enable minification when failure is below tolerance. Save repro script for each model.",
    )

    group_fuser = parser.add_mutually_exclusive_group()
    # --nvfuser is now the default, keep the option to not break scripts
    group_fuser.add_argument("--nvfuser", action="store_true", help=argparse.SUPPRESS)
    group_fuser.add_argument("--nnc", action="store_true", help="enable NNC for GPUs")

    group_prec = parser.add_mutually_exclusive_group()
    group_prec.add_argument("--float16", action="store_true", help="cast model to fp16")
    group_prec.add_argument(
        "--bfloat16", action="store_true", help="cast model to bf16"
    )
    group_prec.add_argument("--float32", action="store_true", help="cast model to fp32")
    group_prec.add_argument(
        "--amp", action="store_true", help="use automatic mixed precision"
    )

    group_printout = parser.add_mutually_exclusive_group()
    group_printout.add_argument(
        "--verbose", "-v", action="store_true", help="enable verbose debug printouts"
    )
    group_printout.add_argument(
        "--quiet", "-q", action="store_true", help="suppress debug printouts"
    )

    group = parser.add_mutually_exclusive_group()
    group.add_argument(
        "--coverage", action="store_true", help="(default) " + help(coverage_experiment)
    )
    group.add_argument(
        "--overhead", action="store_true", help=help(overhead_experiment)
    )
    group.add_argument(
        "--speedup-dynamo-ts",
        action="store_true",
        help="TorchDynamo frontend with torchscript backend",
    )
    group.add_argument(
        "--speedup-fx2trt", action="store_true", help=help(speedup_experiment_fx2trt)
    )
    group.add_argument(
        "--speedup-fx2trt-fp16",
        action="store_true",
        help=help(speedup_experiment_fx2trt),
    )
    group.add_argument(
        "--print-fx",
        action="store_true",
        help="Print fx traces captured from model",
    )
    group.add_argument(
        "--print-aten-ops",
        action="store_true",
        help="Print traces of aten ops captured by AOT autograd",
    )
    group.add_argument(
        "--inductor",
        action="store_true",
        help="Measure speedup with TorchInductor",
    )
    group.add_argument(
        "--export",
        action="store_true",
        help="Measure pass rate with export",
    )
    group.add_argument(
        "--export-aot-inductor",
        action="store_true",
        help="Measure pass rate with Export+AOTInductor",
    )
    group.add_argument(
        "--xla", action="store_true", help="Compare TorchXLA to eager PyTorch"
    )
    group.add_argument(
        "--torchscript-onnx",
        "--torchscript_onnx",
        action="store_true",
        help="Measure speedup with TorchScript ONNX, i.e. `torch.onnx.export`",
    )
    group.add_argument(
        "--dynamo-onnx",
        "--dynamo_onnx",
        action="store_true",
        help="Measure speedup with Dynamo ONNX, i.e. `torch.onnx.dynamo_export`",
    )
    group.add_argument(
        "--dynamo-onnx-aot-inline",
        "--dynamo_onnx_aot_inline",
        action="store_true",
        help="Measure speedup with Dynamo ONNX AOT Inline, i.e. `torch.onnx.dynamo_export`",
    )
    group.add_argument(
        "--backend",
        choices=torch._dynamo.list_backends(exclude_tags=None),
        help="measure speedup with a given backend",
    )
    group.add_argument("--nothing", action="store_true", help=help(null_experiment))
    group.add_argument(
        "--log-conv-args",
        action="store_true",
        help="Dump convolution input/weight/bias's shape/stride/dtype and other options to json",
    )
    group.add_argument(
        "--recompile-profiler",
        "--recompile_profiler",
        action="store_true",
        help="Run the dynamo recompilation profiler on each model.",
    )
    group.add_argument(
        "--find-batch-sizes",
        action="store_true",
        help="finds the largest batch size that could fit on GPUs",
    )

    mode_group = parser.add_mutually_exclusive_group(required=True)
    mode_group.add_argument(
        "--accuracy",
        action="store_true",
        help="Checks accuracy with small batch size and eval mode",
    )
    mode_group.add_argument(
        "--performance", action="store_true", help="Measures performance speedup"
    )
    mode_group.add_argument(
        "--tolerance",
        action="store_true",
        help="extracts the tolerance for each model with small batch size and eval mode",
    )
    run_mode_group = parser.add_mutually_exclusive_group(required=True)
    run_mode_group.add_argument(
        "--training",
        action="store_true",
        help="Performs training",
    )
    run_mode_group.add_argument(
        "--inference", action="store_true", help="Performs inference"
    )
    return parser.parse_args(args)


def process_entry(rank, runner, original_dir, args):
    args.rank = rank
    with maybe_init_distributed(
        args.init_distributed,
        rank=rank,
        world_size=args.world_size,
        port=args.distributed_master_port,
    ):
        return maybe_fresh_cache(
            run, (args.cold_start_latency and args.only) or args.ci
        )(runner, args, original_dir)


def main(runner, original_dir=None, args=None):
    if original_dir:
        os.chdir(original_dir)
    args = parse_args() if not args else parse_args(args)
    if args.baseline:
        args.baseline = os.path.abspath(args.baseline)

    if should_diff_branch(args):
        import git

        # We do this here so we error out earlier if there's an issue
        repo = git.Repo()
        if repo.is_dirty():
            raise RuntimeError(
                "--diff-branch called on dirty branch. Commit, stash, or reset."
            )
        main_branch = repo.active_branch.name
        if main_branch == args.diff_branch:
            raise RuntimeError(
                f"--diff-branch: current branch is same as {args.diff_branch} branch, what are you diffing?"
            )

    args.init_distributed = args.only and args.multiprocess
    if args.init_distributed:
        # NB: Do NOT query device count before CUDA initialization; we're
        # going to overwrite CUDA_VISIBLE_DEVICES and this will result in
        # https://github.com/pytorch/pytorch/issues/107300
        device_count = torch.cuda.device_count()
        if device_count <= 1:
            log.warning(
                "The use multiprocess flag is set but there are <= 1 devices available."
            )
        # multiprocess path
        args.world_size = device_count
        mp.spawn(process_entry, args=(runner, original_dir, args), nprocs=device_count)
    else:
        # single process path just uses the main process
        args.world_size = 1
        process_entry(0, runner, original_dir, args)


def write_csv_when_exception(args, name: str, status: str, device=None):
    print(status)
    placeholder_batch_size = 0
    devices = [device] if device is not None else args.devices
    if args.accuracy:
        headers = ["dev", "name", "batch_size", "accuracy"]
        rows = [[device, name, placeholder_batch_size, status] for device in devices]
    elif args.performance:
        headers = ["dev", "name", "batch_size", "speedup", "abs_latency"]
        rows = [[device, name, placeholder_batch_size, 0.0, 0.0] for device in devices]
    else:
        headers = []
        rows = [[device, name, placeholder_batch_size, 0.0] for device in devices]

    for row in rows:
        output_csv(output_filename, headers, row)


def run(runner, args, original_dir=None):
    # Pass the parsed args object to benchmark runner object
    runner.args = args

    args.filter = args.filter or [r"."]
    args.exclude = args.exclude or [r"^$"]
    args.exclude_exact = args.exclude_exact or []

    if args.inductor:
        assert args.backend is None
        args.backend = "inductor"
    if args.dynamic_batch_only:
        args.dynamic_shapes = True
        torch._dynamo.config.assume_static_by_default = True
    if args.dynamic_shapes:
        if not args.dynamic_batch_only:
            torch._dynamo.config.assume_static_by_default = False
    if args.specialize_int:
        torch._dynamo.config.specialize_int = True
    if args.ci:
        if args.accuracy:
            # Run fewer iterations when checking accuracy
            args.repeat = 2

            # Set translation validation on by default on CI accuracy runs.
            torch.fx.experimental._config.translation_validation = True

        ci = functools.partial(
            CI, args.backend, training=args.training, dynamic=args.dynamic_shapes
        )
    if args.ddp:
        # TODO: we could also hook DDP bench up to --speedup bench, _not_ for mgpu e2e perf,
        # but just to measure impact on singlenode of performing graph-breaks.
        # Left it as a follow up to keep this PR isolated.
        assert (
            args.accuracy
        ), "DDP benchmark is currently only hooked up to --accuracy bench"
        assert args.training, "DDP benchmark requires --training mode"
        if args.no_optimize_ddp:
            torch._dynamo.config.optimize_ddp = False
        else:
            # TODO(whc) after enabling DDPOptimizer by default this could be removed or assert
            torch._dynamo.config.optimize_ddp = True
        if args.only == "dlrm":
            log.error(
                "DLRM+DDP is unsupported as it requires sharding the embedding layer separately from DDP"
            )
            return sys.exit(-1)
    if args.accuracy:
        # Use small batch size. We use >1 batch size to ensure we test
        # batch_norm type of operators that work on batch dims.
        # TODO - Go through the failures for batch size = 2
        if args.batch_size is None:
            if runner.suite_name == "huggingface":
                args.batch_size = 1
            elif runner.suite_name == "torchbench":
                args.batch_size = 4
            else:
                # Larger batch size of TIMM models to have stable batch_norm
                assert runner.suite_name == "timm_models"
                args.batch_size = 8

        # Remove sources of randomness
        if runner.suite_name not in ("timm_models", "huggingface"):
            # TODO - Using train mode for timm_models and HF models. Move to train mode for Torchbench as well.
            args.use_eval_mode = True
        inductor_config.fallback_random = True
        if args.only is not None and args.only not in {
            "alexnet",
            "Background_Matting",
            "pytorch_CycleGAN_and_pix2pix",
            "pytorch_unet",
            "Super_SloMo",
            "vgg16",
            # https://github.com/pytorch/pytorch/issues/96724
            "Wav2Vec2ForCTC",
            "Wav2Vec2ForPreTraining",
            "sam",
        }:
            # some of the models do not support use_deterministic_algorithms
            torch.use_deterministic_algorithms(True)
        os.environ["CUBLAS_WORKSPACE_CONFIG"] = ":4096:8"
        torch.backends.cudnn.deterministic = True
        torch.backends.cudnn.allow_tf32 = False
        torch.backends.cudnn.benchmark = False
        torch.backends.cuda.matmul.allow_tf32 = False

        # Remove randomeness when torch manual seed is called
        patch_torch_manual_seed()

        # Some models e.g. yolov3 assert batch size on n_gpus
        if "CUDA_VISIBLE_DEVICES" not in os.environ and not args.multiprocess:
            args.device_index = "0"

        # Stricter check to disable fallbacks
        args.suppress_errors = False

    if args.device_index is not None:
        if args.multiprocess:
            print("Cannot specify both --device_index and --multiprocess")
            return sys.exit(-1)
        os.environ["CUDA_VISIBLE_DEVICES"] = args.device_index

    elif args.performance:
        # Ensure that we test on real scenarios
        args.use_eval_mode = False

    if args.partition_id > args.total_partitions or args.partition_id < 0:
        print("Invalid partition id")
        return sys.exit(-1)

    if not args.devices:
        if torch.cuda.is_available():
            args.devices = ["cuda"]
        else:
            log.warning("torch.cuda.is_available() == False, using CPU")
            args.devices = ["cpu"]

    if args.devices != ["cpu"] and torch.cuda.is_available():
        global synchronize
        synchronize = torch.cuda.synchronize

    if (
        args.devices == ["cuda"]
        and torch.cuda.get_device_properties(0).total_memory < 25 * 2**30
    ):
        # OOM errors on an RTX 3090 with 24gb RAM
        runner.skip_models.update(
            {
                # torchbench
                "hf_Longformer",
                "timm_nfnet",
                "timm_efficientdet",
            }
        )
        if args.training:
            runner.skip_models.add("hf_T5")

    if args.nnc:
        torch._C._jit_override_can_fuse_on_cpu(True)
        torch._C._jit_override_can_fuse_on_gpu(True)
        torch._C._jit_set_texpr_fuser_enabled(True)
        torch._C._jit_set_nvfuser_enabled(False)

    if args.threads:
        torch.set_num_threads(args.threads)

    if args.verbose:
        torch._logging.set_logs(dynamo=logging.DEBUG)

    if args.print_graph_breaks:
        torch._logging.set_logs(graph_breaks=True)

    if args.quiet:
        torch._logging.set_logs(dynamo=logging.ERROR)

    torch._dynamo.config.suppress_errors = args.suppress_errors

    if args.training:
        runner.model_iter_fn = runner.forward_and_backward_pass
        runner.skip_models.update(runner.skip_not_suitable_for_training_models)
    else:
        runner.model_iter_fn = runner.forward_pass

    if args.fast:
        runner.skip_models.update(runner.slow_models)

    if args.devices == ["cpu"]:
        runner.skip_models.update(runner.very_slow_models)
        runner.skip_models.update(runner.skip_models_for_cpu)
    elif args.devices == ["cuda"]:
        runner.skip_models.update(runner.skip_models_for_cuda)

    if not args.multiprocess:
        runner.skip_models.update(runner.skip_multiprocess_models)

    if args.no_skip:
        runner.skip_models.clear()

    experiment = null_experiment
    global current_name, current_device, current_batch_size, output_filename, optimize_ctx, current_onnx_compiler
    optimize_ctx = contextlib.nullcontext()

    if args.overhead:
        optimize_ctx = torch._dynamo.optimize(dummy_fx_compile, nopython=args.nopython)
        experiment = speedup_experiment
        output_filename = "overheads.csv"
    elif args.inductor:
        inductor_config.debug = args.verbose
        if args.threads:
            inductor_config.cpp.threads = args.threads

        optimize_ctx = functools.partial(
            torch.compile,
            backend="inductor",
            fullgraph=args.nopython,
            mode=args.inductor_compile_mode,
        )
        experiment = speedup_experiment
        output_filename = "inductor.csv"
    elif args.export:
        optimize_ctx = export
        experiment = speedup_experiment
        output_filename = "export.csv"
    elif args.xla:
        (dev,) = args.devices
        os.environ["PJRT_DEVICE"] = {"cuda": "GPU", "cpu": "CPU"}[dev]
        torch._dynamo.mark_dynamic = MagicMock()
        experiment = xla
        output_filename = "xla.csv"
    elif args.torchscript_onnx:
        optimize_ctx = functools.partial(
            optimize_onnx_ctx, args.output_directory or ".", OnnxModelFromTorchScript
        )
        experiment = speedup_experiment_onnx
        output_filename = "torchscript_onnx.csv"
        current_onnx_compiler = "torchscript"
    elif args.dynamo_onnx:
        optimize_ctx = functools.partial(
            optimize_onnx_ctx,
            args.output_directory or ".",
            OnnxModelFromDynamo,
            dynamic_shapes=args.dynamic_shapes,
        )
        experiment = speedup_experiment_onnx
        output_filename = "dynamo_onnx.csv"
        current_onnx_compiler = "dynamo"
    elif args.dynamo_onnx_aot_inline:
        optimize_ctx = functools.partial(
            optimize_onnx_ctx,
            args.output_directory or ".",
            OnnxModelFromDynamoAotInline,
            dynamic_shapes=args.dynamic_shapes,
        )
        experiment = speedup_experiment_onnx
        output_filename = "dynamo_onnx_aot_inline.csv"
        current_onnx_compiler = "dynamo"
    elif args.speedup_dynamo_ts:
        optimize_ctx = torch._dynamo.optimize("ts", nopython=args.nopython)
        experiment = speedup_experiment
        output_filename = "speedup_dynamo_ts.csv"
    elif args.prims_nvfuser:
        optimize_ctx = torch._dynamo.optimize("prims_nvfuser", nopython=args.nopython)
        experiment = speedup_experiment
        backend_str = "prims_nvfuser"
        output_filename = f"accuracy_aot_{backend_str}.csv"
    elif args.print_fx:
        optimize_ctx = torch._dynamo.optimize(
            print_fx,
            nopython=args.nopython,
        )
    elif args.print_aten_ops:
        optimize_ctx = torch._dynamo.optimize(
            print_aten_ops,
            nopython=args.nopython,
        )
    elif args.nothing:
        optimize_ctx = nothing
        experiment = speedup_experiment
        output_filename = "nothing.csv"
    elif args.backend or args.export_aot_inductor:
        if args.export_aot_inductor:
            assert not args.training, "AOTInductor only supports inference"
            optimize_ctx = functools.partial(
                export_aot_inductor, device=args.devices[0]
            )

            # AOTInductor doesn't support control flow yet
            runner.skip_models.update(runner.skip_models_due_to_control_flow)
        else:
            optimize_ctx = torch._dynamo.optimize(args.backend, nopython=args.nopython)
        experiment = speedup_experiment
        if args.accuracy:
            output_filename = f"accuracy_{args.backend}.csv"
        elif args.tolerance:
            output_filename = f"tolerance_{args.backend}.csv"
        else:
            output_filename = f"speedup_{args.backend}.csv"
    elif args.recompile_profiler:
        output_filename = "recompile_profiler_log.csv"
        experiment = recompile_profiler_experiment
    else:
        optimize_ctx = torch._dynamo.optimize(
            fx_insert_profiling, nopython=args.nopython
        )
        experiment = coverage_experiment
        output_filename = "coverage.csv"

    if args.inductor or args.backend == "inductor" or args.export_aot_inductor:
        inductor_config.triton.cudagraphs = not args.disable_cudagraphs
        inductor_config.triton.persistent_reductions = (
            not args.disable_persistent_reductions
        )
        inductor_config.split_reductions = not args.disable_split_reductions
        inductor_config.triton.divisible_by_16 = not args.disable_divisible_by_16
        inductor_config.cpp_wrapper = args.cpp_wrapper
        if args.inference:
            inductor_config.freezing = args.freezing

    runner.setup_amp()

    if args.output:
        output_filename = args.output

    if output_filename:
        if args.output_directory:
            output_filename = os.path.join(args.output_directory, output_filename)
        else:
            output_filename = os.path.join(
                torch._dynamo.config.base_dir, output_filename
            )

    if args.find_batch_sizes and args.only:
        for device in args.devices:
            batch_size = runner.batch_size_finder(device, args.only)
            print(args.only, batch_size)
            output_csv(output_filename, [], [args.only, batch_size])
        return

    if args.export_profiler_trace:
        if args.profiler_trace_name is None:
            if args.backend:
                args.profiler_trace_name = args.backend
            elif args.inductor:
                args.profiler_trace_name = "inductor"
            else:
                args.profiler_trace_name = "profile"
        else:
            args.profiler_trace_name = args.profiler_trace_name

    if args.no_translation_validation:
        # Overwrite 'translation_validation' config, if specified.
        torch.fx.experimental._config.translation_validation = False

    experiment = functools.partial(experiment, args, runner.model_iter_fn)

    if args.only and should_diff_branch(args):
        import git

        repo = git.Repo()
        main_branch = repo.active_branch.name
        try:
            # Adding diff-branch again to the args will override previous value
            call_args = (
                [sys.executable] + sys.argv + [f"--diff-branch={diff_branch_default}"]
            )
            # Run for main branch
            subprocess.check_call(call_args + [f"--tag={main_branch}"])
            # Run for comparison branch
            repo.git.checkout(args.diff_branch)
            subprocess.check_call(call_args + [f"--tag={args.diff_branch}"])
        finally:
            # Go back to main branch
            repo.git.checkout(main_branch)
    elif args.only:
        model_name = args.only
        for device in args.devices:
            batch_size = args.batch_size
            if args.batch_size_file:
                batch_size = read_batch_size_from_file(
                    args, args.batch_size_file, model_name
                )
            if model_specified_by_path(args.only):
                model, example_inputs = load_model_from_path(args.only)
                name = model.__class__.__name__
                model = model.to(device=device)
                example_inputs = tree_map_only(
                    torch.Tensor, lambda x: x.to(device=device), example_inputs
                )
            else:
                name = model_name
                try:
                    with tqdm(desc="loading model"):
                        extra_args = []
                        if hasattr(args, "rank") and hasattr(args, "world_size"):
                            extra_args += [
                                "--rank",
                                str(args.rank),
                                "--world_size",
                                str(args.world_size),
                            ]

                        if args.part:
                            (
                                device,
                                name,
                                model,
                                example_inputs,
                                batch_size,
                            ) = runner.load_model(
                                device,
                                model_name,
                                batch_size=batch_size,
                                part=args.part,
                                extra_args=extra_args,
                            )
                        else:
                            if args.fsdp:
                                # Always load model on cpu for fsdp
                                # When initializing FSDP, we will use the cuda device if args.cuda is set
                                (
                                    _,
                                    name,
                                    model,
                                    example_inputs,
                                    batch_size,
                                ) = runner.load_model(
                                    "cpu",
                                    model_name,
                                    batch_size=batch_size,
                                    extra_args=extra_args,
                                )
                            else:
                                (
                                    device,
                                    name,
                                    model,
                                    example_inputs,
                                    batch_size,
                                ) = runner.load_model(
                                    device,
                                    model_name,
                                    batch_size=batch_size,
                                    extra_args=extra_args,
                                )
                except RuntimeError as e:
                    import traceback

                    mode = "train" if args.training else "eval"
                    print(f"{device:4} {mode:5} {name:34} ")
                    print(traceback.format_exc())
                    status = (
                        "model_fail_to_load"
                        if isinstance(e, NotImplementedError)
                        else "eager_fail_to_run"
                    )
                    write_csv_when_exception(args, name, status, device)
                    continue  # bad benchmark implementation

            if args.trace_on_xla:
                xla_dev = xm.xla_device()
                model = model.to(device=xla_dev)
                example_inputs = tree_map_only(
                    torch.Tensor, lambda x: x.to(device=xla_dev), example_inputs
                )

            current_name = name
            current_device = device
            current_batch_size = batch_size
            set_model_name(name)

            # Look for stuff that looks like batch size, and mark it dynamic.
            # Better integration would integrate directly with benchmark suite
            # but cannot conveniently do this
            # NB: This must be done late enough so that we don't do more
            # conversions on the inputs
            # NB: Assumes only the first batch-y like dimension is the batch
            marked = False

            def detect_and_mark_batch(t):
                nonlocal marked
                for i, s in enumerate(t.size()):
                    if s == batch_size:
                        torch._dynamo.mark_dynamic(t, i)
                        marked = True
                        break

            if (
                args.dynamic_batch_only
                and batch_size > 1
                and model_name not in CI_SKIP_DYNAMIC_BATCH_ONLY
            ):
                tree_map_only(torch.Tensor, detect_and_mark_batch, example_inputs)
                assert marked, f"nothing in example_inputs had a dim with {batch_size}"

            if args.log_operator_inputs:
                log_operator_inputs(
                    model, example_inputs, runner.model_iter_fn, name, args
                )
                continue

            if args.per_process_memory_fraction != 1:
                torch.cuda.set_per_process_memory_fraction(
                    args.per_process_memory_fraction
                )
            if model_name in DO_NOT_CAST_INPUTS:
                model, _ = runner.cast_based_on_args(model, example_inputs)

            else:
                model, example_inputs = runner.cast_based_on_args(model, example_inputs)
            runner.run_one_model(
                name,
                model,
                example_inputs,
                optimize_ctx,
                experiment,
                explain=args.explain,
                tag=args.tag,
            )
        if args.generate_aot_autograd_stats:
            stats_file = output_filename.split(".csv")[0] + "_stats.csv"
            output_csv(
                stats_file,
                ("dev", "name", "batch_size", "total_aot_graphs", "ok_aot_graphs"),
                [
                    current_device,
                    current_name,
                    current_batch_size,
                    *Stats.aot_summary(),
                ],
            )
    else:
        metrics.purge_old_log_files()
        if output_filename and os.path.exists(output_filename):
            os.unlink(output_filename)
        if original_dir:
            os.chdir(original_dir)
        model_names = list(runner.iter_model_names(args))
        nmodels = len(model_names)
        for i, name in enumerate(model_names):
            current_name = name
            if args.progress:
                print(f"Running model {i+1}/{nmodels}", flush=True)

            try:
                timeout = args.timeout
                if should_diff_branch(args):
                    timeout *= 2
                subprocess.check_call(
                    [sys.executable] + sys.argv + [f"--only={name}"], timeout=timeout
                )
            except subprocess.TimeoutExpired:
                write_csv_when_exception(args, name, "timeout")
            except subprocess.CalledProcessError as e:
                print("Run failed with return code: ", e.returncode, file=sys.stderr)
                print("Output: ", e.output, file=sys.stderr)
                print("Error: ", e.stderr, file=sys.stderr)
        print_summary(output_filename, print_dataframe=args.print_dataframe_summary)


def log_operator_inputs(model, example_inputs, model_iter_fn, name, args):
    mode = "training" if args.training else "eval"
    output = os.path.join(os.path.dirname(args.output), f"{name}_{mode}.txt")

    # TODO - add option for coalescing inputs over multiple runs
    if os.path.exists(output):
        print(f"Skipping {name}, {output} already exists")
        return

    print(f"Running {name}")
    try:
        from .microbenchmarks.operator_inp_utils import OperatorInputsMode
    except ImportError:
        from microbenchmarks.operator_inp_utils import OperatorInputsMode

    operator_mode = OperatorInputsMode()
    fake_tensor_mode = FakeTensorMode()

    with torch._subclasses.fake_tensor.FakeCopyMode(fake_tensor_mode):
        model_fake = copy.deepcopy(model)
        example_inputs_fake = copy.deepcopy(example_inputs)
    try:
        with fake_tensor_mode, operator_mode:
            model_iter_fn(model_fake, example_inputs_fake, collect_outputs=False)
    except Exception as e:
        print(f"{name} failed to run with fake tensors, trying real. Exception: {e}")
        operator_mode = OperatorInputsMode()
        try:
            with operator_mode:
                model_iter_fn(model, example_inputs, collect_outputs=False)
        except Exception as e2:
            print(f"{name} failed to run with real. Exception: {e2}")
            raise

    print(f"Writing output to {output}")
    operator_mode.log_to_file(output)


if __name__ == "__main__":
    raise RuntimeError(
        f"You shouldn't run {sys.argv[0]} directly, instead try timm_model.py, torchbench.py or huggingface.py"
    )<|MERGE_RESOLUTION|>--- conflicted
+++ resolved
@@ -1068,14 +1068,7 @@
     _COMPILER_NAME: str
 
     def __init__(self, output_directory, model, example_inputs, dynamic_shapes: bool):
-<<<<<<< HEAD
-        # Hack to get model name.
-        from torch._functorch import _aot_autograd
-
-        model_name = _aot_autograd.logging_utils.model_name
-=======
         model_name = current_name
->>>>>>> b54db2ca
         self.model_dir = self._generate_onnx_model_directory(
             output_directory, self._COMPILER_NAME, model_name
         )
