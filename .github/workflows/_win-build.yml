name: windows-build

on:
  workflow_call:
    inputs:
      build-environment:
        required: true
        type: string
        description: Top-level label for what's being built/tested.
      cuda-version:
        required: true
        type: string
        description: What CUDA version to build with, "cpu" for none.
      build-with-debug:
        required: false
        type: boolean
        default: false
        description: If set, build in debug mode.

env:
<<<<<<< HEAD
=======
  IN_CI: 1 # TODO delete in favor of GITHUB_ACTIONS
>>>>>>> 49c41b87
  GIT_DEFAULT_BRANCH: ${{ github.event.repository.default_branch }}

jobs:
  build:
    # Don't run on forked repos.
    if: github.repository_owner == 'pytorch'
    runs-on: [self-hosted, windows.4xlarge]
    timeout-minutes: 240
    env:
      JOB_BASE_NAME: ${{ inputs.build-environment }}-build
    steps:
      # [see note: pytorch repo ref]
      - name: Checkout PyTorch
        uses: pytorch/pytorch/.github/actions/checkout-pytorch@master
        with:
          no-sudo: true

      - name: Setup Windows
        uses: ./.github/actions/setup-win
        with:
          cuda-version: ${{ inputs.cuda-version }}

      - name: Setup SSH (Click me for login details)
        uses: ./.github/actions/setup-ssh
        with:
          github-secret: ${{ secrets.GITHUB_TOKEN }}

      - name: Parse ref
        id: parse-ref
        run: .github/scripts/parse_ref.py

      - name: Build
        shell: bash
        env:
          PYTORCH_FINAL_PACKAGE_DIR: /c/${{ github.run_id }}/build-results/
          BRANCH: ${{ steps.parse-ref.outputs.branch }}
          BUILD_ENVIRONMENT: ${{ inputs.build-environment }}
          BUILD_WHEEL: 1
          MAX_JOBS: 8
          CUDA_VERSION: ${{ inputs.cuda-version }}
          PYTHON_VERSION: "3.8"
          PR_LABELS: ${{ toJson(github.event.pull_request.labels.*.name) }}
          SCCACHE_BUCKET: "ossci-compiler-cache"
          VC_PRODUCT: "BuildTools"
          VC_VERSION: ""
          VC_YEAR: "2019"
          ALPINE_IMAGE: "308535385114.dkr.ecr.us-east-1.amazonaws.com/tool/alpine"
          AWS_DEFAULT_REGION: us-east-1
          PR_NUMBER: ${{ github.event.pull_request.number }}
          SHA1: ${{ github.event.pull_request.head.sha || github.sha }}
          DEBUG: ${{ inputs.build-with-debug && '1' || '0' }}
          TORCH_CUDA_ARCH_LIST: "7.0"
          USE_CUDA: ${{ inputs.cuda-version != 'cpu' && '1' || '0' }}
        run: |
          .jenkins/pytorch/win-build.sh

      # Upload to github so that people can click and download artifacts
      - name: Upload artifacts to s3
        uses: seemethere/upload-artifact-s3@v5
        with:
          retention-days: 14
          if-no-files-found: error
          name: ${{ env.BUILD_ENVIRONMENT }}
          path: C:\${{ github.run_id }}\build-results

      - name: Teardown Windows
        uses: ./.github/actions/teardown-win
        if: always()
        timeout-minutes: 120
        with:
          extra-delete-dir: /c/${{ github.run_id }}/build-results/<|MERGE_RESOLUTION|>--- conflicted
+++ resolved
@@ -18,10 +18,6 @@
         description: If set, build in debug mode.
 
 env:
-<<<<<<< HEAD
-=======
-  IN_CI: 1 # TODO delete in favor of GITHUB_ACTIONS
->>>>>>> 49c41b87
   GIT_DEFAULT_BRANCH: ${{ github.event.repository.default_branch }}
 
 jobs:
