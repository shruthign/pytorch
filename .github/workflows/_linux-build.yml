name: linux-build

on:
  workflow_call:
    inputs:
      build-environment:
        required: false
        type: string
        default: ""
        description: Top-level label for what's being built/tested.
      docker-image-name:
        required: true
        type: string
        description: Name of the base docker image to build with.
      build-generates-artifacts:
        required: false
        type: boolean
        default: true
        description: If set, upload generated build artifacts.
      build-with-debug:
        required: false
        type: boolean
        default: false
        description: If set, build in debug mode.
      env-variables:
        required: false
        type: string
        default: ""
        description: |
          Supplementary list of environment variables to set (will get passed to docker as well).
      script:
        required: false
        type: string
        default: .jenkins/pytorch/build.sh
        description: Build script to use. Will be run inside docker.

    outputs:
      docker-image:
        value: ${{ jobs.build.outputs.docker-image }}
        description: The docker image containing the built PyTorch.

jobs:
  build:
    # Don't run on forked repos.
    if: github.repository_owner == 'pytorch'
    runs-on: [self-hosted, linux.2xlarge]
    timeout-minutes: 240
    outputs:
      docker-image: ${{ steps.calculate-docker-image.outputs.docker-image }}
    steps:
      # [pytorch repo ref]
      # Use a pytorch/pytorch reference instead of a reference to the local
      # checkout because when we run this action we don't *have* a local
      # checkout. In other cases you should prefer a local checkout.
      - name: Checkout PyTorch
        uses: pytorch/pytorch/.github/actions/checkout-pytorch@master

      - name: Check for new workflows
        run: |
          if [ ! -f "./.github/actions/setup-linux/action.yml" ]; then
            echo "::error::Your PR is based on a version of master that is too old for our CI to work. Please rebase your PR on latest master and resubmit."
            exit 1
          fi

      - name: Setup Linux
        uses: ./.github/actions/setup-linux

      - name: Add additional environment variables
        env:
          ENV_VARS: ${{ inputs.env-variables }}
        run: |
          if [[ -n "${ENV_VARS}" ]]; then
            echo "${ENV_VARS}" >> "${GITHUB_ENV}"
            echo "${ENV_VARS}" >> "/tmp/docker_env_${GITHUB_RUN_ID}"
          fi
          env | grep '^GITHUB' >> "/tmp/docker_env_${GITHUB_RUN_ID}"
          env | grep '^CI' >> "/tmp/docker_env_${GITHUB_RUN_ID}"

      - name: Setup SSH (Click me for login details)
        uses: ./.github/actions/setup-ssh
        with:
          github-secret: ${{ secrets.GITHUB_TOKEN }}

      - name: Calculate docker image
        id: calculate-docker-image
        uses: ./.github/actions/calculate-docker-image
        with:
          docker-image-name: ${{ inputs.docker-image-name }}
          xla: ${{ contains(inputs.build-environment, 'xla') }}

      - name: Pull docker image
        uses: ./.github/actions/pull-docker-image
        with:
          docker-image: ${{ steps.calculate-docker-image.outputs.docker-image }}

      - name: Parse ref
        id: parse-ref
        run: .github/scripts/parse_ref.py

      - name: Get workflow job id
        id: get-job-id
        uses: ./.github/actions/get-workflow-job-id
        if: always()
        with:
          github-token: ${{ secrets.GITHUB_TOKEN }}

      - name: Build
        env:
          BRANCH: ${{ steps.parse-ref.outputs.branch }}
          JOB_BASE_NAME: ${{ inputs.build-environment }}-build
          # TODO duplicated
          AWS_DEFAULT_REGION: us-east-1
          PR_NUMBER: ${{ github.event.pull_request.number }}
          SHA1: ${{ github.event.pull_request.head.sha || github.sha }}
          SCCACHE_BUCKET: ossci-compiler-cache-circleci-v2
          XLA_CLANG_CACHE_S3_BUCKET_NAME: ossci-compiler-clang-cache-circleci-xla
          PR_LABELS: ${{ toJson(github.event.pull_request.labels.*.name) }}
          TORCH_CUDA_ARCH_LIST: 5.2
          DOCKER_IMAGE: ${{ steps.calculate-docker-image.outputs.docker-image }}
          XLA_CUDA: ${{ contains(inputs.build-environment, 'xla') && '0' || '' }}
          DEBUG: ${{ inputs.build-with-debug && '1' || '0' }}
<<<<<<< HEAD
          BUILD_SCRIPT: ${{ inputs.script }}
=======
          OUR_GITHUB_JOB_ID: ${{ steps.get-job-id.outputs.job-id }}
>>>>>>> 021bc34a
        run: |
          # detached container should get cleaned up by teardown_ec2_linux
          container_name=$(docker run \
            -e JOB_BASE_NAME \
            -e MAX_JOBS="$(nproc --ignore=2)" \
            -e AWS_DEFAULT_REGION \
            -e PR_NUMBER \
            -e SHA1 \
            -e BRANCH \
            -e SCCACHE_BUCKET \
            -e XLA_CUDA \
            -e XLA_CLANG_CACHE_S3_BUCKET_NAME \
            -e SKIP_SCCACHE_INITIALIZATION=1 \
            -e TORCH_CUDA_ARCH_LIST \
            -e PR_LABELS \
<<<<<<< HEAD
            --env-file="/tmp/docker_env_${GITHUB_RUN_ID}" \
=======
            -e OUR_GITHUB_JOB_ID \
            --env-file="/tmp/github_env_${GITHUB_RUN_ID}" \
>>>>>>> 021bc34a
            --security-opt seccomp=unconfined \
            --cap-add=SYS_PTRACE \
            --tty \
            --detach \
            --user jenkins \
            -v "${GITHUB_WORKSPACE}:/var/lib/jenkins/workspace" \
            -w /var/lib/jenkins/workspace \
            "${DOCKER_IMAGE}"
          )
          docker exec -t "${container_name}" sh -c "${BUILD_SCRIPT}"

      - name: Archive artifacts into zip
        if: inputs.build-generates-artifacts
        run: |
          zip -1 -r artifacts.zip dist/ build/custom_test_artifacts build/lib build/bin .pytorch-test-times.json

      - name: Store PyTorch Build Artifacts on S3
        uses: seemethere/upload-artifact-s3@v5
        if: inputs.build-generates-artifacts
        with:
          name: ${{ inputs.build-environment }}
          retention-days: 14
          if-no-files-found: error
          path: artifacts.zip

      - name: Upload sccache stats
        uses: seemethere/upload-artifact-s3@v5
        with:
          s3-prefix: |
            ${{ github.repository }}/${{ github.run_id }}/${{ github.run_attempt }}/artifact
          retention-days: 365
          if-no-files-found: error
          path: sccache-stats-*.json

      - name: Teardown Linux
        uses: ./.github/actions/teardown-linux
        if: always()<|MERGE_RESOLUTION|>--- conflicted
+++ resolved
@@ -119,11 +119,8 @@
           DOCKER_IMAGE: ${{ steps.calculate-docker-image.outputs.docker-image }}
           XLA_CUDA: ${{ contains(inputs.build-environment, 'xla') && '0' || '' }}
           DEBUG: ${{ inputs.build-with-debug && '1' || '0' }}
-<<<<<<< HEAD
+          OUR_GITHUB_JOB_ID: ${{ steps.get-job-id.outputs.job-id }}
           BUILD_SCRIPT: ${{ inputs.script }}
-=======
-          OUR_GITHUB_JOB_ID: ${{ steps.get-job-id.outputs.job-id }}
->>>>>>> 021bc34a
         run: |
           # detached container should get cleaned up by teardown_ec2_linux
           container_name=$(docker run \
@@ -139,12 +136,8 @@
             -e SKIP_SCCACHE_INITIALIZATION=1 \
             -e TORCH_CUDA_ARCH_LIST \
             -e PR_LABELS \
-<<<<<<< HEAD
+            -e OUR_GITHUB_JOB_ID \
             --env-file="/tmp/docker_env_${GITHUB_RUN_ID}" \
-=======
-            -e OUR_GITHUB_JOB_ID \
-            --env-file="/tmp/github_env_${GITHUB_RUN_ID}" \
->>>>>>> 021bc34a
             --security-opt seccomp=unconfined \
             --cap-add=SYS_PTRACE \
             --tty \
