--- conflicted
+++ resolved
@@ -1,9 +1,5 @@
 # mypy: ignore-errors
 
-<<<<<<< HEAD
-import functools
-=======
->>>>>>> 0d9aff25
 import inspect
 import logging
 
