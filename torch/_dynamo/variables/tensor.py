# mypy: ignore-errors

import functools

import inspect
import operator
import types
from typing import Dict, List


try:
    import numpy as np
except ModuleNotFoundError:
    np = None


import sympy

import torch._numpy as tnp

import torch.fx
import torch.random
from torch._dynamo import compiled_autograd

from torch.fx.experimental.symbolic_shapes import (
    guard_scalar,
    GuardOnDataDependentSymNode,
    has_free_symbols,
    is_symbolic,
    SymTypes,
)

from .. import config, variables
from .._trace_wrapped_higher_order_op import trace_wrapped

from ..exc import unimplemented, UserError, UserErrorType
from ..guards import GuardBuilder, install_guard
from ..source import AttrSource
from ..utils import (
    fqn,
    get_custom_getattr,
    get_fake_value,
    get_real_value,
    guard_if_dyn,
    object_has_getattribute,
    product,
    proxy_args_kwargs,
    tensortype_to_dtype,
)
from .base import VariableTracker
from .constant import ConstantVariable
from .lists import SizeVariable

supported_tensor_comparison_ops = {
    ">": operator.gt,
    "<": operator.lt,
    ">=": operator.ge,
    "<=": operator.le,
    "==": operator.eq,
    "!=": operator.ne,
}
supported_const_comparison_ops = {
    "is": operator.is_,
    "is not": operator.is_not,
    "==": operator.eq,
    "!=": operator.ne,
}


class TensorVariable(VariableTracker):
    """A torch.Tensor input or an intermediate value in the FX graph"""

    _nonvar_fields = {
        "proxy",
        "dtype",
        "device",
        "layout",
        "ndim",
        "size",
        "stride",
        "requires_grad",
        "is_quantized",
        "is_contiguous",
        "is_sparse",
        "class_type",
        "specialized_value",
        *VariableTracker._nonvar_fields,
    }

    def get_real_value(self):
        """
        Get the actual value represented by this variable if computation is run
        using the user-provided inputs.
        NOTE: this runs actual tensor computation and may be
        slow and memory-intensive.
        """
        return get_real_value(self.proxy.node, self.proxy.tracer)

    def __init__(
        self,
        proxy: torch.fx.Proxy,
        *,
        dtype,
        device,
        layout,
        ndim,
        requires_grad,
        is_quantized,
        is_sparse,
        class_type,
        size=None,
        stride=None,
        is_contiguous=None,
        **kwargs,
    ):
        super().__init__(**kwargs)
        self.proxy = proxy
        self.dtype = dtype
        self.device = device
        self.layout = layout
        self.ndim = ndim
        self.size = size
        self.stride = stride
        self.requires_grad = requires_grad
        self.is_quantized = is_quantized
        self.is_contiguous = is_contiguous
        self.is_sparse = is_sparse
        self.class_type = class_type

    def as_proxy(self):
        return self.proxy

    def python_type(self):
        return self.class_type

    @staticmethod
    def specialize(value: torch.Tensor):
        props = {
            "dtype": value.dtype,
            "device": value.device,
            "layout": value.layout,
            "ndim": int(value.ndim),
            "requires_grad": value.requires_grad,
            "is_quantized": value.is_quantized,
            "is_sparse": value.is_sparse,
            "class_type": type(value),
        }
        if not has_free_symbols(value):
            # this is a fully static shape, and the keys on props here inform specialization.
            # We have to cast to int here, because these might get accessed as ConstantVariable, which has
            # a strict no-symint policy. If we got here due to not having free symbols, this is a known constant
            # already. We could remove the discrepancy here, by having ConstantVariable be more permissive for
            # constant backed SymInts, but that assert being strict has led to some good signal in hunting bugs, and
            # I'd like to keep it around for now.
            props["size"] = tuple(
                # the non is_symbolic case applies to the jagged layout
                # NestedTensor case as singleton ints are not symbolic
                [int(s) if is_symbolic(s) else s for s in value.size()]
            )
            props["stride"] = tuple(value.stride())
            if torch._C._functorch.is_batchedtensor(value):
                # Batched tensors does not support contiguity patterns, so
                # we refrain from computing the `is_contiguous` property
                props["is_contiguous"] = None
            else:
                props["is_contiguous"] = tuple(
                    [
                        x
                        for x in torch._prims_common._memory_formats
                        if value.is_contiguous(memory_format=x)
                    ]
                )
        return props

    def dynamic_getattr(self, tx, name):
        if not self.source:
            raise NotImplementedError()

        # For local source, we associate the real value. We use this real value
        # for implementing getattr fallthrough on the variable tracker base class.

        # Note - this scope construction is mirrored in guards
        # A subsequent PR will introduce a util.
        scope = {"L": tx.output.local_scope, "G": tx.output.global_scope}
        try:
            # We raise in case we get a typerror bug w/ SuperSource.
            # SuperSource has bugs in it atm, and can produce code like
            # eval("super(L['mod'].model.model.encoder.embed_positions.forward__class__,
            # L['mod'].model.model.encoder.embed_positions)", scope)
            # Which is incorrect, and violates the invariant that all sources should be eval()-able against the scope.
            _input_associated_real_value = eval(self.source.name(), scope)
        except Exception as exc:
            raise NotImplementedError() from exc

        if _input_associated_real_value is None:
            raise NotImplementedError()

        if object_has_getattribute(_input_associated_real_value):
            raise NotImplementedError()

        if get_custom_getattr(_input_associated_real_value):
            raise NotImplementedError()

        real_value = getattr(_input_associated_real_value, name)
        if callable(real_value):
            # Callables have more nuanced handling, and we should let the existing system delegate here.
            # Raising was past behavior and so should always be sound to fall back.
            # Note - at a certain point we may want to handle
            raise NotImplementedError()

        from ..guards import GuardBuilder
        from .builder import VariableBuilder

        attr_source = AttrSource(self.source, name)
        install_guard(attr_source.make_guard(GuardBuilder.HASATTR))
        return VariableBuilder(tx, attr_source)(real_value)

    def var_getattr(self, tx, name):
        from . import ConstantVariable, UserDefinedClassVariable

        if tx.strict_checks_enabled:
            if name in self._strict_mode_banned_ops():
                unimplemented(f"Illegal getattr invocation {name} in strict mode")

        result = None
        if name == "ndim" and self.ndim is not None:
            result = ConstantVariable.create(self.ndim)
        elif name == "dtype" and self.dtype is not None:
            result = ConstantVariable.create(self.dtype)
        elif name == "device" and self.device is not None:
            result = ConstantVariable.create(self.device)
        elif name == "layout" and self.layout is not None:
            result = ConstantVariable.create(self.layout)
        elif name == "is_cuda" and self.device is not None:
            result = ConstantVariable.create(self.device.type == "cuda")
        elif name == "shape" and self.size is not None:
            sizes = [variables.ConstantVariable.create(x) for x in self.size]
            result = SizeVariable(sizes)
        elif name == "requires_grad" and self.requires_grad is not None:
            result = ConstantVariable.create(self.requires_grad)
        elif name == "is_quantized" and self.is_quantized is not None:
            result = ConstantVariable.create(self.is_quantized)
        elif name == "is_sparse" and self.is_sparse is not None:
            result = ConstantVariable.create(self.is_sparse)
        elif name == "shape" and self.size is None:
            result = self.call_method(tx, "size", [], {})
        elif name == "ndim" and self.ndim is None:
            result = self.call_method(tx, "dim", [], {})
        elif name == "data":
            result = self.call_method(tx, "detach", [], {})
        if name == "__class__":
            return UserDefinedClassVariable(self.python_type())

        # Add a guard for type matching, these guards are checked before tensor guards
        # In some cases, a <tensor>.<attr> guard can be evaluated first, and break if
        # <tensor> is later changed to another type
        if result is not None and self.source is not None:
            install_guard(self.make_guard(GuardBuilder.TYPE_MATCH))
            result.source = AttrSource(self.source, name)

        # It's hard to get inplace view (metadata mutation) on graph input work properly across
        # dynamo/aot/inductor, just fall back.
        if self.source is not None and hasattr(torch.ops.aten, name):
            fn = getattr(torch.ops.aten, name)
            if (
                hasattr(fn, "overloads")
                and hasattr(fn, fn.overloads()[0])
                and torch.Tag.inplace_view in getattr(fn, fn.overloads()[0]).tags
            ):
                # Delay the graph break to the actual call of unsqueeze_/resize_/resize_as_ etc.
                return variables.misc.DelayGraphBreakVariable(
                    source=AttrSource(self.source, name)
                )

        # For attributes (not methods) that were not caught in the special handling above,
        # (e.g. tensor.real), we handle these generically, assuming that the output type is
        # a tensor.
        if result is None:

            def try_generic_attr_handling():
                from .builder import wrap_fx_proxy
                from .misc import GetAttrVariable

                try:
                    static_attr = inspect.getattr_static(torch.Tensor, name)
                except AttributeError:
                    return None

                # Make sure this is an attribute, not a method.
                # type(torch.Tensor.H) should be "getset_descriptor"
                # This is a because of CPython implementation, see THPVariableType:
                # these attributes are implemented under tp_getset, which appear
                # as `getset_descriptor`s, (compared to, say, methods which appear
                # as `method_descriptor`s)
                if type(static_attr) != types.GetSetDescriptorType:
                    return None

                proxy = GetAttrVariable.create_getattr_proxy(self.as_proxy(), name)
                if self.source is not None:
                    return wrap_fx_proxy(
                        tx=tx, proxy=proxy, source=AttrSource(self.source, name)
                    )
                else:
                    return wrap_fx_proxy(tx=tx, proxy=proxy)

            result = try_generic_attr_handling()

        if result is None:
            result = self.dynamic_getattr(tx, name)

        if result is None:
            raise NotImplementedError()
        return result

    def has_unpack_var_sequence(self, tx):
        return self.ndim > 0

    def unpack_var_sequence(self, tx, idxes=None):
        from .builder import wrap_fx_proxy_cls

        if idxes is None:
            if self.size:
                length = self.size[0]
            else:
                dyn_length = self.call_method(
                    tx, "size", [ConstantVariable.create(0)], {}
                )
                # SymNodeVariable for symbolic sizes, ConstantVariable for constants OR values produced through
                # symbolic_shapes, but that end up as int/sympy.Integer
                assert isinstance(dyn_length, (SymNodeVariable, ConstantVariable))
                if isinstance(dyn_length, SymNodeVariable):
                    length = dyn_length.evaluate_expr(tx.output)
                else:
                    length = dyn_length.value
            idxes = range(length)
        return [
            wrap_fx_proxy_cls(target_cls=type(self), tx=tx, proxy=self.as_proxy()[i])
            for i in idxes
        ]

    def _strict_mode_banned_ops(self):
        return torch._dynamo.config._autograd_backward_strict_mode_banned_ops

    def call_method(
        self,
        tx,
        name,
        args: "List[VariableTracker]",
        kwargs: "Dict[str, VariableTracker]",
    ) -> "VariableTracker":
        if tx.strict_checks_enabled:
            if name in self._strict_mode_banned_ops():
                unimplemented(f"Illegal method invocation {name} in strict mode")

        """
        Dispatch to a method-specific handler defined below.  If the
        handler returns None (or doesn't exist) we put the method call
        in the graph.
        """
        try:
            handler_method = getattr(self, f"method_{name}")
        except AttributeError:
            pass
        else:
            try:
                result = handler_method(*args, **kwargs)
                if result:
                    return result
            except TypeError as e:
                unimplemented(f"unhandled args for {name}: {e}")

        from .builder import wrap_fx_proxy

        return wrap_fx_proxy(
            tx,
            tx.output.create_proxy(
                "call_method",
                name,
                *proxy_args_kwargs([self, *args], kwargs),
            ),
        )

    def method_size(self, *args, **kwargs):
        return self._method_size_stride("size", *args, **kwargs)

    def method_stride(self, *args, **kwargs):
        return self._method_size_stride("stride", *args, **kwargs)

    def _method_size_stride(self, name, dim=None):
        dim = guard_if_dyn(dim)

        def make_const_size_variable(x, **options):
            return SizeVariable(
                [ConstantVariable.create(y, **options) for y in x], **options
            )

        RetVariable = (
            make_const_size_variable if name == "size" else ConstantVariable.create
        )

        # Technically, this should not be necessary, but I'm including it
        # for enhanced BC, in case example_value is sometimes not set
        # (it really should always be set though!)
        if (r := getattr(self, name)) is not None:
            if dim is None:
                return RetVariable(r)
            else:
                return ConstantVariable.create(r[dim])

        # It might still be constant!  Consult the fake tensor and see
        if (fake := self.proxy.node.meta.get("example_value")) is not None:
            if dim is None:
                fake_r = getattr(fake, name)()
                if not has_free_symbols(fake_r):
                    # int conversion for safety, in case a SymInt refined
                    # to constant
                    return RetVariable(tuple(int(r) for r in fake_r))
            else:
                fake_r = getattr(fake, name)(dim)
                if not has_free_symbols(fake_r):
                    return ConstantVariable.create(int(fake_r))

    def method_numel(self):
        if self.size is not None:
            return ConstantVariable.create(product(self.size))

        # It might still be constant!  Consult the fake tensor and see
        if (fake := self.proxy.node.meta.get("example_value")) is not None:
            fake_r = fake.numel()
            if not has_free_symbols(fake_r):
                return ConstantVariable.create(int(fake_r))

    method_nelement = method_numel

    def method_dim(self):
        if self.ndim is not None:
            return ConstantVariable.create(self.ndim)

    method_ndimension = method_dim

    def method_is_floating_point(self):
        if self.dtype is not None:
            return ConstantVariable.create(self.dtype.is_floating_point)

    def method_is_contiguous(self, memory_format=None):
        memory_format = (
            memory_format.as_python_constant()
            if memory_format is not None
            else torch.contiguous_format
        )
        if self.is_contiguous is not None:
            return ConstantVariable.create(memory_format in self.is_contiguous)
        elif (fake := self.proxy.node.meta.get("example_value")) is not None:
            return ConstantVariable.create(
                fake.is_contiguous(memory_format=memory_format)
            )

    def method_type(self, dtype=None, non_blocking=False, **kwargs):
        if (
            dtype is None
            and self.dtype is not None
            and isinstance(self.device, torch.device)
        ):
            tensortype = next(
                k for k, v in tensortype_to_dtype.items() if self.dtype in v
            )
            if self.device.type == "cuda":
                return ConstantVariable.create(f"torch.cuda.{tensortype.__name__}")
            else:
                return ConstantVariable.create(f"torch.{tensortype.__name__}")
        elif (
            dtype is not None
            and fqn(type(dtype.as_python_constant())) == "torch.tensortype"
        ):
            # torch.FloatTensor, etc. are all of type "torch.tensortype".
            # torch.fx's tracer fails on these types, because it doesn't support arguments of torch.tensortype type.
            # So, we pass it in as a string (which is also supported, see above implementation for .type() with 0 args)
            tensor_type = dtype.as_python_constant()
            tensor_type_const = ConstantVariable.create(fqn(tensor_type))

            from ..symbolic_convert import InstructionTranslator
            from .builder import wrap_fx_proxy

            tx = InstructionTranslator.current_tx()

            if non_blocking:
                kwargs = {"non_blocking": non_blocking, **kwargs}

            return wrap_fx_proxy(
                tx,
                tx.output.create_proxy(
                    "call_method",
                    "type",
                    *proxy_args_kwargs([self, tensor_type_const], kwargs),
                ),
            )

    def method_as_subclass(self, cls):
        if isinstance(cls, TensorSubclassVariable) and cls.source:
            from ..symbolic_convert import InstructionTranslator
            from .builder import VariableBuilder
            from .torch_function import TensorWithTFOverrideVariable

            tx = InstructionTranslator.current_tx()

            # [Note: __torch_function__] coerce this tensor variable into a TensorWithTFOverrideVariable
            # in eager, this is just a type change. This isn't sound if a __torch_function__ tensor subclass
            # defines a constructor, but if only a __torch_function__ impl is defined, this is okay to call.
            # It is up to the user whether this is correct behavior or not.
            py_cls = cls.as_python_constant()
            torch_fn = VariableBuilder(
                tx,
                AttrSource(AttrSource(cls.source, "__torch_function__"), "__func__"),
            )(py_cls.__torch_function__.__func__)

            return TensorWithTFOverrideVariable.from_tensor_var(
                tx, self, py_cls, torch_fn
            )

    def method_get_device(self):
        if isinstance(self.device, torch.device):
            index = self.device.index if self.device.type != "cpu" else -1
            return ConstantVariable.create(index)

    def method_element_size(self):
        return ConstantVariable.create(self.dtype.itemsize)

    def method_numpy(self, *, force=False):
        if not config.trace_numpy:
            unimplemented("Tensor.numpy(). config.trace_numpy is False")
        if not np:
            unimplemented("Tensor.numpy(). NumPy is not available")
        if self.layout != torch.strided:
            raise TypeError(
                f"can't convert {self.layout} layout tensor to numpy. Use Tensor.dense() first"
            )
        from ..symbolic_convert import InstructionTranslator

        tx = InstructionTranslator.current_tx()

        # We don't check that the tensor is on CPU when force is False, as this
        # allows us to execute NumPy code on CUDA. Same for requires_grad=True
        if force and force.as_python_constant():
            # If the user set force=True we try to preserve the semantics (no gradients, move to CPU...)
            t = self.call_method(tx, "detach", [], {})
            proxy = tx.output.create_proxy("call_method", "cpu", (t.as_proxy(),), {})
        else:
            # Hacky way to create a view of self that will be marked as NumpyNdarrayVariable
            proxy = tx.output.create_proxy(
                "call_method", "view_as", *proxy_args_kwargs([self, self], {})
            )
        return NumpyNdarrayVariable.create(tx, proxy)

    def method_tolist(self):
        from ..symbolic_convert import InstructionTranslator
        from .builder import SourcelessBuilder

<<<<<<< HEAD
        tx = InstructionTranslator.current_tx()

        def tolist(tensor, sub_proxy):
            def wrap(i, sub_proxy):
                return SymNodeVariable.create(
                    tx,
                    sub_proxy.item(),
                    sym_num=tx.output.shape_env.create_unbacked_symint(),
=======
            if (
                has_bool_key(key)
                and isinstance(value, TensorVariable)
                and value.requires_grad
                and torch.is_grad_enabled()
            ):
                unimplemented(
                    "boolean masking setitem backwards, see https://github.com/pytorch/pytorch/issues/114123"
>>>>>>> 6607f1b8
                )

            if tensor.dtype not in [
                torch.int8,
                torch.int16,
                torch.int32,
                torch.int64,
            ]:
                unimplemented("Input tensor for tolist must be an integer tensor")

            if tensor.dim() == 0:
                return wrap(tensor, sub_proxy)

            if tensor.dim() == 1:
                return [wrap(val, sub_proxy[i]) for i, val in enumerate(tensor)]

            return [
                tolist(sub_tensor, sub_proxy=sub_proxy[i])
                for i, sub_tensor in enumerate(tensor)
            ]

        tensor = self.as_proxy().node.meta["example_value"]
        out = tolist(tensor, self.as_proxy())
        return SourcelessBuilder()(tx, out)

    def method_backward(self, *args, **kwargs):
        unimplemented("Tensor.backward")

    def method_data_ptr(self, *args, **kwargs):
        unimplemented("Tensor.data_ptr")

    def method_item(self, *args, **kwargs):
        if not config.capture_scalar_outputs:
            unimplemented("Tensor.item")

    def method___len__(self):
        from ..symbolic_convert import InstructionTranslator

        tx = InstructionTranslator.current_tx()
        return self.call_method(tx, "size", [ConstantVariable.create(0)], {})

    def method___setitem__(self, key, value):
        def has_bool_key(v):
            if isinstance(v, TensorVariable):
                return v.dtype in (torch.bool, torch.int8)
            elif isinstance(v, variables.TupleVariable):
                return any(has_bool_key(item) for item in v.items)
            else:
                return False

        if (
            has_bool_key(key)
            and isinstance(value, TensorVariable)
            and value.requires_grad
        ):
            unimplemented(
                "boolean masking setitem backwards, see https://github.com/pytorch/pytorch/issues/114123"
            )
        from ..symbolic_convert import InstructionTranslator

        tx = InstructionTranslator.current_tx()
        tx.output.create_proxy(
            "call_function",
            operator.setitem,
            *proxy_args_kwargs([self, key, value], {}),
        )
        return ConstantVariable.create(None)

    def method_resize_(self, *args, **kwargs):
        unimplemented("Tensor.resize_")

    def method_resize_as_(self, *args, **kwargs):
        unimplemented("Tensor.resize_as_")

    def method_set_(self, *args, **kwargs):
        if len(args) > 1:
            # torch.Tensor.set_() has several overloads.
            # aten::set_.source_Tensor(Tensor) gets special handling
            # in AOTAutograd and functionalization, because it is the most common
            # overload and is used by FSDP.
            # graph-breaking on aten::set_source_Tensor_storage_offset for now,
            # unless we find that we need to make it work.
            unimplemented("Tensor.set_.source_Tensor_storage_offset")

    def method_add_(self, other, *, alpha=None):
        from ..symbolic_convert import InstructionTranslator

        tx = InstructionTranslator.current_tx()
        if alpha is not None:
            result = variables.TorchInGraphFunctionVariable(torch.mul).call_function(
                tx, [other, alpha], {}
            )
            return self.call_method(tx, "add_", [result], {})

    def method_addcdiv_(self, tensor1, tensor2, *, value=None):
        from ..symbolic_convert import InstructionTranslator

        tx = InstructionTranslator.current_tx()
        if value is not None:
            result = variables.TorchInGraphFunctionVariable(torch.div).call_function(
                tx, [tensor1, tensor2], {}
            )
            result = variables.TorchInGraphFunctionVariable(torch.mul).call_function(
                tx, [result, value], {}
            )
            return self.call_method(tx, "add_", [result], {})

    def method___contains__(self, arg):
        from ..symbolic_convert import InstructionTranslator

        tx = InstructionTranslator.current_tx()

        # Rewrite __contains__ here so that downstream passes can trace through
        # without dealing with unbacked symbool. Roughly the code we translate is:
        # def __contains__(self, x):
        #     return (x == self).any().item()
        result = variables.TorchInGraphFunctionVariable(torch.eq).call_function(
            tx, [self, arg], {}
        )
        result = variables.TorchInGraphFunctionVariable(torch.any).call_function(
            tx, [result], {}
        )
        return result.call_method(tx, "item", [], {})

    def method_redistribute(self, *args, **kwargs):
        from ..symbolic_convert import InstructionTranslator

        tx = InstructionTranslator.current_tx()
        # rewrite non-primitive args/kwargs to be included in the on-the-fly prim function
        # and rewrite args to have only proxyable args, then insert call_function
        args_as_value = [x.as_python_constant() for x in args]
        kwargs_as_value = {k: v.as_python_constant() for k, v in kwargs.items()}

        def redistribute_fn_with_prim_types(x):
            return x.redistribute(*args_as_value, **kwargs_as_value)

        # attach the same function name for better debugging
        redistribute_fn_with_prim_types.__name__ = "prim_redistribute"

        from .builder import wrap_fx_proxy

        return wrap_fx_proxy(
            tx=tx,
            proxy=tx.output.create_proxy(
                "call_function",
                redistribute_fn_with_prim_types,
                *proxy_args_kwargs([self], {}),
            ),
        )

    def method_register_hook(self, *args, **kwargs):
        return self._method_register_hook("register_hook", *args, **kwargs)

    def method_register_post_accumulate_grad_hook(self, *args, **kwargs):
        return self._method_register_hook(
            "register_post_accumulate_grad_hook", *args, **kwargs
        )

    def _method_register_hook(self, name, *args, **kwargs):
        from ..symbolic_convert import InstructionTranslator

        tx = InstructionTranslator.current_tx()
        # Note - do not arbitrarily add hooks here - make sure they match the same contract
        # see [On tensor.register_hook]
        assert len(args) == 1 and not kwargs
        fn_var = args[0]
        if not isinstance(
            fn_var,
            (
                variables.functions.FunctoolsPartialVariable,
                variables.UserFunctionVariable,
                variables.TorchInGraphFunctionVariable,
                variables.NNModuleVariable,
            ),
        ):
            unimplemented("Unexpected callable type passed to register_hook")

        if isinstance(fn_var, variables.NestedUserFunctionVariable):
            # NestedUserFunctionVariable don't carry their fn, but reconstruction builds it
            # This should not be onerous to support when needed.
            unimplemented("NYI - lambda variables as hooks")
        elif isinstance(fn_var, variables.functions.FunctoolsPartialVariable):
            fn = fn_var.as_python_constant()
        else:
            fn = fn_var.fn

        handle_variable = variables.user_defined.RemovableHandleVariable(
            mutable_local=variables.base.MutableLocal(),
        )

        if not self.source:
            # Intermediary
            src = fn_var.source
            if (
                not src
                and isinstance(fn_var, variables.functions.FunctoolsPartialVariable)
                and fn_var.func.source
            ):
                src = fn_var.func.source

            if not src:
                unimplemented("No source for register_hook target fn")

            tx.output.guards.add(src.make_guard(GuardBuilder.ID_MATCH))

            if not compiled_autograd.compiled_autograd_enabled:
                # TODO(voz):
                # We can relax this by speculating the callable and ensuring that it doesn't modify arbitrary
                # python state.
                # We *Must* be in compiled_autograd here because backward hooks can contain anything, and it is unsafe to run
                # them in a compiled bwd without re-entering dynamo as compiled_autograd does.
                #
                # Discussion point 1 - Should we bypass this if nopython/fullgraph = True?
                #   No. Because this was going to be a graph break anyway - this check does not
                # introduce new graph breaks where there were none.
                #
                # Discussion point 2 - Should we defer this check to backwards?
                #   No. Because compiled autograd is not yet ready for prime time. As such, if we defer, a user
                # would have no recourse - their forward traces just fine, but will fail at backwards unless
                # compiled_autograd is enabled. If compiled_autograd fails (there are a lot of failures today)
                # then they have nothing they can do except disable compile.
                unimplemented(
                    "Compilation of intermediate hooks requires compiled autograd"
                )

            # This wraps our user provided fn with a function that intercedes and
            # uses our `invoke` higher order op to record a hook invocation in bwd graph.
            fn = functools.partial(trace_wrapped, fn=fn)

            def _register_hook_trampoline(tensor):
                hook_callable = getattr(tensor, name)
                hook_callable(fn)
                return tensor

            from .builder import wrap_fx_proxy

            return wrap_fx_proxy(
                tx,
                tx.output.create_proxy(
                    "call_function",
                    _register_hook_trampoline,
                    (self.as_proxy(),),
                    {},
                ),
            )

        tx.output.side_effects.register_hook(self, fn_var, handle_variable, name)
        return handle_variable

    def method_requires_grad_(self, requires_grad=None):
        if requires_grad is None:
            requires_grad = True
        else:
            requires_grad = requires_grad.as_python_constant()

        if self.as_proxy().node.meta["example_value"].requires_grad != requires_grad:
            unimplemented("Tensor.requires_grad_")
        else:
            return variables.ConstantVariable.create(None)

    def method_new(self, size):
        # Convert x.new(torch.Size) into x.new_empty(torch.Size),
        # as Tensor.new acts differently with a Size input versus a tuple input.
        if isinstance(size, SizeVariable):
            from ..symbolic_convert import InstructionTranslator

            return self.call_method(
                InstructionTranslator.current_tx(), "new_empty", [size], {}
            )

    def rename(self, tx, name):
        self.proxy.node._rename(name)
        return super().rename(tx, name)


class SymNodeVariable(VariableTracker):
    """
    Represents a symbolic size, e.g., as returned by tensor.size(0)
    """

    @classmethod
    def create(cls, tx, proxy, sym_num, **options):
        if "example_value" in proxy.node.meta:
            assert proxy.node.meta["example_value"] == sym_num
        if sym_num is None:
            sym_num = get_fake_value(proxy.node, tx)
        proxy.node.meta["example_value"] = sym_num

        if isinstance(sym_num, (sympy.Integer, int, bool)):
            if isinstance(sym_num, sympy.Integer):
                breakpoint()
            sym_num = int(sym_num) if isinstance(sym_num, sympy.Integer) else sym_num
            return ConstantVariable.create(sym_num)

        return SymNodeVariable(proxy, sym_num, **options)

    def __init__(self, proxy, sym_num, **kwargs):
        super().__init__(**kwargs)
        self.proxy = proxy
        # TODO: Should we allow non SymTypes here?  Today it is allowed
        self.sym_num = sym_num

    def python_type(self):
        if isinstance(self.sym_num, SymTypes):
            return self.sym_num.node.pytype
        else:
            return type(self.sym_num)

    def as_proxy(self):
        return self.proxy

    def evaluate_expr(self, output_graph=None):
        try:
            return guard_scalar(self.sym_num)
        except GuardOnDataDependentSymNode as e:
            raise UserError(  # noqa: TRY200
                UserErrorType.ANTI_PATTERN,
                f"Consider annotating your code using torch._constrain_as_*(). {str(e)}",
                case_name="constrain_as_size_example",
            )

    def call_method(
        self,
        tx,
        name,
        args: "List[VariableTracker]",
        kwargs: "Dict[str, VariableTracker]",
    ) -> "VariableTracker":
        from .builder import wrap_fx_proxy

        return wrap_fx_proxy(
            tx,
            tx.output.create_proxy(
                "call_method",
                name,
                *proxy_args_kwargs([self] + list(args), kwargs),
            ),
        )


class NumpyNdarrayVariable(TensorVariable):
    """
    Represents an np.ndarray, but backed by torch Tensor via torch._numpy.ndarray.
    Use this for Tensor.numpy() call.
    """

    @staticmethod
    def create(tx, proxy, **options):
        from .builder import wrap_fx_proxy_cls

        return wrap_fx_proxy_cls(
            target_cls=NumpyNdarrayVariable,
            tx=tx,
            proxy=proxy,
            **options,
        )

    def var_getattr(self, tx, name):
        # NB: This INTENTIONALLY does not call super(), because there is
        # no intrinsic reason ndarray properties are related to Tensor
        # properties.  The inheritance here is for implementation sharing.

        from ..utils import numpy_attr_wrapper
        from .builder import wrap_fx_proxy

        result = None

        example_value = self.as_proxy().node.meta["example_value"]
        example_ndarray = tnp.ndarray(example_value)

        def insert_into_graph():
            return wrap_fx_proxy(
                tx,
                tx.output.create_proxy(
                    "call_function", numpy_attr_wrapper, (self.as_proxy(), name), {}
                ),
            )

        if name in ["T", "real", "imag"]:
            proxy = tx.output.create_proxy(
                "call_function",
                numpy_attr_wrapper,
                (self.as_proxy(), name),
                {},
            )
            result = NumpyNdarrayVariable.create(tx, proxy)

        # These are awkward to implement.  The standard playbook for torch._numpy
        # interop is to trace a call into the torch._numpy wrapper which works for
        # Tensor operations.  However, we don't want to do this for calls
        # that don't return Tensors, because in those cases we may not want
        # to trace the attribute access into the graph at all (it is sort
        # of harmless to do so, because AOTAutograd will eliminate them,
        # but it's best not to trace them in to begin with.)  But in any
        # case, tracing these into the graph is like trying to fit a square
        # peg into a round hole; best not to do it.  So instead we
        # painstakingly implement these by hand
        #
        # NB: only ALWAYS specialized attributes can go here; notably,
        # size/shape not allowed!
        elif name in ("ndim", "itemsize"):
            return ConstantVariable.create(getattr(example_ndarray, name))
        elif name in ("shape", "stride"):
            if not has_free_symbols(r := getattr(example_ndarray, name)):
                return ConstantVariable.create(tuple(int(r) for r in r))
            return insert_into_graph()
        elif name == "size":
            if not has_free_symbols(r := example_ndarray.size):
                return ConstantVariable.create(int(r))
            return insert_into_graph()
        elif name in ["base", "flags", "dtype"]:
            unimplemented(f"TODO: add support for ndarray.{name}")
        elif name in ["__version__"]:
            unimplemented("delegate np.__version__ to NumPy")
        if result is None:
            raise NotImplementedError()
        return result

    def call_method(
        self,
        tx,
        name,
        args: "List[VariableTracker]",
        kwargs: "Dict[str, VariableTracker]",
    ) -> "VariableTracker":
        from ..utils import numpy_method_wrapper

        if name in ["__len__", "size", "tolist"]:
            # delegate back to TensorVariable
            return super().call_method(tx, name, args, kwargs)
        if name == "tobytes":
            unimplemented("tobytes is not modelled in torch._numpy")
        proxy = tx.output.create_proxy(
            "call_function",
            numpy_method_wrapper(name),
            *proxy_args_kwargs([self] + list(args), kwargs),
        )
        return NumpyNdarrayVariable.create(tx, proxy)

    def python_type(self):
        return np.ndarray


class UnspecializedPythonVariable(TensorVariable):
    """
    This is a 1-element tensor represents unspecialized python float/int.
    """

    def __init__(
        self, proxy: torch.fx.Proxy, *, raw_value=None, need_unwrap=True, **kwargs
    ):
        super().__init__(proxy, **kwargs)
        self.raw_value = raw_value
        self.need_unwrap = need_unwrap

    @classmethod
    def from_tensor_variable(cls, tensor_variable, raw_value, need_unwrap=True):
        # Convert a `TensorVariable` instance into an `UnspecializedPythonVariable` instance.
        return UnspecializedPythonVariable(
            **dict(tensor_variable.__dict__),
            raw_value=raw_value,
            need_unwrap=need_unwrap,
        )


class FakeItemVariable(TensorVariable):
    """An unspecialized python variable which prevents access to the underlying raw value.
    This is needed if item is called on a FakeTensor."""

    def __init__(self, proxy: torch.fx.Proxy, **kwargs):
        need_unwrap = kwargs.pop("need_unwrap", False)
        super().__init__(proxy, **kwargs)
        self.need_unwrap = need_unwrap

    @classmethod
    def from_tensor_variable(cls, tensor_variable):
        return FakeItemVariable(**dict(tensor_variable.__dict__))


class TensorSubclassVariable(VariableTracker):
    def __init__(self, value, *args, **kwargs):
        self.value = value
        super().__init__(*args, **kwargs)

    def call_function(
        self, tx, args: List[VariableTracker], kwargs: Dict[str, VariableTracker]
    ) -> VariableTracker:
        if len(args) == 1 and isinstance(args[0], TensorVariable):
            from .builder import VariableBuilder
            from .torch_function import TensorWithTFOverrideVariable

            torch_fn = VariableBuilder(
                tx, AttrSource(self.source, "__torch_function__")
            )(self.value.__torch_function__)

            return TensorWithTFOverrideVariable.from_tensor_var(
                tx, args[0], self.value, torch_fn
            )

        return super().call_function(tx, args, kwargs)

    def as_python_constant(self):
        return self.value

    def python_type(self):
        return type(self.value)<|MERGE_RESOLUTION|>--- conflicted
+++ resolved
@@ -555,7 +555,6 @@
         from ..symbolic_convert import InstructionTranslator
         from .builder import SourcelessBuilder
 
-<<<<<<< HEAD
         tx = InstructionTranslator.current_tx()
 
         def tolist(tensor, sub_proxy):
@@ -564,16 +563,6 @@
                     tx,
                     sub_proxy.item(),
                     sym_num=tx.output.shape_env.create_unbacked_symint(),
-=======
-            if (
-                has_bool_key(key)
-                and isinstance(value, TensorVariable)
-                and value.requires_grad
-                and torch.is_grad_enabled()
-            ):
-                unimplemented(
-                    "boolean masking setitem backwards, see https://github.com/pytorch/pytorch/issues/114123"
->>>>>>> 6607f1b8
                 )
 
             if tensor.dtype not in [
@@ -628,6 +617,7 @@
             has_bool_key(key)
             and isinstance(value, TensorVariable)
             and value.requires_grad
+            and torch.is_grad_enabled()
         ):
             unimplemented(
                 "boolean masking setitem backwards, see https://github.com/pytorch/pytorch/issues/114123"
@@ -834,14 +824,14 @@
         else:
             return variables.ConstantVariable.create(None)
 
-    def method_new(self, size):
+    def method_new(self, *args):
         # Convert x.new(torch.Size) into x.new_empty(torch.Size),
         # as Tensor.new acts differently with a Size input versus a tuple input.
-        if isinstance(size, SizeVariable):
+        if len(args) == 1 and isinstance(args[0], SizeVariable):
             from ..symbolic_convert import InstructionTranslator
 
             return self.call_method(
-                InstructionTranslator.current_tx(), "new_empty", [size], {}
+                InstructionTranslator.current_tx(), "new_empty", args, {}
             )
 
     def rename(self, tx, name):
