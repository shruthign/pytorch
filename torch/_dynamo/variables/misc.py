--- conflicted
+++ resolved
@@ -615,113 +615,6 @@
         return super().call_hasattr(tx, name)
 
 
-<<<<<<< HEAD
-class SkipFilesVariable(VariableTracker):
-    def __init__(self, value, reason=None, **kwargs):
-        super().__init__(**kwargs)
-        self.value = value
-        self.reason = reason
-
-    def python_type(self):
-        return type(self.value)
-
-    def as_python_constant(self):
-        return self.value
-
-    @classmethod
-    def create_with_source(cls, value, source):
-        install_guard(source.make_guard(GuardBuilder.FUNCTION_MATCH))
-        return cls(
-            value,
-            source=source,
-        )
-
-    @staticmethod
-    @functools.lru_cache(None)
-    def fold_through_function_to_wrapper():
-        return {
-            collections.namedtuple: variables.UserDefinedClassVariable,
-        }
-
-    def call_function(
-        self, tx, args: "List[VariableTracker]", kwargs: "Dict[str, VariableTracker]"
-    ) -> "VariableTracker":
-        if inspect.getattr_static(self.value, "_torchdynamo_disable", False):
-            unimplemented(f"call torch._dynamo.disable() wrapped function {self.value}")
-        # Fold through the functions(e.g, collections.namedtuple)
-        # that inputs & outputs are all python constants
-        elif (
-            self.value in self.fold_through_function_to_wrapper().keys()
-            and check_constant_args(args, kwargs)
-        ):
-            value = self.value(
-                *[x.as_python_constant() for x in args],
-                **{k: v.as_python_constant() for k, v in kwargs.items()},
-            )
-            return self.fold_through_function_to_wrapper().get(self.value)(
-                value, mutable_local=MutableLocal()
-            )
-        elif (
-            self.value is functools.wraps
-            and not kwargs
-            and len(args) == 1
-            and (
-                args[0].source is not None or args[0].can_reconstruct(tx.output.root_tx)
-            )
-        ):
-
-            def wraps(fn):
-                if isinstance(fn, variables.NestedUserFunctionVariable):
-                    if args[0].source:
-                        reconstructible = args[0].source
-                    else:
-                        reconstructible = args[0]
-                    return fn.clone(wrapped_reconstructible=reconstructible)
-                unimplemented(f"functools.wraps({fn})")
-
-            return variables.LambdaVariable(wraps)
-        elif self.value is collections.deque and not kwargs:
-            if len(args) == 0:
-                items = []
-            elif len(args) == 1 and args[0].has_unpack_var_sequence(tx):
-                items = args[0].unpack_var_sequence(tx)
-            else:
-                unimplemented("deque() with more than 1 arg not supported")
-            return variables.lists.DequeVariable(items, mutable_local=MutableLocal())
-        elif self.value is functools.partial:
-            if not args:
-                unimplemented("functools.partial malformed")
-            # The first arg, a callable (the ctor below will assert on types)
-            fn = args[0]
-            rest_args = args[1:]
-            # guards for the produced FunctoolsPartialVariable are installed in FunctoolsPartialVariable ctor from the
-            # args and keywords
-            return variables.functions.FunctoolsPartialVariable(
-                fn, args=rest_args, keywords=kwargs
-            )
-        elif self.value is itertools.repeat:
-            if len(args) < 2:
-                return variables.RepeatIteratorVariable(
-                    *args, mutable_local=MutableLocal()
-                )
-
-            from .builder import SourcelessBuilder
-
-            return tx.inline_user_function_return(
-                SourcelessBuilder()(tx, polyfill.repeat), args, kwargs
-            )
-        else:
-            try:
-                path = inspect.getfile(self.value)
-            except TypeError:
-                path = f"Builtin {self.value.__name__}"
-            msg = f"'skip function {self.value.__qualname__} in file {path}'"
-            msg += f"', {self.reason}'" if self.reason else ""
-            unimplemented(msg)
-
-
-=======
->>>>>>> f074ea32
 class TypingVariable(VariableTracker):
     def __init__(self, value, **kwargs):
         super().__init__(**kwargs)
