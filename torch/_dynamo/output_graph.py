--- conflicted
+++ resolved
@@ -5,13 +5,24 @@
 import logging
 import operator
 import re
+import sys
 import traceback
 from dataclasses import dataclass
 from typing import Any, Dict, List, NamedTuple, Optional, OrderedDict, Set, Union
 
+import torch._guards
+
+import torch._logging
+
 import torch.nn
 from torch import fx
-from torch._guards import Checkpointable, Guard, GuardsCheckpointState, TracingContext
+from torch._guards import (
+    Checkpointable,
+    Guard,
+    GuardsCheckpointState,
+    Source,
+    TracingContext,
+)
 from torch.fx.experimental.symbolic_shapes import ShapeEnv
 
 from . import config, logging as torchdynamo_logging, variables
@@ -29,9 +40,10 @@
 from .side_effects import SideEffects
 from .source import (
     ConstantSource,
+    DeterministicAlgorithmsSource,
     is_constant_source,
-    LocalInputSource,
     LocalSource,
+    ParamBufferSource,
     ShapeEnvSource,
 )
 from .utils import (
@@ -42,14 +54,10 @@
     count_calls,
     counters,
     dynamo_timed,
-<<<<<<< HEAD
-    format_graph_tabular,
-=======
     lazy_format_graph_code,
     lazy_format_graph_tabular,
     nnmodule_doc_url_msg,
     nnmodule_has_hooks,
->>>>>>> 28621208
     same,
 )
 from .variables.base import VariableTracker
@@ -62,6 +70,8 @@
 )
 
 log = logging.getLogger(__name__)
+graph_tabular_log = torch._logging.getArtifactLogger(__name__, "graph")
+graph_code_log = torch._logging.getArtifactLogger(__name__, "graph_code")
 
 
 class OutputGraphState(NamedTuple):
@@ -70,6 +80,7 @@
     tracked_fakes: List[TrackedFake]
     guard_state: GuardsCheckpointState
     nn_modules: Optional[Dict[str, torch.nn.Module]]
+    param_name_to_source: Optional[Dict[str, Source]]
     side_effects: SideEffects
     timestamp: int
 
@@ -186,6 +197,7 @@
         compiler_fn: CompilerFn,
         root_tx,
         export: bool,
+        export_constraints,
     ):
         super().__init__()
         self.graph = torch.fx.Graph()
@@ -194,23 +206,30 @@
         # de-duplicate graph inputs by source and reuse the tracker
         self.input_source_to_var: Dict[Source, VariableTracker] = {}
         self.export = export
+        self.export_constraints = export_constraints
         # In export mode, we force the shape_env to strictly disallow any constraining
         # of the user marked dynamic dims
         fake_mode = torch._subclasses.FakeTensorMode(
             shape_env=ShapeEnv(
                 allow_scalar_outputs=config.capture_scalar_outputs,
                 allow_dynamic_output_shape_ops=config.capture_dynamic_output_shape_ops,
-                strict_mark_dyn=export,
-                assume_static_by_default=config.assume_static_by_default,
             )
             if config.dynamic_shapes
             else None,
+            # TODO (tmanlaibaatar) Remove this once we always lift params and buffers
+            allow_non_fake_inputs=True if self.export else False,
         )
         self.tracing_context: TracingContext = TracingContext(fake_mode)
         if config.dynamic_shapes:
             # Register a SHAPE_ENV guard to make sure we setup shape guards
             # that show up in ShapeEnv
             self.guards.add(ShapeEnvSource().make_guard(GuardBuilder.SHAPE_ENV))
+
+        self.guards.add(
+            DeterministicAlgorithmsSource().make_guard(
+                GuardBuilder.DETERMINISTIC_ALGORITHMS
+            )
+        )
 
         # tracked_fakes says where any tensor that was wrapped to fake came
         # from.  It is similar to GraphArg, in that all GraphArgs will get
@@ -227,6 +246,8 @@
         # should use original graphargs.
         self.orig_graphargs: List[GraphArg] = self.graphargs
         self.nn_modules: Optional[Dict[str, torch.nn.Module]] = dict()
+        # Stores the full fqn of a param or buffer to the relevant source.
+        self.param_name_to_source: Optional[Dict[str, Source]] = dict()
         self.side_effects = SideEffects()
         self.code_options = dict(code_options)
         self.output_instructions: List[Instruction] = []
@@ -247,22 +268,11 @@
         self.should_exit = False
         self.random_values_var = None
         self.unspec_variable_map: Dict[str, UnspecializedPythonVariable] = {}
-<<<<<<< HEAD
-        # Maps the source arg position to the grapharg position
-        self.pos_to_arg: Dict[int, int] = {}
-
-        # Enables creating unique node names by tracking
-        # all current placeholder node names
-        self.name_to_input: OrderedDict[
-            str, Optional[fx.Proxy]
-        ] = collections.OrderedDict()
-=======
 
         # Map from graph input name to its placeholder proxy object, where the
         # map's keys give all current placeholder node names and can be used to
         # create unique node names
         self.input_name_to_proxy: OrderedDict[str, fx.Proxy] = collections.OrderedDict()
->>>>>>> 28621208
 
     @property
     def output(self):
@@ -293,6 +303,7 @@
     def copy_graphstate(self) -> OutputGraphState:
         """Create a checkpoint of the current state by copying everything"""
         assert self.nn_modules is not None
+        assert self.param_name_to_source is not None
         guards_graph_state = self.tracing_context.guards_context.copy_graphstate()
         state = OutputGraphState(
             list(self.graphargs),
@@ -300,6 +311,7 @@
             list(self.tracked_fakes),
             guards_graph_state,
             dict(self.nn_modules),
+            dict(self.param_name_to_source),
             self.side_effects.clone(),
             self.timestamp,
         )
@@ -314,6 +326,7 @@
             self.tracked_fakes,
             guards_state,
             self.nn_modules,
+            self.param_name_to_source,
             self.side_effects,
             self.timestamp,
         ) = state
@@ -333,8 +346,6 @@
 
     def add_grapharg(self, arg: GraphArg):
         self.graphargs.append(arg)
-        if isinstance(arg.source, LocalInputSource):
-            self.pos_to_arg[arg.source.pos] = curr_pos
 
     def count_calls(self):
         return count_calls(self.graph)
@@ -394,11 +405,15 @@
         options["guards"] = set(options.get("guards", []))
         assert "source" in options
         source = options["source"]
+        assert not isinstance(source, ParamBufferSource)
+
         if isinstance(target, torch.Tensor):
             if not is_constant_source(source):
                 options["guards"].add(source.make_guard(GuardBuilder.TENSOR_MATCH))
 
             def wrap_name(module_key):
+                assert self.param_name_to_source is not None
+                self.param_name_to_source[module_key] = source
                 return wrap_fx_proxy(
                     self.root_tx,
                     self.create_proxy("get_attr", module_key, tuple(), {}),
@@ -408,11 +423,6 @@
 
         elif isinstance(target, torch.nn.Module):
             assert isinstance(target, torch.nn.Module)
-<<<<<<< HEAD
-            if self.module_has_hooks(target, only_check_unsupported=True):
-                log.warning(
-                    "nn.Module hooks are not fully supported, they may be ignored"
-=======
             if nnmodule_has_hooks(target, check_forward_hooks=True):
                 torch._logging.warning_once(
                     log,
@@ -429,7 +439,6 @@
                     log,
                     "nn.Module state_dict and backward hooks are not yet supported by torch.compile, "
                     f"but were detected in your model and will be silently ignored. {nnmodule_doc_url_msg}",
->>>>>>> 28621208
                 )
 
             options["guards"].add(source.make_guard(GuardBuilder.NN_MODULE))
@@ -468,9 +477,10 @@
             if v is target:
                 # it already exists
                 return wrap_name(k)
-
         # create a new unique name
         name = "_".join(map(str, names))
+        # Strip the guard lookup L/G access
+        name = re.sub(r"^[GL]\['?(.*?)'?\]$", r"\1", name)
         # e.g. replace abc.xyz[123].qkv with abc.xyz_123.qkv
         name = re.sub(r"\[(\d+)\]", r"_\g<1>", name)
         # e.g. replace abc.xyz_123.qkv with abc_xyz_123_qkv
@@ -482,6 +492,27 @@
         for i in itertools.count():
             if name not in self.nn_modules:
                 self.nn_modules[name] = target
+                if isinstance(target, torch.nn.Module):
+
+                    def register_leaf_name(leaf_name):
+                        assert self.param_name_to_source is not None
+                        new_source = ParamBufferSource(source, leaf_name)
+                        new_name = f"{name}.{leaf_name}"
+                        self.param_name_to_source[new_name] = new_source
+
+                    # annoying, but there are cases when we do not have parameters
+                    # see test_nn_moduledict_contains
+                    if hasattr(target, "_parameters"):
+                        for leaf_name, _ in target.named_parameters(
+                            remove_duplicate=False
+                        ):
+                            register_leaf_name(leaf_name)
+                    if hasattr(target, "_buffers"):
+                        for leaf_name, _ in target.named_buffers(
+                            remove_duplicate=False
+                        ):
+                            register_leaf_name(leaf_name)
+
                 return wrap_name(name)
             name = f"{base}_{i}"
 
@@ -506,6 +537,27 @@
         if not all(block.can_restore() for block in tx.block_stack):
             unimplemented("compile_subgraph with block_depth != 0")
 
+        prefix_insts: List[Instruction] = []
+        if sys.version_info >= (3, 11):
+            # prefix instructions (Python 3.11+)
+            for inst in tx.prefix_insts:
+                if inst.opname == "MAKE_CELL":
+                    prefix_insts.append(
+                        create_instruction("MAKE_CELL", argval=inst.argval)
+                    )
+                elif inst.opname == "COPY_FREE_VARS":
+                    prefix_insts.append(
+                        create_instruction(
+                            "COPY_FREE_VARS", arg=len(tx.code_options["co_freevars"])
+                        )
+                    )
+                else:
+                    prefix_insts.append(inst)
+
+        def append_prefix_insts():
+            self.add_output_instructions(prefix_insts)
+            prefix_insts.clear()
+
         for block in reversed(tx.block_stack):
             block.exit(tx)
 
@@ -522,7 +574,12 @@
         if stack_values:
             val_to_names[stack_values[-1]] = list()
         for k, v in tx.symbolic_locals.items():
-            if isinstance(v.source, LocalSource) and v.source.name() == k:
+            # Note! this explicitly uses .local_name for matching
+            # Failure to do so will cause spurious registrations in val_to_names.
+            # This will in turn result in spurious variables showing up in the graph.
+            # This was very tricky to debug. For an example, dump the graph at call_user_compiler
+            # while running test_subgraphs.py
+            if isinstance(v.source, LocalSource) and v.source.local_name == k:
                 continue  # no need to restore initial state
             if v not in val_to_names:
                 val_to_names[v] = list()
@@ -533,6 +590,7 @@
 
         # to handle random calls
         if len(tx.random_calls) > 0:
+            append_prefix_insts()
             random_calls_instructions = []
             self.random_values_var = self.new_var("random_values")
             rand_fn_name = unique_id("__gen_rand_values")
@@ -557,10 +615,11 @@
             and len(set(stack_values)) == len(stack_values)
             and self.side_effects.is_empty()
         ):
+            append_prefix_insts()
             # optimization to generate better code in a common case
             self.add_output_instructions(
                 self.compile_and_call_fx_graph(tx, list(reversed(stack_values)), root)
-                + [create_instruction("UNPACK_SEQUENCE", len(stack_values))]
+                + [create_instruction("UNPACK_SEQUENCE", arg=len(stack_values))]
             )
         else:
             graph_output_var = self.new_var("graph_out")
@@ -590,6 +649,7 @@
                     output.append(pass2.create_store(graph_output_var))
                 else:
                     output.append(create_instruction("POP_TOP"))
+            append_prefix_insts()
             self.add_output_instructions(output + pass2.get_instructions())
 
         # restore all the live local vars
@@ -615,7 +675,6 @@
         self.remove_unused_graphargs()
         ncalls = count_calls(self.graph)
         counters["stats"]["calls_captured"] += ncalls
-        counters["stats"]["fusions_possible"] += ncalls - 1
 
         # free a bit of memory
         for node in self.graph.nodes:
@@ -635,29 +694,8 @@
         counters["stats"]["unique_graphs"] += 1
         self.install_global(name, compiled_fn)
 
-<<<<<<< HEAD
-        try:
-            # the call to tabulate can cause a lot of memory to be allocated
-            if config.log_level <= logging.INFO and config.output_code:
-                graph_str = (
-                    gm.print_readable()
-                    if config.output_graph_code
-                    else format_graph_tabular(gm.graph)
-                )
-                log.log(
-                    logging.INFO,
-                    f"TRACED GRAPH\n {name} {gm.forward.__code__.co_filename} {graph_str}\n",
-                )
-        except ImportError:
-            log.warning(
-                "Unable to print graph: `format_graph_tabular` relies on the library `tabulate`, "
-                "which could not be found on this machine. Run `pip "
-                "install tabulate` to install the library."
-            )
-=======
         graph_code_log.debug("%s", lazy_format_graph_code(name, gm))
         graph_tabular_log.debug("%s", lazy_format_graph_tabular(name, gm))
->>>>>>> 28621208
 
         cg = PyCodegen(tx)
         cg.make_call_generated_code(name)
@@ -666,10 +704,19 @@
     @dynamo_timed(phase_name="backend_compile")
     def call_user_compiler(self, gm: fx.GraphModule) -> CompiledFn:
         tot = 0
+        placeholders = []
         for node in gm.graph.nodes:
             if node.op in ("call_function", "call_method", "call_module"):
                 tot += 1
+            if node.op == "placeholder":
+                placeholders.append(node)
         torch._dynamo.utils.increment_op_count(tot)
+        assert len(placeholders) == len(self.graphargs)
+        for pl, arg in zip(placeholders, self.graphargs):
+            pl._dynamo_source = arg.source
+
+        gm._param_name_to_source = self.param_name_to_source
+
         try:
             name = (
                 self.compiler_fn.__name__
@@ -712,7 +759,10 @@
                 config.repro_after is not None and config.repro_level == 4
             )
             if torch._dynamo.debug_utils.MINIFIER_SPAWNED or is_top_level_minifying:
-                compiled_fn = compiler_fn(gm, self.example_inputs())
+                # Disable the tracing context so we don't pick up the ambient
+                # fake tensor mode
+                with torch._guards.tracing(None):
+                    compiled_fn = compiler_fn(gm, self.example_inputs())
             elif config.DO_NOT_USE_legacy_non_fake_example_inputs:
                 compiled_fn = compiler_fn(gm, self.example_inputs())
             else:
@@ -790,6 +840,7 @@
         # Note: generated fx graph will hold a reference to the nn_module,
         # So depending on the backend they may not be released
         self.nn_modules = None
+        self.param_name_to_source = None
 
         # Cleanup graphargs
         for graph_arg in self.graphargs:
