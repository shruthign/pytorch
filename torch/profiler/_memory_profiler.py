--- conflicted
+++ resolved
@@ -1,9 +1,5 @@
 import dataclasses
-<<<<<<< HEAD
 from typing import Any, Iterator, List, Optional, Tuple, Union
-=======
-from typing import Any, Iterator, Optional, Tuple
->>>>>>> 15c81505
 
 import torch
 from torch._C import FunctionSchema
