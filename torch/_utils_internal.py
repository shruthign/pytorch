import functools
import logging
import os
import sys
import tempfile
from typing import Any, Dict

import torch

log = logging.getLogger(__name__)


# this arbitrary-looking assortment of functionality is provided here
# to have a central place for overrideable behavior. The motivating
# use is the FB build environment, where this source file is replaced
# by an equivalent.

if torch._running_with_deploy():
    # __file__ is meaningless in the context of frozen torch used in torch deploy.
    # setting empty torch_parent should allow below functions to operate without crashing,
    # but it's unclear if there is a valid use case for them in the context of deploy.
    torch_parent = ""
else:
    if os.path.basename(os.path.dirname(__file__)) == "shared":
        torch_parent = os.path.dirname(os.path.dirname(os.path.dirname(__file__)))
    else:
        torch_parent = os.path.dirname(os.path.dirname(__file__))


def get_file_path(*path_components: str) -> str:
    return os.path.join(torch_parent, *path_components)


def get_file_path_2(*path_components: str) -> str:
    return os.path.join(*path_components)


def get_writable_path(path: str) -> str:
    if os.access(path, os.W_OK):
        return path
    return tempfile.mkdtemp(suffix=os.path.basename(path))


def prepare_multiprocessing_environment(path: str) -> None:
    pass


def resolve_library_path(path: str) -> str:
    return os.path.realpath(path)


def throw_abstract_impl_not_imported_error(opname, module, context):
    if module in sys.modules:
        raise NotImplementedError(
            f"{opname}: We could not find the abstract impl for this operator. "
        )
    else:
        raise NotImplementedError(
            f"{opname}: We could not find the abstract impl for this operator. "
            f"The operator specified that you may need to import the '{module}' "
            f"Python module to load the abstract impl. {context}"
        )


# Meta only, see
# https://www.internalfb.com/intern/wiki/ML_Workflow_Observability/User_Guides/Adding_instrumentation_to_your_code/
#
# This will cause an event to get logged to Scuba via the signposts API.  You
# can view samples on the API at https://fburl.com/scuba/workflow_signpost/zh9wmpqs
# we log to subsystem "torch", and the category and name you provide here.
# Each of the arguments translate into a Scuba column.  We're still figuring
# out local conventions in PyTorch, but category should be something like
# "dynamo" or "inductor", and name should be a specific string describing what
# kind of event happened.
#
# Killswitch is at
# https://www.internalfb.com/intern/justknobs/?name=pytorch%2Fsignpost#event
def signpost_event(category: str, name: str, parameters: Dict[str, Any]):
    log.info("%s %s: %r", category, name, parameters)


def log_compilation_event(metrics):
    log.info("%s", metrics)


def print_graph(graph, msg: str):
    pass


def set_pytorch_distributed_envs_from_justknobs():
    pass


<<<<<<< HEAD
@functools.lru_cache(None)
def max_clock_rate():
    from triton.testing import nvsmi

    return nvsmi(["clocks.max.sm"])[0]
=======
def log_export_usage(**kwargs):
    pass
>>>>>>> d834ece7


TEST_MASTER_ADDR = "127.0.0.1"
TEST_MASTER_PORT = 29500
# USE_GLOBAL_DEPS controls whether __init__.py tries to load
# libtorch_global_deps, see Note [Global dependencies]
USE_GLOBAL_DEPS = True
# USE_RTLD_GLOBAL_WITH_LIBTORCH controls whether __init__.py tries to load
# _C.so with RTLD_GLOBAL during the call to dlopen.
USE_RTLD_GLOBAL_WITH_LIBTORCH = False<|MERGE_RESOLUTION|>--- conflicted
+++ resolved
@@ -91,16 +91,15 @@
     pass
 
 
-<<<<<<< HEAD
+def log_export_usage(**kwargs):
+    pass
+
+
 @functools.lru_cache(None)
 def max_clock_rate():
     from triton.testing import nvsmi
 
     return nvsmi(["clocks.max.sm"])[0]
-=======
-def log_export_usage(**kwargs):
-    pass
->>>>>>> d834ece7
 
 
 TEST_MASTER_ADDR = "127.0.0.1"
