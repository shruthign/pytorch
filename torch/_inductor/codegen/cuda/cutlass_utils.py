import functools
import logging
import os
import sys
from dataclasses import dataclass
from typing import Any, List, Optional

import sympy

import torch

from ...codecache import cache_dir
from ...config import cuda as inductor_cuda_config
from ...ir import Layout
from .cuda_env import get_cuda_arch, get_cuda_version

log = logging.getLogger(__name__)


def _rename_cutlass_import(content: str, cutlass_modules: List[str]) -> str:
    for cutlass_module in cutlass_modules:
        content = content.replace(
            f"from {cutlass_module} import ",
            f"from cutlass_library.{cutlass_module} import ",
        )
    return content


def _gen_cutlass_file(
    file_name: str, cutlass_modules: List[str], src_dir: str, dst_dir: str
) -> None:
    orig_full_path = os.path.abspath(os.path.join(src_dir, file_name))
    text = ""
    with open(orig_full_path) as f:
        text = f.read()
    text = _rename_cutlass_import(text, cutlass_modules)
    dst_full_path = os.path.abspath(
        os.path.join(
            dst_dir,
            file_name,
        )
    )
    with open(dst_full_path, "w") as f:
        f.write(text)


@functools.lru_cache(None)
def try_import_cutlass() -> bool:
    # Copy CUTLASS python scripts to a temp dir and add the temp dir to Python search path.
    # This is a temporary hack to avoid CUTLASS module naming conflicts.
    # TODO(ipiszy): remove this hack when CUTLASS solves Python scripts packaging structure issues.

    cutlass_py_full_path = os.path.abspath(
        os.path.join(inductor_cuda_config.cutlass_dir, "python/cutlass_library")
    )
    tmp_cutlass_py_full_path = os.path.abspath(
        os.path.join(cache_dir(), "torch_cutlass_library")
    )
    dst_link = os.path.join(tmp_cutlass_py_full_path, "cutlass_library")

    if os.path.isdir(cutlass_py_full_path):
        if tmp_cutlass_py_full_path not in sys.path:
            if os.path.exists(dst_link):
                assert os.path.islink(
                    dst_link
                ), f"{dst_link} is not a symlink. Try to remove {dst_link} manually and try again."
                assert os.path.realpath(os.readlink(dst_link)) == os.path.realpath(
                    cutlass_py_full_path
                ), f"Symlink at {dst_link} does not point to {cutlass_py_full_path}"
            else:
                os.makedirs(tmp_cutlass_py_full_path, exist_ok=True)
                os.symlink(cutlass_py_full_path, dst_link)
            sys.path.append(tmp_cutlass_py_full_path)
        try:
            import cutlass_library.generator  # noqa: F401
            import cutlass_library.library  # noqa: F401
            import cutlass_library.manifest  # noqa: F401

            return True

        except ImportError as e:
            log.debug(
                "Failed to import CUTLASS packages: %s, ignoring the CUTLASS backend.",
                str(e),
            )
    else:
        log.debug(
            "Failed to import CUTLASS packages: CUTLASS repo does not exist: %s",
            cutlass_py_full_path,
        )
    return False


def _normalize_cuda_arch(arch: str) -> str:
    if int(arch) >= 90:
        return "90"
    elif int(arch) >= 80:
        return "80"
    elif int(arch) >= 75:
        return "75"
    elif int(arch) >= 70:
        return "70"
    else:
        raise NotImplementedError(f"Unsupported cuda arch: {arch}")


@dataclass
class CUTLASSArgs:
    """
    CUTLASS args used to initialize a CUTLASS Manifest.
    """

    architectures: Optional[str] = None
    cuda_version: Optional[str] = None

    operations = "all"
    build_dir = ""
    curr_build_dir = ""
    generator_target = ""
    kernels = "all"
    ignore_kernels = ""
    # TODO: these three look dead?
    kernel_filter_file: None = None
    selected_kernel_list: None = None
    interface_dir: None = None
    filter_by_cc = True
    disable_full_archs_compilation = False

    def __post_init__(self):
        if self.architectures is None or self.cuda_version is None:
            raise RuntimeError(
                f"{self.architectures=} or {self.cuda_version=} is None!"
            )
        self.architectures = _normalize_cuda_arch(self.architectures)


@functools.lru_cache(None)
def _gen_ops_cached(arch, version) -> List[Any]:
    # Note: Cache needs to be specific for cuda architecture and version

    # Import cutlass python scripts.
    assert try_import_cutlass()
    import cutlass_library.generator as cutlass_generator
    import cutlass_library.manifest as cutlass_manifest

    if arch is None or version is None:
        log.error(
            "Cannot detect cuda arch %s or cuda version %s. "
            "Will discard all cutlass ops. "
            "Please consider setting _inductor.cuda.arch and _inductor.cuda.version configs.",
            arch,
            version,
        )
        return list()
    arch = _normalize_cuda_arch(arch)
    args = CUTLASSArgs(architectures=arch, cuda_version=version)
    manifest = cutlass_manifest.Manifest(args)

    if arch == "90":
        cutlass_generator.GenerateSM90(manifest, args.cuda_version)
        cutlass_generator.GenerateSM80(manifest, args.cuda_version)
    else:
        try:
            func = getattr(cutlass_generator, "GenerateSM" + arch)
            func(manifest, args.cuda_version)
        except AttributeError as e:
            raise NotImplementedError(
                "Arch " + arch + " is not supported by current cutlass lib."
            ) from e
    return manifest.operations


def gen_ops() -> List[Any]:
    """
    Generates all supported CUTLASS operations.
    """
    arch = get_cuda_arch()
    version = get_cuda_version()
    return _gen_ops_cached(arch, version)


def dtype_match(
    torch_dtype: Optional[torch.dtype],
    cutlass_dtype: "cutlass_library.library.DataType",  # type: ignore[name-defined]  # noqa: F821
) -> bool:
    # Import cutlass python scripts.
    assert try_import_cutlass()
    import cutlass_library

    if torch_dtype == torch.float:
        return (
            cutlass_dtype == cutlass_library.library.DataType.f32
            or cutlass_dtype == cutlass_library.library.DataType.tf32
        )
    elif torch_dtype == torch.half:
        return cutlass_dtype == cutlass_library.library.DataType.f16
    elif torch_dtype == torch.bfloat16:
        return cutlass_dtype == cutlass_library.library.DataType.bf16
    elif torch_dtype == torch.int8:
        return cutlass_dtype == cutlass_library.library.DataType.s8
    elif torch_dtype == torch.uint8:
        return cutlass_dtype == cutlass_library.library.DataType.u8
    elif torch_dtype == torch.int32:
        return cutlass_dtype == cutlass_library.library.DataType.s32
    else:
        return False


def get_accumulator_dtype(
    input_torch_dtypes: List[torch.dtype],
) -> Optional[torch.dtype]:
    """
    Given a pair of input torch dtypes, returns the inferred accumulator torch dtype.
    """

    if len(input_torch_dtypes) != 2:
        return None

    torch_dtype = None
    if input_torch_dtypes[0] == input_torch_dtypes[1]:
        torch_dtype = input_torch_dtypes[0]
    else:
        size0 = torch.tensor([], dtype=input_torch_dtypes[0]).element_size()
        size1 = torch.tensor([], dtype=input_torch_dtypes[1]).element_size()
        if size0 > size1:
            dtype0, dtype1 = input_torch_dtypes
        else:
            dtype1, dtype0 = input_torch_dtypes
        if dtype0 in [torch.half, torch.bfloat16] and dtype1 in [
            torch.int8,
            torch.uint8,
        ]:
            torch_dtype = dtype0

    if torch_dtype == torch.half:
        if torch.backends.cuda.matmul.allow_fp16_reduced_precision_reduction:
            return torch_dtype
        else:
            return torch.float
    if torch_dtype in {torch.bfloat16, torch.float}:
        return torch.float
    if torch_dtype == torch.int8:
        return torch.int32
    raise NotImplementedError(f"Unsupported data types: {input_torch_dtypes=}")


def get_alignments(torch_dtype: torch.dtype) -> List[int]:
    """
    Returns all possible valid CUTLASS alignments in terms of the number of elements for a given dtype.
    CUTLASS gemm / conv SM80 APIs support 16 bytes max alignment, and 2 bytes min alignment.
    """

    if torch_dtype in (torch.half, torch.bfloat16):
        return [8, 4, 2, 1]
    elif torch_dtype == torch.float:
        return [4, 2, 1]
<<<<<<< HEAD
    elif torch_dtype == torch.int8:
        return [16, 8, 4, 2]  # FIXME: check this!
    elif torch_dtype == torch.uint8:
        return [16, 8, 4, 2]  # FIXME: check this!
=======
    elif torch_dtype in (torch.uint8, torch.int8):
        return [16, 8, 4, 2]
>>>>>>> 0d1a860a
    elif torch_dtype == torch.int32:
        return [4, 2, 1]
    else:
        raise NotImplementedError(f"unsupported {torch_dtype=} for alignments")


def get_max_alignment(inductor_layout: Layout) -> int:
    """
    Returns the max alignment (in terms of number of elements) for a given Inductor Layout.
    """

    dtype = inductor_layout.dtype
    size = inductor_layout.size
    offset = inductor_layout.offset

    def is_static_int(number):
        return isinstance(number, (int, sympy.Integer))

    if is_static_int(size[-1]) and is_static_int(offset):
        alignments = get_alignments(dtype)
        for alignment in alignments:
            if int(size[-1]) % alignment == 0 and int(offset) % alignment == 0:
                return alignment

    return 1<|MERGE_RESOLUTION|>--- conflicted
+++ resolved
@@ -254,15 +254,8 @@
         return [8, 4, 2, 1]
     elif torch_dtype == torch.float:
         return [4, 2, 1]
-<<<<<<< HEAD
-    elif torch_dtype == torch.int8:
-        return [16, 8, 4, 2]  # FIXME: check this!
-    elif torch_dtype == torch.uint8:
-        return [16, 8, 4, 2]  # FIXME: check this!
-=======
     elif torch_dtype in (torch.uint8, torch.int8):
         return [16, 8, 4, 2]
->>>>>>> 0d1a860a
     elif torch_dtype == torch.int32:
         return [4, 2, 1]
     else:
