--- conflicted
+++ resolved
@@ -715,15 +715,9 @@
     _, source_codes = run_and_get_code(fn, *args, **kwargs)
     # Can have two outputs if backwards was eagerly compiled
     assert (
-<<<<<<< HEAD
-        len(source_codes) == expected_codes
-    ), f"expected exactly {expected_codes} code outputs got {len(source_codes)}"
-    return source_codes[0] if expected_codes == 1 else source_codes
-=======
         1 <= len(source_codes) <= 2
     ), f"expected one or two code outputs got {len(source_codes)}"
     return source_codes[0]
->>>>>>> d9fb7166
 
 
 @contextlib.contextmanager
