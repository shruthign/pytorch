--- conflicted
+++ resolved
@@ -155,7 +155,16 @@
             return  # no-op
         fsdp_param_group.reshard()
 
-<<<<<<< HEAD
+    def set_is_last_backward(self, is_last_backward: bool) -> None:
+        """
+        Sets whether the next backward is the last one, meaning that FSDP
+        should wait for gradient reduction to finish and clear internal data
+        structures used for explicit prefetching.
+        """
+        if (state := _get_module_fsdp_state(cast(nn.Module, self))) is None:
+            return  # no-op
+        state._state_ctx.is_last_backward = is_last_backward
+
     def set_requires_gradient_sync(
         self, requires_gradient_sync: bool, recurse: bool = True
     ) -> None:
@@ -195,15 +204,4 @@
         )
         for state in states:
             if state and (fsdp_param_group := state._fsdp_param_group):
-                fsdp_param_group.all_reduce_grads = requires_all_reduce
-=======
-    def set_is_last_backward(self, is_last_backward: bool) -> None:
-        """
-        Sets whether the next backward is the last one, meaning that FSDP
-        should wait for gradient reduction to finish and clear internal data
-        structures used for explicit prefetching.
-        """
-        if (state := _get_module_fsdp_state(cast(nn.Module, self))) is None:
-            return  # no-op
-        state._state_ctx.is_last_backward = is_last_backward
->>>>>>> 68b3782d
+                fsdp_param_group.all_reduce_grads = requires_all_reduce