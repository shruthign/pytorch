from typing import Any, Dict, List, Optional, Tuple

import torch
import torch.nn as nn
from torch.autograd import Variable
from torch.autograd.graph import register_multi_grad_hook

from torch.distributed._composable_state import (
    _get_module_state,
    _insert_module_state,
    _State,
)
from torch.distributed.utils import _to_kwargs
from torch.utils._pytree import tree_flatten
from torch.utils.hooks import RemovableHandle
from ._fsdp_common import TrainingState
from ._fsdp_param import FSDPParam
from ._fsdp_param_group import FSDPCommContext, FSDPParamGroup


class FSDPStateContext:
    """This has state shared across FSDP states."""

    def __init__(self):
        # All FSDP states in one module tree
        self.all_states: List[FSDPState] = []
        # Iteration's forward root runs the once-per-forward logic; this root
        # may not be the overall root set by lazy initialization in cases where
        # only a submodule runs forward
        self.iter_forward_root: Optional[FSDPState] = None
        # Final callback should only be queued once per backward
        self.post_backward_final_callback_queued: bool = False


class FSDPState(_State):
    _module: nn.Module  # permit ref cycle since module and state lifetimes are 1:1
    _device: torch.device

    def __init__(self):
        super().__init__()
        self._fsdp_param_group: Optional[FSDPParamGroup] = None
        self._is_root: Optional[bool] = None  # root responsible for lazy init
        self._state_ctx = FSDPStateContext()
        self._comm_ctx = FSDPCommContext()
        self._training_state: TrainingState = TrainingState.IDLE
        self._pre_forward_hook_handle: Optional[RemovableHandle] = None
        self._pre_backward_hook_handles: List[RemovableHandle] = []

    # Define a separate init since `__init__` is called in the contract
    def init(self, module: nn.Module, device: torch.device) -> None:
        _insert_module_state(module, self)
        self._module = module
        self._device = device
        self._pre_forward_hook_handle = self._module.register_forward_pre_hook(
            self._pre_forward, prepend=True, with_kwargs=True
        )
        self._post_forward_hook_handle = self._module.register_forward_hook(
            self._post_forward, prepend=False
        )

    def _root_pre_forward(
        self, module: nn.Module, args: Tuple[Any, ...], kwargs: Dict[str, Any]
    ) -> Tuple[Tuple[Any, ...], Dict[str, Any]]:
        self._lazy_init()
        if self._state_ctx.iter_forward_root is not None:
            return args, kwargs
        self._state_ctx.iter_forward_root = self
        with torch.profiler.record_function("FSDP::root_pre_forward"):
            # Wait for optimizer before implicitly prefetched all-gathers
            current_stream = torch.cuda.current_stream()
            self._comm_ctx.all_gather_copy_in_stream.wait_stream(current_stream)
            self._comm_ctx.all_gather_stream.wait_stream(current_stream)
            if self._device.type == "cuda":
                with torch.profiler.record_function("FSDP::inputs_to_device"):
                    args_tuple, kwargs_tuple = _to_kwargs(
                        args, kwargs, self._device, False
                    )  # same as DDP
                args, kwargs = args_tuple[0], kwargs_tuple[0]
        return args, kwargs

    def _lazy_init(self) -> None:
        """
        Lazy initialization logically represents when all modules' parallelisms
        have finalized (e.g. FSDP has been applied to all desired modules).
        This means that we can determine root state. We identify the root by
        the 1st state to run forward.
        """
        if self._is_root is not None:
            return  # no-op: already initialized
        self._is_root = True
        root_module = self._module
<<<<<<< HEAD
        for module in root_module.modules():
            if (state := _get_module_fsdp_state(module)) is not None:
                if module is not root_module:
                    state._is_root = False
                self._state_ctx.all_states.append(state)
        if self._fsdp_param_group:
            # For the root, do not reshard after forward since for training,
            # the parameters would be freed and all-gathered immediately
            self._fsdp_param_group.post_forward_mesh_info = None
=======
        for module_name, module in root_module.named_modules():
            if (state := _get_module_fsdp_state(module)) is None:
                continue
            if module is not root_module:
                if state._is_root is not None:
                    raise RuntimeError(
                        "FSDP state has already been lazily initialized for "
                        f"{module_name}\nFSDP requires running forward through "
                        "the root module first"
                    )
                state._is_root = False
            self._state_ctx.all_states.append(state)
>>>>>>> 2a05f4c3
        self._init_fqns()
        self._init_shared_state()

    def _init_shared_state(self) -> None:
        self._comm_ctx.init()
        for state in self._state_ctx.all_states:
            state._state_ctx = self._state_ctx
            state._comm_ctx = self._comm_ctx
            if fsdp_param_group := state._fsdp_param_group:
                fsdp_param_group.comm_ctx = self._comm_ctx

    def _init_fqns(self) -> None:
        """Sets module and parameter FQN attributes for debugging."""
        assert self._is_root
        root_module = self._module
        param_to_fsdp_param: Dict[nn.Parameter, FSDPParam] = {}
        module_to_fsdp_param_group: Dict[nn.Module, FSDPParamGroup] = {}
        for state in self._state_ctx.all_states:
            if fsdp_param_group := state._fsdp_param_group:
                for fsdp_param in fsdp_param_group.fsdp_params:
                    param_to_fsdp_param[fsdp_param.sharded_param] = fsdp_param
                module_to_fsdp_param_group[fsdp_param_group.module] = fsdp_param_group
        for param_name, param in root_module.named_parameters():
            if param in param_to_fsdp_param:
                param_to_fsdp_param[param]._param_fqn = param_name
        for module_name, module in root_module.named_modules():
            if module in module_to_fsdp_param_group:
                module_to_fsdp_param_group[module]._module_fqn = module_name

    def _pre_forward(
        self, module: nn.Module, args: Tuple[Any, ...], kwargs: Dict[str, Any]
    ) -> Tuple[Tuple[Any, ...], Dict[str, Any]]:
        self._training_state = TrainingState.FORWARD
        args, kwargs = self._root_pre_forward(module, args, kwargs)
        if self._fsdp_param_group:
            args, kwargs = self._fsdp_param_group.pre_forward(module, args, kwargs)
        return args, kwargs

    def _post_forward(self, module: nn.Module, input: Any, output: Any) -> Any:
        if self._fsdp_param_group:
            output = self._fsdp_param_group.post_forward(module, input, output)
        output = self._register_pre_backward_hook(output)
        self._training_state = TrainingState.IDLE
        if self._state_ctx.iter_forward_root is self:
            if all_gather_state := self._comm_ctx.all_gather_state:
                self._comm_ctx.all_gather_copy_in_stream.wait_event(
                    all_gather_state.event
                )
                self._comm_ctx.all_gather_stream.wait_event(all_gather_state.event)
                self._comm_ctx.all_gather_state = None  # free the all-gather result
            self._state_ctx.iter_forward_root = None

    def _pre_backward(self, *unused: Any) -> None:
        self._training_state = TrainingState.PRE_BACKWARD
        self._register_root_post_backward_final_callback()
        if self._fsdp_param_group:
            self._fsdp_param_group.pre_backward(*unused)

    def _root_post_backward_final_callback(self) -> None:
        with torch.profiler.record_function("FSDP::root_post_backward_callback"):
            self._training_state = TrainingState.IDLE
            for state in self._state_ctx.all_states:
                state._training_state = TrainingState.IDLE
                if state._fsdp_param_group:
                    state._fsdp_param_group.finalize_backward()
            self._state_ctx.post_backward_final_callback_queued = False
            for handle in self._pre_backward_hook_handles:
                handle.remove()
            self._pre_backward_hook_handles.clear()

    def _register_pre_backward_hook(self, output: Any) -> Any:
        if not torch.is_grad_enabled():
            return output

        flat_outputs, _ = tree_flatten(output)
        tensors = tuple(t for t in flat_outputs if t.requires_grad)
        if tensors:
            handle = register_multi_grad_hook(tensors, self._pre_backward, mode="any")
            self._pre_backward_hook_handles.append(handle)
        return output

    def _register_root_post_backward_final_callback(self):
        if self._state_ctx.post_backward_final_callback_queued:
            return
        self._state_ctx.post_backward_final_callback_queued = True
        Variable._execution_engine.queue_callback(
            self._root_post_backward_final_callback
        )


def _get_module_fsdp_state(module: nn.Module) -> Optional[FSDPState]:
    state = _get_module_state(module)
    if isinstance(state, FSDPState):
        return state
    return None<|MERGE_RESOLUTION|>--- conflicted
+++ resolved
@@ -89,17 +89,6 @@
             return  # no-op: already initialized
         self._is_root = True
         root_module = self._module
-<<<<<<< HEAD
-        for module in root_module.modules():
-            if (state := _get_module_fsdp_state(module)) is not None:
-                if module is not root_module:
-                    state._is_root = False
-                self._state_ctx.all_states.append(state)
-        if self._fsdp_param_group:
-            # For the root, do not reshard after forward since for training,
-            # the parameters would be freed and all-gathered immediately
-            self._fsdp_param_group.post_forward_mesh_info = None
-=======
         for module_name, module in root_module.named_modules():
             if (state := _get_module_fsdp_state(module)) is None:
                 continue
@@ -112,7 +101,10 @@
                     )
                 state._is_root = False
             self._state_ctx.all_states.append(state)
->>>>>>> 2a05f4c3
+        if self._fsdp_param_group:
+            # For the root, do not reshard after forward since for training,
+            # the parameters would be freed and all-gathered immediately
+            self._fsdp_param_group.post_forward_mesh_info = None
         self._init_fqns()
         self._init_shared_state()
 
