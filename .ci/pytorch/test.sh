#!/bin/bash

# Required environment variable: $BUILD_ENVIRONMENT
# (This is set by default in the Docker images we build, so you don't
# need to set it yourself.

set -ex

echo "Environment variables:"
env

TORCH_INSTALL_DIR=$(python -c "import site; print(site.getsitepackages()[0])")/torch
TORCH_BIN_DIR="$TORCH_INSTALL_DIR"/bin
TORCH_LIB_DIR="$TORCH_INSTALL_DIR"/lib
TORCH_TEST_DIR="$TORCH_INSTALL_DIR"/test

BUILD_DIR="build"
BUILD_RENAMED_DIR="build_renamed"
BUILD_BIN_DIR="$BUILD_DIR"/bin

#Set Default values for these variables in case they are not set
SHARD_NUMBER="${SHARD_NUMBER:=1}"
NUM_TEST_SHARDS="${NUM_TEST_SHARDS:=1}"

export VALGRIND=ON
# export TORCH_INDUCTOR_INSTALL_GXX=ON
if [[ "$BUILD_ENVIRONMENT" == *clang9* ]]; then
  # clang9 appears to miscompile code involving c10::optional<c10::SymInt>,
  # such that valgrind complains along these lines:
  #
  # Conditional jump or move depends on uninitialised value(s)
  #    at 0x40303A: ~optional_base (Optional.h:281)
  #    by 0x40303A: call (Dispatcher.h:448)
  #    by 0x40303A: call(at::Tensor const&, c10::ArrayRef<c10::SymInt>, c10::ArrayRef<c10::SymInt>, c10::optional<c10::SymInt>) (basic.cpp:10)
  #    by 0x403700: main (basic.cpp:16)
  #  Uninitialised value was created by a stack allocation
  #    at 0x402AAA: call(at::Tensor const&, c10::ArrayRef<c10::SymInt>, c10::ArrayRef<c10::SymInt>, c10::optional<c10::SymInt>) (basic.cpp:6)
  #
  # The problem does not appear with gcc or newer versions of clang (we tested
  # clang14).  So we suppress valgrind testing for clang9 specifically.
  # You may need to suppress it for other versions of clang if they still have
  # the bug.
  #
  # A minimal repro for the valgrind error is below:
  #
  # #include <ATen/ATen.h>
  # #include <ATen/core/dispatch/Dispatcher.h>
  #
  # using namespace at;
  #
  # Tensor call(const at::Tensor & self, c10::SymIntArrayRef size, c10::SymIntArrayRef stride, c10::optional<c10::SymInt> storage_offset) {
  #   auto op = c10::Dispatcher::singleton()
  #       .findSchemaOrThrow(at::_ops::as_strided::name, at::_ops::as_strided::overload_name)
  #       .typed<at::_ops::as_strided::schema>();
  #   return op.call(self, size, stride, storage_offset);
  # }
  #
  # int main(int argv) {
  #   Tensor b = empty({3, 4});
  #   auto z = call(b, b.sym_sizes(), b.sym_strides(), c10::nullopt);
  # }
  export VALGRIND=OFF
fi

if [[ "${PYTORCH_TEST_RERUN_DISABLED_TESTS}" == "1" ]] || [[ "${CONTINUE_THROUGH_ERROR}" == "1" ]]; then
  # When rerunning disable tests, do not generate core dumps as it could consume
  # the runner disk space when crashed tests are run multiple times. Running out
  # of space is a nasty issue because there is no space left to even download the
  # GHA to clean up the disk
  #
  # We also want to turn off core dump when CONTINUE_THROUGH_ERROR is set as there
  # is a small risk of having multiple core files generated. Arguably, they are not
  # that useful in this case anyway and the test will still continue
  ulimit -c 0

  # Note that by piping the core dump to a script set in /proc/sys/kernel/core_pattern
  # as documented in https://man7.org/linux/man-pages/man5/core.5.html, we could
  # dynamically stop generating more core file when the disk space drops below a
  # certain threshold. However, this is not supported inside Docker container atm
fi

# Get fully qualified path using realpath
if [[ "$BUILD_ENVIRONMENT" != *bazel* ]]; then
  CUSTOM_TEST_ARTIFACT_BUILD_DIR=$(realpath "${CUSTOM_TEST_ARTIFACT_BUILD_DIR:-"build/custom_test_artifacts"}")
fi

# Reduce set of tests to include when running run_test.py
if [[ -n $TESTS_TO_INCLUDE ]]; then
  echo "Setting INCLUDE_CLAUSE"
  INCLUDE_CLAUSE="--include $TESTS_TO_INCLUDE"
fi

# shellcheck source=./common.sh
source "$(dirname "${BASH_SOURCE[0]}")/common.sh"

echo "Environment variables"
env

echo "Testing pytorch"

export LANG=C.UTF-8

PR_NUMBER=${PR_NUMBER:-${CIRCLE_PR_NUMBER:-}}

if [[ "$TEST_CONFIG" == 'default' ]]; then
  export CUDA_VISIBLE_DEVICES=0
  export HIP_VISIBLE_DEVICES=0
fi

if [[ "$TEST_CONFIG" == 'distributed' ]] && [[ "$BUILD_ENVIRONMENT" == *rocm* ]]; then
  export HIP_VISIBLE_DEVICES=0,1
fi

if [[ "$TEST_CONFIG" == 'slow' ]]; then
  export PYTORCH_TEST_WITH_SLOW=1
  export PYTORCH_TEST_SKIP_FAST=1
fi

if [[ "$BUILD_ENVIRONMENT" == *slow-gradcheck* ]]; then
  export PYTORCH_TEST_WITH_SLOW_GRADCHECK=1
  # TODO: slow gradcheck tests run out of memory a lot recently, so setting this
  # to run them sequentially with only one process to mitigate the issue
  export PYTORCH_TEST_CUDA_MEM_LEAK_CHECK=1
fi

if [[ "$BUILD_ENVIRONMENT" == *cuda* || "$BUILD_ENVIRONMENT" == *rocm* ]]; then
  # Used so that only cuda/rocm specific versions of tests are generated
  # mainly used so that we're not spending extra cycles testing cpu
  # devices on expensive gpu machines
  export PYTORCH_TESTING_DEVICE_ONLY_FOR="cuda"
elif [[ "$BUILD_ENVIRONMENT" == *xpu* ]]; then
  export PYTORCH_TESTING_DEVICE_ONLY_FOR="xpu"
fi

if [[ "$TEST_CONFIG" == *crossref* ]]; then
  export PYTORCH_TEST_WITH_CROSSREF=1
fi

if [[ "$BUILD_ENVIRONMENT" == *rocm* ]]; then
  # Print GPU info
  rocminfo
  rocminfo | grep -E 'Name:.*\sgfx|Marketing'
fi

if [[ "$BUILD_ENVIRONMENT" == *xpu* ]]; then
  # Source Intel oneAPI envrioment script to enable xpu runtime related libraries
  # refer to https://www.intel.com/content/www/us/en/docs/oneapi/programming-guide/2024-0/use-the-setvars-and-oneapi-vars-scripts-with-linux.html
  # shellcheck disable=SC1091
  source /opt/intel/oneapi/compiler/latest/env/vars.sh
  # Check XPU status before testing
  xpu-smi discovery
fi

if [[ "$BUILD_ENVIRONMENT" != *-bazel-* ]] ; then
  # JIT C++ extensions require ninja.
  pip_install --user "ninja==1.10.2"
  # ninja is installed in $HOME/.local/bin, e.g., /var/lib/jenkins/.local/bin for CI user jenkins
  # but this script should be runnable by any user, including root
  export PATH="$HOME/.local/bin:$PATH"
fi

# DANGER WILL ROBINSON.  The LD_PRELOAD here could cause you problems
# if you're not careful.  Check this if you made some changes and the
# ASAN test is not working
if [[ "$BUILD_ENVIRONMENT" == *asan* ]]; then
    export ASAN_OPTIONS=detect_leaks=0:symbolize=1:detect_stack_use_after_return=true:strict_init_order=true:detect_odr_violation=1:detect_container_overflow=0:check_initialization_order=true:debug=true
    export UBSAN_OPTIONS=print_stacktrace=1:suppressions=$PWD/ubsan.supp
    export PYTORCH_TEST_WITH_ASAN=1
    export PYTORCH_TEST_WITH_UBSAN=1
    # TODO: Figure out how to avoid hard-coding these paths
    export ASAN_SYMBOLIZER_PATH=/usr/lib/llvm-15/bin/llvm-symbolizer
    export TORCH_USE_RTLD_GLOBAL=1
    # NB: We load libtorch.so with RTLD_GLOBAL for UBSAN, unlike our
    # default behavior.
    #
    # The reason for this is that without RTLD_GLOBAL, if we load multiple
    # libraries that depend on libtorch (as is the case with C++ extensions), we
    # will get multiple copies of libtorch in our address space.  When UBSAN is
    # turned on, it will do a bunch of virtual pointer consistency checks which
    # won't work correctly.  When this happens, you get a violation like:
    #
    #    member call on address XXXXXX which does not point to an object of
    #    type 'std::_Sp_counted_base<__gnu_cxx::_Lock_policy::_S_atomic>'
    #    XXXXXX note: object is of type
    #    'std::_Sp_counted_ptr<torch::nn::LinearImpl*, (__gnu_cxx::_Lock_policy)2>'
    #
    # (NB: the textual types of the objects here are misleading, because
    # they actually line up; it just so happens that there's two copies
    # of the type info floating around in the address space, so they
    # don't pointer compare equal.  See also
    #   https://github.com/google/sanitizers/issues/1175
    #
    # UBSAN is kind of right here: if we relied on RTTI across C++ extension
    # modules they would indeed do the wrong thing;  but in our codebase, we
    # don't use RTTI (because it doesn't work in mobile).  To appease
    # UBSAN, however, it's better if we ensure all the copies agree!
    #
    # By the way, an earlier version of this code attempted to load
    # libtorch_python.so with LD_PRELOAD, which has a similar effect of causing
    # it to be loaded globally.  This isn't really a good idea though, because
    # it depends on a ton of dynamic libraries that most programs aren't gonna
    # have, and it applies to child processes.

    # TODO: get rid of the hardcoded path
    export LD_PRELOAD=/usr/lib/llvm-15/lib/clang/15.0.7/lib/linux/libclang_rt.asan-x86_64.so
    # Disable valgrind for asan
    export VALGRIND=OFF
    # Increase stack size, because ASAN red zones use more stack
    ulimit -s 81920

    (cd test && python -c "import torch; print(torch.__version__, torch.version.git_version)")
    echo "The next four invocations are expected to crash; if they don't that means ASAN/UBSAN is misconfigured"
    (cd test && ! get_exit_code python -c "import torch; torch._C._crash_if_csrc_asan(3)")
    #(cd test && ! get_exit_code python -c "import torch; torch._C._crash_if_csrc_ubsan(0)")
    (cd test && ! get_exit_code python -c "import torch; torch._C._crash_if_vptr_ubsan()")
    (cd test && ! get_exit_code python -c "import torch; torch._C._crash_if_aten_asan(3)")
fi

# The torch._C._crash_if_debug_asserts_fail() function should only fail if both of the following are true:
# 1. The build is in debug mode
# 2. The value 424242 is passed in
# This tests that the debug asserts are working correctly.
if [[ "$BUILD_ENVIRONMENT" == *-debug* ]]; then
    echo "We are in debug mode: $BUILD_ENVIRONMENT. Expect the python assertion to fail"
    # TODO: Enable the check after we setup the build to run debug asserts without having
    #       to do a full (and slow) debug build
    # (cd test && ! get_exit_code python -c "import torch; torch._C._crash_if_debug_asserts_fail(424242)")
elif [[ "$BUILD_ENVIRONMENT" != *-bazel-* ]]; then
    # Noop when debug is disabled. Skip bazel jobs because torch isn't available there yet.
    echo "We are not in debug mode: $BUILD_ENVIRONMENT. Expect the assertion to pass"
    (cd test && python -c "import torch; torch._C._crash_if_debug_asserts_fail(424242)")
fi

if [[ $TEST_CONFIG == 'nogpu_NO_AVX2' ]]; then
  export ATEN_CPU_CAPABILITY=default
elif [[ $TEST_CONFIG == 'nogpu_AVX512' ]]; then
  export ATEN_CPU_CAPABILITY=avx2
fi

test_python_legacy_jit() {
  time python test/run_test.py --include test_jit_legacy test_jit_fuser_legacy --verbose
  assert_git_not_dirty
}

test_python_shard() {
  if [[ -z "$NUM_TEST_SHARDS" ]]; then
    echo "NUM_TEST_SHARDS must be defined to run a Python test shard"
    exit 1
  fi

  # Bare --include flag is not supported and quoting for lint ends up with flag not being interpreted correctly
  # shellcheck disable=SC2086
  time python test/run_test.py --exclude-jit-executor --exclude-distributed-tests $INCLUDE_CLAUSE --shard "$1" "$NUM_TEST_SHARDS" --verbose

  assert_git_not_dirty
}

test_python() {
  # shellcheck disable=SC2086
  time python test/run_test.py --exclude-jit-executor --exclude-distributed-tests $INCLUDE_CLAUSE --verbose
  assert_git_not_dirty
}


test_dynamo_shard() {
  if [[ -z "$NUM_TEST_SHARDS" ]]; then
    echo "NUM_TEST_SHARDS must be defined to run a Python test shard"
    exit 1
  fi
  python tools/dynamo/verify_dynamo.py
  # Temporarily disable test_fx for dynamo pending the investigation on TTS
  # regression in https://github.com/pytorch/torchdynamo/issues/784
  time python test/run_test.py --dynamo \
    --exclude-jit-executor \
    --exclude-distributed-tests \
    --exclude \
      test_ao_sparsity \
      test_autograd \
      test_jit \
      test_quantization \
      test_reductions \
<<<<<<< HEAD
=======
      test_namedtensor \
>>>>>>> bfc33630
      profiler/test_profiler \
      profiler/test_profiler_tree \
      test_python_dispatch \
      test_package \
      test_legacy_vmap \
      test_custom_ops \
      export/test_db \
      functorch/test_dims \
      functorch/test_aotdispatch \
    --shard "$1" "$NUM_TEST_SHARDS" \
    --verbose
  assert_git_not_dirty
}

test_inductor_distributed() {
  # Smuggle a few multi-gpu tests here so that we don't have to request another large node
  echo "Testing multi_gpu tests in test_torchinductor"
  pytest test/inductor/test_torchinductor.py -k test_multi_gpu
  pytest test/inductor/test_aot_inductor.py -k test_non_default_cuda_device
  pytest test/inductor/test_aot_inductor.py -k test_replicate_on_devices
  pytest test/distributed/_tensor/test_dtensor_compile.py
  pytest test/distributed/tensor/parallel/test_fsdp_2d_parallel.py

  # this runs on both single-gpu and multi-gpu instance. It should be smart about skipping tests that aren't supported
  # with if required # gpus aren't available
  python test/run_test.py --include distributed/test_dynamo_distributed distributed/test_inductor_collectives --verbose
  assert_git_not_dirty
}

test_inductor() {
  python tools/dynamo/verify_dynamo.py
  python test/run_test.py --inductor --include test_modules test_ops test_ops_gradients test_torch --verbose
  # Do not add --inductor for the following inductor unit tests, otherwise we will fail because of nested dynamo state
  python test/run_test.py --include inductor/test_torchinductor inductor/test_torchinductor_opinfo --verbose

  # docker build uses bdist_wheel which does not work with test_aot_inductor
  # TODO: need a faster way to build
  if [[ "$BUILD_ENVIRONMENT" != *rocm* ]]; then
      BUILD_AOT_INDUCTOR_TEST=1 python setup.py develop
      CPP_TESTS_DIR="${BUILD_BIN_DIR}" LD_LIBRARY_PATH="${TORCH_LIB_DIR}" python test/run_test.py --cpp --verbose -i cpp/test_aot_inductor
  fi
}

# "Global" flags for inductor benchmarking controlled by TEST_CONFIG
# For example 'dynamic_aot_eager_torchbench' TEST_CONFIG means we run
# the benchmark script with '--dynamic-shapes --backend aot_eager --device cuda'
# The matrix of test options is specified in .github/workflows/inductor.yml,
# .github/workflows/inductor-periodic.yml, and
# .github/workflows/inductor-perf-test-nightly.yml
DYNAMO_BENCHMARK_FLAGS=()

if [[ "${TEST_CONFIG}" == *dynamo_eager* ]]; then
  DYNAMO_BENCHMARK_FLAGS+=(--backend eager)
elif [[ "${TEST_CONFIG}" == *aot_eager* ]]; then
  DYNAMO_BENCHMARK_FLAGS+=(--backend aot_eager)
elif [[ "${TEST_CONFIG}" == *aot_inductor* ]]; then
  DYNAMO_BENCHMARK_FLAGS+=(--export-aot-inductor)
elif [[ "${TEST_CONFIG}" == *inductor* && "${TEST_CONFIG}" != *perf* ]]; then
  DYNAMO_BENCHMARK_FLAGS+=(--inductor)
fi

if [[ "${TEST_CONFIG}" == *dynamic* ]]; then
  DYNAMO_BENCHMARK_FLAGS+=(--dynamic-shapes --dynamic-batch-only)
fi

if [[ "${TEST_CONFIG}" == *cpu_inductor* ]]; then
  DYNAMO_BENCHMARK_FLAGS+=(--device cpu)
else
  DYNAMO_BENCHMARK_FLAGS+=(--device cuda)
fi

test_perf_for_dashboard() {
  TEST_REPORTS_DIR=$(pwd)/test/test-reports
  mkdir -p "$TEST_REPORTS_DIR"

  local suite="$1"
  shift

  local backend=inductor
  local modes=()
  if [[ "$DASHBOARD_TAG" == *training-true* ]]; then
    modes+=(training)
  fi
  if [[ "$DASHBOARD_TAG" == *inference-true* ]]; then
    modes+=(inference)
  fi
  # TODO: All the accuracy tests can be skipped once the CI accuracy checking is stable enough
  local targets=(accuracy performance)

  for mode in "${modes[@]}"; do
    if [[ "$mode" == "inference" ]]; then
      dtype=bfloat16
    elif [[ "$mode" == "training" ]]; then
      dtype=amp
    fi
    for target in "${targets[@]}"; do
      local target_flag=("--${target}")
      if [[ "$target" == "performance" ]]; then
        target_flag+=( --cold-start-latency)
      elif [[ "$target" == "accuracy" ]]; then
        target_flag+=( --no-translation-validation)
      fi

      if [[ "$DASHBOARD_TAG" == *default-true* ]]; then
        python "benchmarks/dynamo/$suite.py" \
            "${target_flag[@]}" --"$mode" --"$dtype" --backend "$backend" --disable-cudagraphs "$@" \
            --output "$TEST_REPORTS_DIR/${backend}_no_cudagraphs_${suite}_${dtype}_${mode}_cuda_${target}.csv"
      fi
      if [[ "$DASHBOARD_TAG" == *cudagraphs-true* ]]; then
        python "benchmarks/dynamo/$suite.py" \
            "${target_flag[@]}" --"$mode" --"$dtype" --backend "$backend" "$@" \
            --output "$TEST_REPORTS_DIR/${backend}_with_cudagraphs_${suite}_${dtype}_${mode}_cuda_${target}.csv"
      fi
      if [[ "$DASHBOARD_TAG" == *dynamic-true* ]]; then
        python "benchmarks/dynamo/$suite.py" \
            "${target_flag[@]}" --"$mode" --"$dtype" --backend "$backend" --dynamic-shapes \
            --dynamic-batch-only "$@" \
            --output "$TEST_REPORTS_DIR/${backend}_dynamic_${suite}_${dtype}_${mode}_cuda_${target}.csv"
      fi
      if [[ "$DASHBOARD_TAG" == *cppwrapper-true* ]] && [[ "$mode" == "inference" ]]; then
        TORCHINDUCTOR_CPP_WRAPPER=1 python "benchmarks/dynamo/$suite.py" \
            "${target_flag[@]}" --"$mode" --"$dtype" --backend "$backend" --disable-cudagraphs "$@" \
            --output "$TEST_REPORTS_DIR/${backend}_cpp_wrapper_${suite}_${dtype}_${mode}_cuda_${target}.csv"
      fi
      if [[ "$DASHBOARD_TAG" == *freezing_cudagraphs-true* ]] && [[ "$mode" == "inference" ]]; then
        python "benchmarks/dynamo/$suite.py" \
            "${target_flag[@]}" --"$mode" --"$dtype" --backend "$backend" "$@" --freezing \
            --output "$TEST_REPORTS_DIR/${backend}_with_cudagraphs_freezing_${suite}_${dtype}_${mode}_cuda_${target}.csv"
      fi
      if [[ "$DASHBOARD_TAG" == *freeze_autotune_cudagraphs-true* ]] && [[ "$mode" == "inference" ]]; then
        TORCHINDUCTOR_MAX_AUTOTUNE=1 python "benchmarks/dynamo/$suite.py" \
            "${target_flag[@]}" --"$mode" --"$dtype" --backend "$backend" "$@" --freezing \
            --output "$TEST_REPORTS_DIR/${backend}_with_cudagraphs_freezing_autotune_${suite}_${dtype}_${mode}_cuda_${target}.csv"
      fi
      if [[ "$DASHBOARD_TAG" == *aotinductor-true* ]] && [[ "$mode" == "inference" ]]; then
        python "benchmarks/dynamo/$suite.py" \
            "${target_flag[@]}" --"$mode" --"$dtype" --export-aot-inductor --disable-cudagraphs "$@" \
            --output "$TEST_REPORTS_DIR/${backend}_aot_inductor_${suite}_${dtype}_${mode}_cuda_${target}.csv"
      fi
      if [[ "$DASHBOARD_TAG" == *maxautotune-true* ]]; then
        TORCHINDUCTOR_MAX_AUTOTUNE=1 python "benchmarks/dynamo/$suite.py" \
            "${target_flag[@]}" --"$mode" --"$dtype" --backend "$backend" "$@" \
            --output "$TEST_REPORTS_DIR/${backend}_max_autotune_${suite}_${dtype}_${mode}_cuda_${target}.csv"
      fi
    done
  done
}

test_single_dynamo_benchmark() {
  # Usage: test_single_dynamo_benchmark inductor_inference huggingface 0 --args-for-script

  # Use test-reports directory under test folder will allow the CI to automatically pick up
  # the test reports and upload them to S3. Need to use full path here otherwise the script
  # will bark about file not found later on
  TEST_REPORTS_DIR=$(pwd)/test/test-reports
  mkdir -p "$TEST_REPORTS_DIR"

  local name="$1"
  shift
  local suite="$1"
  shift
  # shard id is mandatory, even if it is not passed
  local shard_id="$1"
  shift

  local partition_flags=()
  if [[ -n "$NUM_TEST_SHARDS" && -n "$shard_id" ]]; then
    partition_flags=( --total-partitions "$NUM_TEST_SHARDS" --partition-id "$shard_id" )
  fi

  if [[ "${TEST_CONFIG}" == *perf_compare* ]]; then
    python "benchmarks/dynamo/$suite.py" \
      --ci --performance --disable-cudagraphs --inductor \
      "${DYNAMO_BENCHMARK_FLAGS[@]}" "$@" "${partition_flags[@]}" \
      --output "$TEST_REPORTS_DIR/${name}_${suite}.csv"
  elif [[ "${TEST_CONFIG}" == *perf* ]]; then
    test_perf_for_dashboard "$suite" \
      "${DYNAMO_BENCHMARK_FLAGS[@]}" "$@" "${partition_flags[@]}"
  else
    python "benchmarks/dynamo/$suite.py" \
      --ci --accuracy --timing --explain \
      "${DYNAMO_BENCHMARK_FLAGS[@]}" \
      "$@" "${partition_flags[@]}" \
      --output "$TEST_REPORTS_DIR/${name}_${suite}.csv"
    python benchmarks/dynamo/check_accuracy.py \
      --actual "$TEST_REPORTS_DIR/${name}_$suite.csv" \
      --expected "benchmarks/dynamo/ci_expected_accuracy/${TEST_CONFIG}_${name}.csv"
    python benchmarks/dynamo/check_graph_breaks.py \
      --actual "$TEST_REPORTS_DIR/${name}_$suite.csv" \
      --expected "benchmarks/dynamo/ci_expected_accuracy/${TEST_CONFIG}_${name}.csv"
  fi
}

test_dynamo_benchmark() {
  # Usage: test_dynamo_benchmark huggingface 0
  TEST_REPORTS_DIR=$(pwd)/test/test-reports

  local suite="$1"
  shift
  local shard_id="$1"
  shift

  if [[ "${TEST_CONFIG}" == *perf_compare* ]]; then
    test_single_dynamo_benchmark "training" "$suite" "$shard_id" --training --amp "$@"
  elif [[ "${TEST_CONFIG}" == *perf* ]]; then
    test_single_dynamo_benchmark "dashboard" "$suite" "$shard_id" "$@"
  else
    if [[ "${TEST_CONFIG}" == *cpu_inductor* ]]; then
      test_single_dynamo_benchmark "inference" "$suite" "$shard_id" --inference --float32 "$@"
    elif [[ "${TEST_CONFIG}" == *aot_inductor* ]]; then
      test_single_dynamo_benchmark "inference" "$suite" "$shard_id" --inference --bfloat16 "$@"
    else
      test_single_dynamo_benchmark "inference" "$suite" "$shard_id" --inference --bfloat16 "$@"
      test_single_dynamo_benchmark "training" "$suite" "$shard_id" --training --amp "$@"
    fi
  fi
}

test_inductor_torchbench_smoketest_perf() {
  TEST_REPORTS_DIR=$(pwd)/test/test-reports
  mkdir -p "$TEST_REPORTS_DIR"

  # smoke test the cpp_wrapper mode
  TORCHINDUCTOR_CPP_WRAPPER=1 python benchmarks/dynamo/torchbench.py --device cuda --accuracy --bfloat16 \
    --inference --inductor --only hf_T5 --output "$TEST_REPORTS_DIR/inductor_cpp_wrapper_smoketest.csv"
  python benchmarks/dynamo/check_accuracy.py \
      --actual "$TEST_REPORTS_DIR/inductor_cpp_wrapper_smoketest.csv" \
      --expected "benchmarks/dynamo/ci_expected_accuracy/inductor_torchbench_inference.csv"

  python benchmarks/dynamo/torchbench.py --device cuda --performance --backend inductor --float16 --training \
    --batch-size-file "$(realpath benchmarks/dynamo/torchbench_models_list.txt)" --only hf_Bert \
    --output "$TEST_REPORTS_DIR/inductor_training_smoketest.csv"
  # The threshold value needs to be actively maintained to make this check useful
  python benchmarks/dynamo/check_perf_csv.py -f "$TEST_REPORTS_DIR/inductor_training_smoketest.csv" -t 1.4

  python benchmarks/dynamo/torchbench.py --device cuda --performance --bfloat16 --inference \
    --export-aot-inductor --only nanogpt --output "$TEST_REPORTS_DIR/inductor_inference_smoketest.csv"
  # The threshold value needs to be actively maintained to make this check useful
  # The perf number of nanogpt seems not very stable, e.g.
  # https://github.com/pytorch/pytorch/actions/runs/7158691360/job/19491437314,
  # and thus we lower its threshold to reduce flakiness. If this continues to be a problem,
  # we switch to use some other model.
  python benchmarks/dynamo/check_perf_csv.py -f "$TEST_REPORTS_DIR/inductor_inference_smoketest.csv" -t 4.9

  # Check memory compression ratio for a few models
  for test in hf_Albert timm_vision_transformer; do
    python benchmarks/dynamo/torchbench.py --device cuda --performance --backend inductor --amp --training \
      --disable-cudagraphs --batch-size-file "$(realpath benchmarks/dynamo/torchbench_models_list.txt)" \
      --only $test --output "$TEST_REPORTS_DIR/inductor_training_smoketest_$test.csv"
    cat "$TEST_REPORTS_DIR/inductor_training_smoketest_$test.csv"
    python benchmarks/dynamo/check_memory_compression_ratio.py --actual \
      "$TEST_REPORTS_DIR/inductor_training_smoketest_$test.csv" \
      --expected benchmarks/dynamo/expected_ci_perf_inductor_torchbench.csv
  done
}

test_python_gloo_with_tls() {
  source "$(dirname "${BASH_SOURCE[0]}")/run_glootls_test.sh"
  assert_git_not_dirty
}


test_aten() {
  # Test ATen
  # The following test(s) of ATen have already been skipped by caffe2 in rocm environment:
  # scalar_tensor_test, basic, native_test
  echo "Running ATen tests with pytorch lib"

  if [[ -n "$IN_WHEEL_TEST" ]]; then
    echo "Running test with the install folder"
    # Rename the build folder when running test to ensure it
    # is not depended on the folder
    mv "$BUILD_DIR" "$BUILD_RENAMED_DIR"
    TEST_BASE_DIR="$TORCH_TEST_DIR"
  else
    echo "Running test with the build folder"
    TEST_BASE_DIR="$BUILD_BIN_DIR"
  fi

  # NB: the ATen test binaries don't have RPATH set, so it's necessary to
  # put the dynamic libraries somewhere were the dynamic linker can find them.
  # This is a bit of a hack.
  ${SUDO} ln -sf "$TORCH_LIB_DIR"/libc10* "$TEST_BASE_DIR"
  ${SUDO} ln -sf "$TORCH_LIB_DIR"/libcaffe2* "$TEST_BASE_DIR"
  ${SUDO} ln -sf "$TORCH_LIB_DIR"/libmkldnn* "$TEST_BASE_DIR"
  ${SUDO} ln -sf "$TORCH_LIB_DIR"/libnccl* "$TEST_BASE_DIR"
  ${SUDO} ln -sf "$TORCH_LIB_DIR"/libtorch* "$TEST_BASE_DIR"
  ${SUDO} ln -sf "$TORCH_LIB_DIR"/libtbb* "$TEST_BASE_DIR"

  ls "$TEST_BASE_DIR"
  aten/tools/run_tests.sh "$TEST_BASE_DIR"

  if [[ -n "$IN_WHEEL_TEST" ]]; then
    # Restore the build folder to avoid any impact on other tests
    mv "$BUILD_RENAMED_DIR" "$BUILD_DIR"
  fi

  assert_git_not_dirty
}

test_without_numpy() {
  pushd "$(dirname "${BASH_SOURCE[0]}")"
  python -c "import sys;sys.path.insert(0, 'fake_numpy');from unittest import TestCase;import torch;x=torch.randn(3,3);TestCase().assertRaises(RuntimeError, lambda: x.numpy())"
  # Regression test for https://github.com/pytorch/pytorch/issues/66353
  python -c "import sys;sys.path.insert(0, 'fake_numpy');import torch;print(torch.tensor([torch.tensor(0.), torch.tensor(1.)]))"
  # Regression test for https://github.com/pytorch/pytorch/issues/109387
  if [[ "${TEST_CONFIG}" == *dynamo* ]]; then
    python -c "import sys;sys.path.insert(0, 'fake_numpy');import torch;torch.compile(lambda x:print(x))('Hello World')"
  fi
  popd
}

# pytorch extensions require including torch/extension.h which includes all.h
# which includes utils.h which includes Parallel.h.
# So you can call for instance parallel_for() from your extension,
# but the compilation will fail because of Parallel.h has only declarations
# and definitions are conditionally included Parallel.h(see last lines of Parallel.h).
# I tried to solve it #39612 and #39881 by including Config.h into Parallel.h
# But if Pytorch is built with TBB it provides Config.h
# that has AT_PARALLEL_NATIVE_TBB=1(see #3961 or #39881) and it means that if you include
# torch/extension.h which transitively includes Parallel.h
# which transitively includes tbb.h which is not available!
if [[ "${BUILD_ENVIRONMENT}" == *tbb* ]]; then
  sudo mkdir -p /usr/include/tbb
  sudo cp -r "$PWD"/third_party/tbb/include/tbb/* /usr/include/tbb
fi

test_libtorch() {
  local SHARD="$1"

  # The slow test config corresponds to a default test config that should run
  # the libtorch tests instead.
  if [[ "$TEST_CONFIG" != "slow" ]]; then
    echo "Testing libtorch"
    ln -sf "$TORCH_LIB_DIR"/libbackend_with_compiler.so "$TORCH_BIN_DIR"
    ln -sf "$TORCH_LIB_DIR"/libjitbackend_test.so "$TORCH_BIN_DIR"
    ln -sf "$TORCH_LIB_DIR"/libcaffe2_nvrtc.so "$TORCH_BIN_DIR"
    ln -sf "$TORCH_LIB_DIR"/libc10* "$TORCH_BIN_DIR"
    ln -sf "$TORCH_LIB_DIR"/libshm* "$TORCH_BIN_DIR"
    ln -sf "$TORCH_LIB_DIR"/libtorch* "$TORCH_BIN_DIR"
    ln -sf "$TORCH_LIB_DIR"/libtbb* "$TORCH_BIN_DIR"
    ln -sf "$TORCH_LIB_DIR"/libnvfuser* "$TORCH_BIN_DIR"

    export CPP_TESTS_DIR="${TORCH_BIN_DIR}"

    if [[ -z "${SHARD}" || "${SHARD}" == "1" ]]; then
      test_libtorch_api
    fi

    if [[ -z "${SHARD}" || "${SHARD}" == "2" ]]; then
      test_libtorch_jit
    fi

    assert_git_not_dirty
  fi
}

test_libtorch_jit() {
  # Prepare the model used by test_jit, the model needs to be in the test directory
  # to get picked up by run_test
  pushd test
  python cpp/jit/tests_setup.py setup
  popd

  # Run jit and lazy tensor cpp tests together to finish them faster
  if [[ "$BUILD_ENVIRONMENT" == *cuda* && "$TEST_CONFIG" != *nogpu* ]]; then
    LTC_TS_CUDA=1 python test/run_test.py --cpp --verbose -i cpp/test_jit cpp/test_lazy
  else
    # CUDA tests have already been skipped when CUDA is not available
    python test/run_test.py --cpp --verbose -i cpp/test_jit cpp/test_lazy -k "not CUDA"
  fi

  # Cleaning up test artifacts in the test folder
  pushd test
  python cpp/jit/tests_setup.py shutdown
  popd
}

test_libtorch_api() {
  # Start background download
  MNIST_DIR="${PWD}/test/cpp/api/mnist"
  python tools/download_mnist.py --quiet -d "${MNIST_DIR}"

  if [[ "$BUILD_ENVIRONMENT" == *asan* || "$BUILD_ENVIRONMENT" == *slow-gradcheck* ]]; then
    TEST_REPORTS_DIR=test/test-reports/cpp-unittest/test_libtorch
    mkdir -p $TEST_REPORTS_DIR

    OMP_NUM_THREADS=2 TORCH_CPP_TEST_MNIST_PATH="${MNIST_DIR}" "$TORCH_BIN_DIR"/test_api --gtest_filter='-IMethodTest.*' --gtest_output=xml:$TEST_REPORTS_DIR/test_api.xml
    "$TORCH_BIN_DIR"/test_tensorexpr --gtest_output=xml:$TEST_REPORTS_DIR/test_tensorexpr.xml
  else
    # Exclude IMethodTest that relies on torch::deploy, which will instead be ran in test_deploy
    OMP_NUM_THREADS=2 TORCH_CPP_TEST_MNIST_PATH="${MNIST_DIR}" python test/run_test.py --cpp --verbose -i cpp/test_api -k "not IMethodTest"
    python test/run_test.py --cpp --verbose -i cpp/test_tensorexpr
  fi

  if [[ "${BUILD_ENVIRONMENT}" != *android* && "${BUILD_ENVIRONMENT}" != *cuda* && "${BUILD_ENVIRONMENT}" != *asan* ]]; then
    # NB: This test is not under TORCH_BIN_DIR but under BUILD_BIN_DIR
    export CPP_TESTS_DIR="${BUILD_BIN_DIR}"
    python test/run_test.py --cpp --verbose -i cpp/static_runtime_test
  fi
}

test_xpu_bin(){
  TEST_REPORTS_DIR=$(pwd)/test/test-reports
  mkdir -p "$TEST_REPORTS_DIR"

  for xpu_case in "${BUILD_BIN_DIR}"/*{xpu,sycl}*
  do
    if [[ "$xpu_case" != *"*"* ]]; then
      case_name=$(basename "$xpu_case")
      echo "Testing ${case_name} ..."
      "$xpu_case" --gtest_output=xml:"$TEST_REPORTS_DIR"/"$case_name".xml
    fi
  done
}

test_aot_compilation() {
  echo "Testing Ahead of Time compilation"
  ln -sf "$TORCH_LIB_DIR"/libc10* "$TORCH_BIN_DIR"
  ln -sf "$TORCH_LIB_DIR"/libtorch* "$TORCH_BIN_DIR"

  if [ -f "$TORCH_BIN_DIR"/test_mobile_nnc ]; then
    CPP_TESTS_DIR="${TORCH_BIN_DIR}" python test/run_test.py --cpp --verbose -i cpp/test_mobile_nnc
  fi

  if [ -f "$TORCH_BIN_DIR"/aot_model_compiler_test ]; then
    source test/mobile/nnc/test_aot_compile.sh
  fi
}

test_vulkan() {
  if [[ "$BUILD_ENVIRONMENT" == *vulkan* ]]; then
    ln -sf "$TORCH_LIB_DIR"/libtorch* "$TORCH_TEST_DIR"
    ln -sf "$TORCH_LIB_DIR"/libc10* "$TORCH_TEST_DIR"
    export VK_ICD_FILENAMES=/var/lib/jenkins/swiftshader/swiftshader/build/Linux/vk_swiftshader_icd.json
    CPP_TESTS_DIR="${TORCH_TEST_DIR}" LD_LIBRARY_PATH=/var/lib/jenkins/swiftshader/swiftshader/build/Linux/ python test/run_test.py --cpp --verbose -i cpp/vulkan_api_test
  fi
}

test_distributed() {
  echo "Testing distributed python tests"
  # shellcheck disable=SC2086
  time python test/run_test.py --distributed-tests --shard "$SHARD_NUMBER" "$NUM_TEST_SHARDS" $INCLUDE_CLAUSE --verbose
  assert_git_not_dirty

  if [[ ("$BUILD_ENVIRONMENT" == *cuda* || "$BUILD_ENVIRONMENT" == *rocm*) && "$SHARD_NUMBER" == 1 ]]; then
    echo "Testing distributed C++ tests"
    ln -sf "$TORCH_LIB_DIR"/libtorch* "$TORCH_BIN_DIR"
    ln -sf "$TORCH_LIB_DIR"/libc10* "$TORCH_BIN_DIR"

    export CPP_TESTS_DIR="${TORCH_BIN_DIR}"
    # These are distributed tests, so let's continue running them sequentially here to avoid
    # any surprise
    python test/run_test.py --cpp --verbose -i cpp/FileStoreTest
    python test/run_test.py --cpp --verbose -i cpp/HashStoreTest
    python test/run_test.py --cpp --verbose -i cpp/TCPStoreTest

    if [[ "$BUILD_ENVIRONMENT" == *cuda* ]]; then
      MPIEXEC=$(command -v mpiexec)
      if [[ -n "$MPIEXEC" ]]; then
        # NB: mpiexec only works directly with the C++ test binary here
        MPICMD="${MPIEXEC} -np 2 $TORCH_BIN_DIR/ProcessGroupMPITest"
        eval "$MPICMD"
      fi

      python test/run_test.py --cpp --verbose -i cpp/ProcessGroupGlooTest
      python test/run_test.py --cpp --verbose -i cpp/ProcessGroupNCCLTest
      python test/run_test.py --cpp --verbose -i cpp/ProcessGroupNCCLErrorsTest
    fi
  fi
}

test_rpc() {
  echo "Testing RPC C++ tests"
  # NB: the ending test_rpc must match the current function name for the current
  # test reporting process to function as expected.
  ln -sf "$TORCH_LIB_DIR"/libtorch* "$TORCH_BIN_DIR"
  ln -sf "$TORCH_LIB_DIR"/libc10* "$TORCH_BIN_DIR"
  ln -sf "$TORCH_LIB_DIR"/libtbb* "$TORCH_BIN_DIR"

  CPP_TESTS_DIR="${TORCH_BIN_DIR}" python test/run_test.py --cpp --verbose -i cpp/test_cpp_rpc
}

test_custom_backend() {
  echo "Testing custom backends"
  CUSTOM_BACKEND_BUILD="${CUSTOM_TEST_ARTIFACT_BUILD_DIR}/custom-backend-build"
  pushd test/custom_backend
  cp -a "$CUSTOM_BACKEND_BUILD" build
  # Run tests Python-side and export a lowered module.
  python test_custom_backend.py -v
  python backend.py --export-module-to=model.pt
  # Run tests C++-side and load the exported lowered module.
  build/test_custom_backend ./model.pt
  rm -f ./model.pt
  popd
  assert_git_not_dirty
}

test_custom_script_ops() {
  echo "Testing custom script operators"
  CUSTOM_OP_BUILD="${CUSTOM_TEST_ARTIFACT_BUILD_DIR}/custom-op-build"
  pushd test/custom_operator
  cp -a "$CUSTOM_OP_BUILD" build
  # Run tests Python-side and export a script module.
  python test_custom_ops.py -v
  python model.py --export-script-module=model.pt
  # Run tests C++-side and load the exported script module.
  build/test_custom_ops ./model.pt
  popd
  assert_git_not_dirty
}

test_jit_hooks() {
  echo "Testing jit hooks in cpp"
  HOOK_BUILD="${CUSTOM_TEST_ARTIFACT_BUILD_DIR}/jit-hook-build"
  pushd test/jit_hooks
  cp -a "$HOOK_BUILD" build
  # Run tests Python-side and export the script modules with hooks
  python model.py --export-script-module=model
  # Run tests C++-side and load the exported script modules
  build/test_jit_hooks ./model
  popd
  assert_git_not_dirty
}

test_torch_function_benchmark() {
  echo "Testing __torch_function__ benchmarks"
  pushd benchmarks/overrides_benchmark
  python bench.py -n 1 -m 2
  python pyspybench.py Tensor -n 1
  python pyspybench.py SubTensor -n 1
  python pyspybench.py WithTorchFunction -n 1
  python pyspybench.py SubWithTorchFunction -n 1
  popd
  assert_git_not_dirty
}

build_xla() {
  # xla test needs pytorch headers in torch/include
  pushd ..
  python -c "import os, torch, shutil; shutil.copytree(os.path.join(os.path.dirname(torch.__file__), 'include'), 'workspace/torch/include', dirs_exist_ok=True)"
  popd

  # xla test needs sccache setup.
  # shellcheck source=./common-build.sh
  source "$(dirname "${BASH_SOURCE[0]}")/common-build.sh"

  XLA_DIR=xla
  USE_CACHE=1
  clone_pytorch_xla
  # shellcheck disable=SC1091
  source "xla/.circleci/common.sh"

  # TODO: The torch pin #73164 is involved in the sev https://github.com/pytorch/pytorch/issues/86093
  # so this is temporarily removed until XLA fixes the weird logic in https://github.com/pytorch/xla/blob/master/scripts/apply_patches.sh#L17-L18
  rm "${XLA_DIR}/torch_patches/.torch_pin" || true

  apply_patches
  SITE_PACKAGES="$(python -c 'from distutils.sysconfig import get_python_lib; print(get_python_lib())')"
  # These functions are defined in .circleci/common.sh in pytorch/xla repo
  retry install_deps_pytorch_xla $XLA_DIR $USE_CACHE
  CMAKE_PREFIX_PATH="${SITE_PACKAGES}/torch:${CMAKE_PREFIX_PATH}" XLA_SANDBOX_BUILD=1 build_torch_xla $XLA_DIR
  assert_git_not_dirty
}

test_xla() {
  # xla test needs sccache setup.
  # shellcheck source=./common-build.sh
  source "$(dirname "${BASH_SOURCE[0]}")/common-build.sh"

  clone_pytorch_xla
  # shellcheck disable=SC1091
  source "./xla/.circleci/common.sh"
  SITE_PACKAGES="$(python -c 'from distutils.sysconfig import get_python_lib; print(get_python_lib())')"
  # Set LD_LIBRARY_PATH for C++ tests
  export LD_LIBRARY_PATH="/opt/conda/lib/:${LD_LIBRARY_PATH}"
  CMAKE_PREFIX_PATH="${SITE_PACKAGES}/torch:${CMAKE_PREFIX_PATH}" XLA_SKIP_MP_OP_TESTS=1 run_torch_xla_tests "$(pwd)" "$(pwd)/xla"
  assert_git_not_dirty
}

# Do NOT run this test before any other tests, like test_python_shard, etc.
# Because this function uninstalls the torch built from branch and installs
# the torch built on its base commit.
test_forward_backward_compatibility() {
  set -x
  REPO_DIR=$(pwd)
  if [[ "${BASE_SHA}" == "${SHA1}" ]]; then
    echo "On trunk, we should compare schemas with torch built from the parent commit"
    SHA_TO_COMPARE=$(git rev-parse "${SHA1}"^)
  else
    echo "On pull, we should compare schemas with torch built from the merge base"
    SHA_TO_COMPARE=$(git merge-base "${SHA1}" "${BASE_SHA}")
  fi
  export SHA_TO_COMPARE

  # create a dummy ts model at this version
  python test/create_dummy_torchscript_model.py /tmp/model_new.pt
  python -m venv venv
  # shellcheck disable=SC1091
  . venv/bin/activate

  # build torch at the base commit to generate a base function schema for comparison
  git reset --hard "${SHA_TO_COMPARE}"
  git submodule sync && git submodule update --init --recursive
  echo "::group::Installing Torch From Base Commit"
  pip install -r requirements.txt
  # shellcheck source=./common-build.sh
  source "$(dirname "${BASH_SOURCE[0]}")/common-build.sh"
  python setup.py bdist_wheel --bdist-dir="base_bdist_tmp" --dist-dir="base_dist"
  python -mpip install base_dist/*.whl
  echo "::endgroup::"

  pushd test/forward_backward_compatibility
  pip show torch
  python dump_all_function_schemas.py --filename nightly_schemas.txt

  git reset --hard "${SHA1}"
  git submodule sync && git submodule update --init --recursive
  # FC: verify new model can be load with old code.
  if ! python ../load_torchscript_model.py /tmp/model_new.pt; then
      echo "FC check failed: new model cannot be load in old code"
      return 1
  fi
  python ../create_dummy_torchscript_model.py /tmp/model_old.pt
  deactivate
  rm -r "${REPO_DIR}/venv" "${REPO_DIR}/base_dist"
  pip show torch
  python check_forward_backward_compatibility.py --existing-schemas nightly_schemas.txt
  # BC: verify old model can be load with new code
  if ! python ../load_torchscript_model.py /tmp/model_old.pt; then
      echo "BC check failed: old model cannot be load in new code"
      return 1
  fi
  popd
  set +x
  assert_git_not_dirty
}

test_bazel() {
  set -e

  # bazel test needs sccache setup.
  # shellcheck source=./common-build.sh
  source "$(dirname "${BASH_SOURCE[0]}")/common-build.sh"

  get_bazel

  if [[ "$CUDA_VERSION" == "cpu" ]]; then
    # Test //c10/... without Google flags and logging libraries. The
    # :all_tests target in the subsequent Bazel invocation tests
    # //c10/... with the Google libraries.
    tools/bazel test --config=cpu-only --test_timeout=480 --test_output=all --test_tag_filters=-gpu-required --test_filter=-*CUDA \
      --no//c10:use_gflags --no//c10:use_glog //c10/...

    tools/bazel test --config=cpu-only --test_timeout=480 --test_output=all --test_tag_filters=-gpu-required --test_filter=-*CUDA :all_tests
  else
    tools/bazel test --test_output=errors \
      //:any_test \
      //:autograd_test \
      //:dataloader_test \
      //:dispatch_test \
      //:enum_test \
      //:expanding_array_test \
      //:fft_test \
      //:functional_test \
      //:grad_mode_test \
      //:inference_mode_test \
      //:init_test \
      //:jit_test \
      //:memory_test \
      //:meta_tensor_test \
      //:misc_test \
      //:moduledict_test \
      //:modulelist_test \
      //:modules_test \
      //:namespace_test \
      //:nested_test \
      //:nn_utils_test \
      //:operations_test \
      //:ordered_dict_test \
      //:parallel_benchmark_test \
      //:parameterdict_test \
      //:parameterlist_test \
      //:sequential_test \
      //:serialize_test \
      //:special_test \
      //:static_test \
      //:support_test \
      //:tensor_flatten_test \
      //:tensor_indexing_test \
      //:tensor_options_cuda_test \
      //:tensor_options_test \
      //:tensor_test \
      //:torch_dist_autograd_test \
      //:torch_include_test \
      //:transformer_test \
      //:test_bazel \
      //c10/cuda/test:test \
      //c10/test:core_tests \
      //c10/test:typeid_test \
      //c10/test:util/ssize_test \
      //c10/test:util_base_tests
  fi
}

test_benchmarks() {
  if [[ "$BUILD_ENVIRONMENT" == *cuda* && $TEST_CONFIG != *nogpu* ]]; then
    pip_install --user "pytest-benchmark==3.2.3"
    pip_install --user "requests"
    BENCHMARK_DATA="benchmarks/.data"
    mkdir -p ${BENCHMARK_DATA}
    pytest benchmarks/fastrnns/test_bench.py --benchmark-sort=Name --benchmark-json=${BENCHMARK_DATA}/fastrnns_default.json --fuser=default --executor=default
    pytest benchmarks/fastrnns/test_bench.py --benchmark-sort=Name --benchmark-json=${BENCHMARK_DATA}/fastrnns_legacy_old.json --fuser=old --executor=legacy
    pytest benchmarks/fastrnns/test_bench.py --benchmark-sort=Name --benchmark-json=${BENCHMARK_DATA}/fastrnns_profiling_te.json --fuser=te --executor=profiling
    # TODO: Enable these for GHA once we have credentials for forked pull requests
    if [[ -z "${GITHUB_ACTIONS}" ]]; then
      python benchmarks/upload_scribe.py --pytest_bench_json ${BENCHMARK_DATA}/fastrnns_default.json
      python benchmarks/upload_scribe.py --pytest_bench_json ${BENCHMARK_DATA}/fastrnns_legacy_old.json
      python benchmarks/upload_scribe.py --pytest_bench_json ${BENCHMARK_DATA}/fastrnns_profiling_te.json
    fi
    assert_git_not_dirty
  fi
}

test_cpp_extensions() {
  # This is to test whether cpp extension build is compatible with current env. No need to test both ninja and no-ninja build
  time python test/run_test.py --include test_cpp_extensions_aot_ninja --verbose
  assert_git_not_dirty
}

test_vec256() {
  # This is to test vec256 instructions DEFAULT/AVX/AVX2 (platform dependent, some platforms might not support AVX/AVX2)
  if [[ "$BUILD_ENVIRONMENT" != *rocm* ]]; then
    echo "Testing vec256 instructions"
    mkdir -p test/test-reports/vec256
    pushd build/bin
    vec256_tests=$(find . -maxdepth 1 -executable -name 'vec256_test*')
    for vec256_exec in $vec256_tests
    do
      $vec256_exec --gtest_output=xml:test/test-reports/vec256/"$vec256_exec".xml
    done
    popd
    assert_git_not_dirty
  fi
}

test_docs_test() {
  .ci/pytorch/docs-test.sh
}

test_executorch() {
  pushd /executorch

  echo "Install torchvision and torchaudio"
  # TODO(huydhn): Switch this to the pinned commits on ExecuTorch once they are
  # there.  These libraries need to be built here, and not part of the Docker
  # image because they require the target version of torch to be installed first
  pip_install --no-use-pep517 --user "git+https://github.com/pytorch/audio.git"
  pip_install --no-use-pep517 --user "git+https://github.com/pytorch/vision.git"

  echo "Run ExecuTorch regression tests for some models"
  # NB: This is a sample model, more can be added here
  export PYTHON_EXECUTABLE=python
  # TODO(huydhn): Add more coverage here using ExecuTorch's gather models script
  # shellcheck disable=SC1091
  source .ci/scripts/test.sh mv3 cmake xnnpack-quantization-delegation ''

  popd

  # Test torchgen generated code for Executorch.
  echo "Testing ExecuTorch op registration"
  "$BUILD_BIN_DIR"/test_edge_op_registration

  assert_git_not_dirty
}

if ! [[ "${BUILD_ENVIRONMENT}" == *libtorch* || "${BUILD_ENVIRONMENT}" == *-bazel-* ]]; then
  (cd test && python -c "import torch; print(torch.__config__.show())")
  (cd test && python -c "import torch; print(torch.__config__.parallel_info())")
fi
if [[ "${TEST_CONFIG}" == *backward* ]]; then
  test_forward_backward_compatibility
  # Do NOT add tests after bc check tests, see its comment.
elif [[ "${TEST_CONFIG}" == *xla* ]]; then
  install_torchvision
  build_xla
  test_xla
elif [[ "${TEST_CONFIG}" == *executorch* ]]; then
  test_executorch
elif [[ "$TEST_CONFIG" == 'jit_legacy' ]]; then
  test_python_legacy_jit
elif [[ "${BUILD_ENVIRONMENT}" == *libtorch* ]]; then
  # TODO: run some C++ tests
  echo "no-op at the moment"
elif [[ "$TEST_CONFIG" == distributed ]]; then
  test_distributed
  # Only run RPC C++ tests on the first shard
  if [[ "${SHARD_NUMBER}" == 1 ]]; then
    test_rpc
  fi
elif [[ "$TEST_CONFIG" == deploy ]]; then
  checkout_install_torchdeploy
  test_torch_deploy
elif [[ "${TEST_CONFIG}" == *inductor_distributed* ]]; then
  test_inductor_distributed
elif [[ "${TEST_CONFIG}" == *huggingface* ]]; then
  install_torchvision
  id=$((SHARD_NUMBER-1))
  test_dynamo_benchmark huggingface "$id"
elif [[ "${TEST_CONFIG}" == *timm* ]]; then
  install_torchvision
  id=$((SHARD_NUMBER-1))
  test_dynamo_benchmark timm_models "$id"
elif [[ "${TEST_CONFIG}" == *torchbench* ]]; then
  if [[ "${TEST_CONFIG}" == *cpu_inductor* ]]; then
    install_torchaudio cpu
  else
    install_torchaudio cuda
  fi
  install_torchtext
  install_torchvision
  id=$((SHARD_NUMBER-1))
  # https://github.com/opencv/opencv-python/issues/885
  pip_install opencv-python==4.8.0.74
  if [[ "${TEST_CONFIG}" == *inductor_torchbench_smoketest_perf* ]]; then
    checkout_install_torchbench hf_Bert hf_Albert nanogpt timm_vision_transformer
    PYTHONPATH=$(pwd)/torchbench test_inductor_torchbench_smoketest_perf
  else
    checkout_install_torchbench
    # Do this after checkout_install_torchbench to ensure we clobber any
    # nightlies that torchbench may pull in
    if [[ "${TEST_CONFIG}" != *cpu_inductor* ]]; then
      install_torchrec_and_fbgemm
    fi
    PYTHONPATH=$(pwd)/torchbench test_dynamo_benchmark torchbench "$id"
  fi
elif [[ "${TEST_CONFIG}" == *inductor* && "${SHARD_NUMBER}" == 1 ]]; then
  install_torchvision
  test_inductor
  test_inductor_distributed
elif [[ "${TEST_CONFIG}" == *dynamo* && "${SHARD_NUMBER}" == 1 && $NUM_TEST_SHARDS -gt 1 ]]; then
  install_torchvision
  test_dynamo_shard 1
  test_aten
elif [[ "${TEST_CONFIG}" == *dynamo* && $SHARD_NUMBER -gt 1 && $NUM_TEST_SHARDS -gt 1 ]]; then
  install_torchvision
  test_dynamo_shard "${SHARD_NUMBER}"
elif [[ "${SHARD_NUMBER}" == 1 && $NUM_TEST_SHARDS -gt 1 ]]; then
  test_without_numpy
  install_torchvision
  test_python_shard 1
  test_aten
  test_libtorch 1
  if [[ "${BUILD_ENVIRONMENT}" == *xpu* ]]; then
    test_xpu_bin
  fi
elif [[ "${SHARD_NUMBER}" == 2 && $NUM_TEST_SHARDS -gt 1 ]]; then
  install_torchvision
  test_python_shard 2
  test_libtorch 2
  test_aot_compilation
  test_custom_script_ops
  test_custom_backend
  test_torch_function_benchmark
elif [[ "${SHARD_NUMBER}" -gt 2 ]]; then
  # Handle arbitrary number of shards
  install_torchvision
  test_python_shard "$SHARD_NUMBER"
elif [[ "${BUILD_ENVIRONMENT}" == *vulkan* ]]; then
  test_vulkan
elif [[ "${BUILD_ENVIRONMENT}" == *-bazel-* ]]; then
  test_bazel
elif [[ "${BUILD_ENVIRONMENT}" == *-mobile-lightweight-dispatch* ]]; then
  test_libtorch
elif [[ "${TEST_CONFIG}" = docs_test ]]; then
  test_docs_test
elif [[ "${BUILD_ENVIRONMENT}" == *rocm* && -n "$TESTS_TO_INCLUDE" ]]; then
  install_torchvision
  test_python
  test_aten
elif [[ "${BUILD_ENVIRONMENT}" == *xpu* ]]; then
  install_torchvision
  test_python
  test_aten
  test_xpu_bin
else
  install_torchvision
  install_monkeytype
  test_python
  test_aten
  test_vec256
  test_libtorch
  test_aot_compilation
  test_custom_script_ops
  test_custom_backend
  test_torch_function_benchmark
  test_benchmarks
fi<|MERGE_RESOLUTION|>--- conflicted
+++ resolved
@@ -277,12 +277,9 @@
       test_ao_sparsity \
       test_autograd \
       test_jit \
+      test_fx \
       test_quantization \
       test_reductions \
-<<<<<<< HEAD
-=======
-      test_namedtensor \
->>>>>>> bfc33630
       profiler/test_profiler \
       profiler/test_profiler_tree \
       test_python_dispatch \
